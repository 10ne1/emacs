--- conflicted
+++ resolved
@@ -1,14 +1,8 @@
 ;;; semantic/wisent/python-wy.el --- Generated parser support file
 
-<<<<<<< HEAD
 ;; Copyright (C) 2002-2004, 2007, 2010-2012  Free Software Foundation, Inc.
-;; Copyright (C) 2001-2010 Python Software Foundation
-=======
-;; Copyright (C) 2002, 2003, 2004, 2007, 2010, 2011, 2012
-;; Free Software Foundation, Inc.
 ;; Copyright (c) 2001, 2002, 2003, 2004, 2005, 2006, 2007, 2008,
 ;; 2009, 2010 Python Software Foundation; All Rights Reserved
->>>>>>> 685305eb
 
 ;; This file is part of GNU Emacs.
 
@@ -27,11 +21,7 @@
 
 ;;; Commentary:
 ;;
-<<<<<<< HEAD
 ;; This file was generated from admin/grammars/python.wy.
-=======
-;; This file was generated from etc/grammars/python.wy.
->>>>>>> 685305eb
 ;; It is derived in part from the Python grammar, used under the
 ;; following license:
 ;;
