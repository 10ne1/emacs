--- conflicted
+++ resolved
@@ -26,18 +26,6 @@
 ;;
 ;; Flymake is a minor Emacs mode performing on-the-fly syntax checks.
 ;;
-<<<<<<< HEAD
-;; It collects diagnostic information for multiple sources and
-;; visually annotates the relevant lines in the buffer.
-;;
-;; This file is just a stub for that loads the UI and backends, which
-;; could also be loaded separately.
-
-;;; Code:
-
-(require 'flymake-ui)
-(require 'flymake-proc)
-=======
 ;; Flymake collects diagnostic information for multiple sources,
 ;; called backends, and visually annotates the relevant portions in
 ;; the buffer.
@@ -988,7 +976,6 @@
                         collect a when rest collect
                         '(:propertize " "))
              (:propertize "]")))))))
->>>>>>> 9655937d
 
 (provide 'flymake)
 
