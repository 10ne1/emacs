<<<<<<< HEAD
2012-04-17  Peter Oliver  <bzr@mavit.org.uk>  (tiny change)

	* progmodes/perl-mode.el (perl-indent-parens-as-block):
	New option (bug#11118).
	(perl-calculate-indent): Respect it.

2012-04-17  Glenn Morris  <rgm@gnu.org>

	* dired-aux.el (dired-mark-read-string): Doc fix.

2012-04-17  Dmitry Antipov  <dmantipov@yandex.ru>

	* dired-aux.el (dired-mark-read-string): Offer optional completion.
	(dired-do-chxxx): Complete chown, chgrp over users, groups.  (Bug#7900)

2012-04-17  Glenn Morris  <rgm@gnu.org>

	* mouse.el (mouse-drag-track):
	* speedbar.el (speedbar-frame-mode):
	Use auto-hscroll-mode rather than the alias automatic-hscrolling.

2012-04-16  Leo Liu  <sdl.web@gmail.com>

	* progmodes/python.el: Trivial cleanup.

2012-04-16  Glenn Morris  <rgm@gnu.org>

	* vc/vc.el (vc-string-prefix-p):
	* vc/pcvs-util.el (cvs-string-prefix-p):
	* textmodes/tex-mode.el (latex-string-prefix-p, tex-string-prefix-p):
	* mpc.el (mpc-string-prefix-p):
	Make all of these into obsolete aliases for string-prefix-p.
	Update callers.
	* vc/pcvs.el, vc/vc-dispatcher.el, vc/vc-dir.el: Update callers.

	* textmodes/two-column.el: Move custom options to the start.
	(frame-width): Remove compat definition.
	(2C-associate-buffer, 2C-dissociate):
	Use with-current-buffer rather than save-excursion.
	(2C-dissociate): Force a mode-line update.
	(2C-autoscroll): Use ignore-errors.

	* emacs-lisp/eieio-opt.el (describe-class, describe-generic):
	Autoload trivia.

	* emacs-lisp/cl-extra.el (*random-state*):
	Remove unnecessary declaration.

	* calendar/cal-tex.el (cal-tex-end-document): Trivial clarification.

	* play/cookie1.el (cookie-snarf):
	Give an explicit error if input file cannot be read.

	* play/yow.el (yow-file): Use expand-file-name rather than concat.

	* progmodes/perl-mode.el (c-macro-expand):
	Remove unnecessary autoload (it is in loaddefs.el).

	* textmodes/picture.el (picture-desired-column)
	(picture-update-desired-column): Convert comments to doc-strings.
	(picture-substitute): Remove function.
	(picture-mode-map): Initialize in the defvar.

	* woman.el: Remove eval-after-load for tar-mode.
	* tar-mode.el (tar-mode-map): Add woman binding and menu entry.
	(woman-tar-extract-file): Autoload it.

	* frame.el (automatic-hscrolling): Make this alias obsolete.

2012-04-12  Agustín Martín Domingo  <agustin.martin@hispalinux.es>

	* ispell.el (ispell-set-spellchecker-params): Post-process
	`ispell-dictionary-alist' to use [:alpha:] and utf-8 if possible.
	(ispell-dictionary-base-alist): Revert to original XEmacs
	friendly version for default.  [:alpha:] will be added in
	`ispell-set-spellchecker-params' if needed

2012-04-16  Chong Yidong  <cyd@gnu.org>

	* image.el (imagemagick--extension-regexp): New variable.
	(imagemagick-register-types): Use it.
	(imagemagick-types-inhibit): Add :set function.  Allow new value
	of t to inhibit all types.

	* emacs-lisp/regexp-opt.el (regexp-opt-charset): Avoid cl macros,
	so we can preload it.

	* loadup.el (fboundp): Preload regexp-opt, needed by
	imagemagick-register-types.

2012-04-15  Chong Yidong  <cyd@gnu.org>

	* frame.el (scrolling): Remove nearly unused customization group.

	* scroll-all.el (scroll-all-mode): Move to windows group.

2012-04-15  Chong Yidong  <cyd@gnu.org>

	* bindings.el (goto-map): Bind goto-char to M-g c (Bug#11240).

2012-04-15  Stefan Monnier  <monnier@iro.umontreal.ca>

	Avoid the use of ((lambda ...) ...) in lexical-binding code.
	* emacs-lisp/easy-mmode.el (define-minor-mode):Use funcall (bug#11241).

2012-04-15  Glenn Morris  <rgm@gnu.org>

	* simple.el (process-file-side-effects): Doc fix.

2012-04-15  Glenn Morris  <rgm@gnu.org>

	* international/mule-cmds.el (set-language-environment): Doc fix.

2012-04-14  Juanma Barranquero  <lekktu@gmail.com>

	* server.el (server-auth-key, server-generate-key): Doc fixes.
	(server-get-auth-key): Doc fix.  Use `string-match-p'.
	(server-start): Reflow docstring.

2012-04-14  Lars Ingebrigtsen  <larsi@gnus.org>

	* server.el (server-generate-key): `called-interactively-p'
	requires a parameter.

2012-04-14  Michal Nazarewicz  <mina86@mina86.com>

	* server.el (server-auth-key): New variable.
	(server-generate-key, server-get-auth-key): New function.
	(server-start): Use the new variable and functions to allow
	setting a permanent server key (bug#9423).

2012-04-14  Leo Liu  <sdl.web@gmail.com>

	* vc/diff-mode.el (diff-file-prev/next): Fix typo.

2012-04-14  Paul Eggert  <eggert@cs.ucla.edu>

	Spelling fixes.
	* hexl.el (hexl-rulerize): Rename from hexl-rulerise, since
	Emacs uses American spelling.

2012-04-14  Juanma Barranquero  <lekktu@gmail.com>

	* emacs-lock.el (emacs-lock-locked-buffer-functions): New hook.
	(emacs-lock--exit-locked-buffer): Return the locked buffer.  Doc fix.
	(emacs-lock--kill-emacs-hook, emacs-lock--kill-emacs-query-functions)
	(emacs-lock--kill-buffer-query-functions): Run new hook.  (Bug#11017)

2012-04-14  Stefan Monnier  <monnier@iro.umontreal.ca>

	* progmodes/which-func.el (which-func-modes): Change default.

2012-04-14  Kim F. Storm  <storm@cua.dk>

	* emulation/cua-base.el (cua-exchange-point-and-mark): Just call
	exchange-point-and-mark if cua-enable-cua-keys is nil (Bug#11191).

2012-04-14  Chong Yidong  <cyd@gnu.org>

	* custom.el (custom-theme-set-variables): Doc fix.

2012-04-14  Glenn Morris  <rgm@gnu.org>

	* international/mule.el (set-auto-coding-for-load): Doc fix.

2012-04-14  Alan Mackenzie  <acm@muc.de>

	* progmodes/cc-menus.el (cc-imenu-objc-generic-expression): Make
	imenu work again for Objective C Mode.  Correct the *-index values,
	these having been disturbed by a previous change in 2011-08.

	* progmodes/cc-engine.el (c-before-change-check-<>-operators):
	Correct two search limits.

2012-04-14  Stefan Monnier  <monnier@iro.umontreal.ca>

	* startup.el (command-line-1): Inhibit splash from daemon (bug#10996).

2012-04-14  Andreas Schwab  <schwab@linux-m68k.org>

	* international/characters.el: Fix sorting.

2012-04-14  Eli Zaretskii  <eliz@gnu.org>

	* international/characters.el: Add more missing Latin case pairs.

2012-04-14  Glenn Morris  <rgm@gnu.org>

	* files.el (dir-locals-set-class-variables): Doc fix.

2012-04-14  Eli Zaretskii  <eliz@gnu.org>

	* international/characters.el: Add set-case-syntax-pair call for
	LATIN CAPITAL LETTER Y WITH DIAERESIS RET and its lower-case
	counterpart.  (Bug#11209)

	* simple.el (shell-command-on-region): Doc fix.  (Bug#11208)

2012-04-14  Glenn Morris  <rgm@gnu.org>

	* calendar/holidays.el (calendar-check-holidays): Doc fix.

2012-04-14  Eli Zaretskii  <eliz@gnu.org>

	* textmodes/ispell.el (ispell-dictionary-base-alist):
	Add data for Hebrew.

2012-04-14  Chong Yidong  <cyd@gnu.org>

	* net/rcirc.el (rcirc-cmd-quit):
	Revert 2012-03-18 change (Bug#11192).

2012-04-14  Glenn Morris  <rgm@gnu.org>

	* pcmpl-rpm.el (pcomplete/rpm): Handle -qf.

2012-04-14  Eli Zaretskii  <eliz@gnu.org>

	* minibuffer.el (completion-in-region-mode-map):
	Bind completion-help-at-point to M-? rather than ?.  (Bug#11182)

2012-04-13  Vivek Dasmohapatra  <vivek@etla.org>

	* hexl.el (hexl-insert-char): Make display sizes other than 16 work.

2012-04-13  Masatake YAMATO  <yamato@redhat.com>

	* minibuffer.el (minibuffer-local-filename-syntax): New variable
	to allow `C-M-f' and `C-M-b' to move to the nearest path
	separator (bug#9511).

2012-04-13  Lars Ingebrigtsen  <larsi@gnus.org>

	* avoid.el: Require cl when compiling.  And also move the
	`provide' to the end.

2012-04-13  Thierry Volpiatto  <thierry.volpiatto@gmail.com>

	* avoid.el (mouse-avoidance-banish-position): New variable.
	(mouse-avoidance-banish-destination): Use it (bug#10165).

2012-04-13  Leo Liu  <sdl.web@gmail.com>

	* progmodes/which-func.el (which-func-modes): Add objc-mode.

2012-04-13  Ken Brown  <kbrown@cornell.edu>

	* net/browse-url.el (browse-url-file-url): Remove Cygwin hack;
	this is no longer needed now that cygstart understands file:// URLs.
	(browse-url-filename-alist): For the same reason, don't modify
	file:// URLs on Cygwin.

2012-04-13  Stefan Monnier  <monnier@iro.umontreal.ca>

	* emulation/cua-base.el (cua--pre-command-handler-1): Don't activate
	the region on shift if the binding is already shifted (bug#11221).

2012-04-12  Glenn Morris  <rgm@gnu.org>

	* mail/mailpost.el: Move to obsolete/.

2012-04-12  Drew Adams  <drew.adams@oracle.com>

	* imenu.el (imenu--generic-function): Ignore invisible definitions
	(bug#10123).

2012-04-12  Vivek Dasmohapatra  <vivek@etla.org>

	* hexl.el (hexl-bits): New variable.
	(hexl-options): Mention the variable in the doc string.
	(hexl-rulerise, hexl-line-displen): New functions.
	(hexl-mode): Mention the new variable.
	(hexl-mode, hexl-current-address, hexl-current-address):
	Use the displen.
	(hexl-ascii-start-column): New function.
	(hexl-address-to-marker, hexl-beginning-of-line, hexl-options)
	(hexl-insert-char, hexl-mode-ruler): Use the displen (bug#4941).

2012-04-12  Agustín Martín Domingo  <agustin.martin@hispalinux.es>

	* textmodes/flyspell.el (flyspell-large-region): For hunspell, use
	'("-i" ENCODING), in 2 separate command-line arguments, to specify
	the encoding, as expected by hunspell.

2012-04-12  Stefan Monnier  <monnier@iro.umontreal.ca>

	* battery.el (battery--linux-sysfs-regexp): New const.
	(battery-status-function): Use it.  Remove yeeloong special case.
	(battery-yeeloong-sysfs): Remove.
	(battery-echo-area-format): Remove yeeloong special case.

2012-04-11  Stefan Monnier  <monnier@iro.umontreal.ca>

	* imenu.el (imenu-add-to-menubar): `current-local-map' can be nil.
	Reported by Noah Friedman.

	* subr.el (read-passwd): Use read-string.

2012-04-11  Lars Magne Ingebrigtsen  <larsi@gnus.org>

	* vcursor.el (vcursor-move): Increase the priority of the overlay
	(bug#9663).

2012-04-11  Deniz Dogan  <deniz.a.m.dogan@gmail.com>

	* net/rcirc.el (rcirc-kill-channel-buffers): New variable.
	(rcirc-kill-buffer-hook): Use it to kill channel buffers (bug#5128).

2012-04-11  William Stevenson  <yhvh2000@gmail.com>

	* textmodes/artist.el (artist-mode): Convert artist-mode to use
	define-minor-mode (bug#10760).

2012-04-11  Wolfgang Jenkner  <wjenkner@inode.at>  (tiny change)

	* lisp/progmodes/grep.el (rgrep): Tweak the find command line so
	that directories matching `grep-find-ignored-files' won't be
	pruned (bug#10351).

2012-04-11  Chong Yidong  <cyd@gnu.org>

	* startup.el (command-line): Remove support for long-obsolete
	variable font-lock-face-attributes.

2012-04-11  Glenn Morris  <rgm@gnu.org>

	* vc/vc-bzr.el (vc-bzr-status): Avoid condition-case-unless-debug.

2012-04-11  Stefan Monnier  <monnier@iro.umontreal.ca>

	* window.el (window--state-get-1): Obey window-point-insertion-type.

2012-04-11  Lennart Borgman  <lennart.borgman@gmail.com>

	* emacs-lisp/lisp.el (narrow-to-defun): `beginning-of-defun' goes
	to previous function when point is on the first character of a
	function.  Take care of that in `narrow-to-defun' (bug#6157).

2012-04-11  Glenn Morris  <rgm@gnu.org>

	* vc/vc-bzr.el (vc-bzr-status): Handle all errors,
	not just file-errors.

	* vc/vc-bzr.el (vc-bzr-sha1-program, sha1-program): Remove.
	(vc-bzr-sha1): Use internal sha1.

2012-04-11  Stefan Monnier  <monnier@iro.umontreal.ca>

	* progmodes/flymake.el (flymake-mode): Beware read-only dirs (bug#8954).

2012-04-10  Sébastien Gross  <seb@chezwam.org>  (tiny change)

	* progmodes/hideshow.el (hs-hide-all): Don't infloop on comments
	that start in the middle of the line (bug#10496).

2012-04-10  Dan Nicolaescu  <dann@gnu.org>

	* battery.el (battery-linux-proc-acpi): Only one battery is
	discharged at a time, but that seems to confuse battery.el when
	computing `rate-type' for the battery not being discharged
	(bug#10332).

2012-04-10  Stefan Monnier  <monnier@iro.umontreal.ca>

	* emacs-lisp/autoload.el (autoload-make-program): Remove, unused.

	* international/quail.el: Use dolist and simplify.
	(quail-define-package, quail-update-keyboard-layout)
	(quail-define-rules): Use dolist.
	(quail-insert-kbd-layout, quail-get-translation): CSE.

	* tmm.el: Use dolist, remove left over hook.
	(tmm-prompt, tmm-define-keys, tmm-shortcut, tmm-get-keybind):
	Use dolist.
	(calendar-load-hook): Don't mess with it.

	* vc/vc-annotate.el (vc-annotate-show-diff-revision-at-line-internal):
	Use derived-mode-p.  Run the diff asynchronously.

2012-04-10  Lars Magne Ingebrigtsen  <larsi@gnus.org>

	* obsolete/mouse-sel.el: Add an Obsolete-since header.

2012-04-10  Juanma Barranquero  <lekktu@gmail.com>

	* misc.el: Display absolute path of loaded DLLs (bug#10424).
	(list-dynamic-libraries--loaded): New function.
	(list-dynamic-libraries--refresh): Use it.

2012-04-10  Nathan Weizenbaum  <nweiz@google.com>

	* progmodes/python.el (python-fill-paragraph):
	Make python-fill-region in a multiline string work when font-lock is
	disabled (bug#7018).

2012-04-10  Laimonas Vėbra  <laimonas.vebra@gmail.com>  (tiny change)

	* language/european.el (cp775): Add oem/legacy (en)coding on
	DOS/MS Windows for the Baltic languages.  There are still plenty
	of texts written in this encoding/codepage (bug#6519).

2012-04-10  Glenn Morris  <rgm@gnu.org>

	* cus-start.el (eol-mnemonic-unix, eol-mnemonic-dos, eol-mnemonic-mac):
	Add :standard values, reducing "rogue" customs in emacs -Q a bit more.

2012-04-10  Florian Adamsky  <florian@adamsky.it>  (tiny change)

	* recentf.el (recentf-dialog-mode-map): Add two keybindings for
	next-line "n" and previous-line "p" in order to make recentf more
	consistent with ibuffer, dired or org-mode (bug#9387).

2012-04-10  Lars Magne Ingebrigtsen  <larsi@gnus.org>

	* image.el (put-image): Return the overlay created instead of the
	optional input string (bug#7834).  Note that this may break code
	that is (for some reason or other) depending on `put-image'
	returning the string.

	* mouse-sel.el (mouse-sel-mode): Mark as obsolete (bug#6174).

	* simple.el (zap-to-char): Allow zapping using input methods
	(bug#1580).

	* textmodes/fill.el (fill-region): Leave point and mark where they
	were before filling (bug#5399).

2012-04-09  Glenn Morris  <rgm@gnu.org>

	* version.el (emacs-bzr-get-version):
	Handle lightweight checkouts of local branches.

2012-04-09  Andreas Schwab  <schwab@linux-m68k.org>

	* international/characters.el: Recover lost case pairs.  (Bug#11209)

2012-04-09  Chong Yidong  <cyd@gnu.org>

	* custom.el (custom-variable-p): Return nil for non-symbol
	arguments instead of signaling an error.
	(user-variable-p): Obsolete alias for custom-variable-p.

	* apropos.el (apropos-variable):
	* files-x.el (read-file-local-variable):
	* simple.el (set-variable):
	* woman.el (woman-mini-help):
	* emacs-lisp/byte-opt.el (side-effect-free-fns): Callers changed.

2012-04-09  Glenn Morris  <rgm@gnu.org>

	* startup.el (normal-top-level): Don't look for leim-list.el
	in places where it will not be found.  (Bug#910)

	* international/mule-cmds.el (set-default-coding-systems):
	* files.el (normal-mode):
	Remove guarded calls to ucs-set-table-for-input.  (Bug#9821)
	This function was removed with ucs-tables.el in 2008.

2012-04-08  Eli Zaretskii  <eliz@gnu.org>

	* textmodes/ispell.el (ispell-check-version): For hunspell, set
	ispell-encoding8-command to "-i", without a trailing space.
	(ispell-start-process): For hunspell, use '("-i" ENCODING), in 2
	separate command-line arguments, to specify the encoding, since
	that's how hunspell expects it.

2012-04-08  Glenn Morris  <rgm@gnu.org>

	* loadup.el: Load bindings before cus-start.
	This reduces somewhat the number of "rogue" settings in emacs -Q.

2012-04-07  Glenn Morris  <rgm@gnu.org>

	* version.el (emacs-bzr-get-version): New function.
	(emacs-bzr-version): New variable.
	* loadup.el (emacs-bzr-version): Set it.  (Bug#8054)
	* mail/emacsbug.el (report-emacs-bug): Include bzr version.

2012-04-07  Eli Zaretskii  <eliz@gnu.org>

	* international/uni-bidi.el, international/uni-category.el:
	* international/uni-combining.el, international/uni-decimal.el:
	* international/uni-decomposition.el, international/uni-digit.el:
	* international/uni-lowercase.el, international/uni-mirrored.el:
	* international/uni-name.el, international/uni-numeric.el:
	* international/uni-titlecase.el, international/uni-uppercase.el:
	Update for Unicode 6.1.

2012-04-07  Eli Zaretskii  <eliz@gnu.org>

	* term/w32-win.el (dynamic-library-alist): Add libxml2 DLLs.

2012-04-05  Lars Magne Ingebrigtsen  <larsi@gnus.org>

	* window.el (shrink-window): Mention the `window-min-height'
	variable in the doc string.

2012-04-05  Bastien Guerry  <bzg@altern.org>

	* color.el (color-lighten-name): Fix typo.

2012-04-04  Stefan Monnier  <monnier@iro.umontreal.ca>

	* server.el (server--on-display-p): New function.
	(server--on-display-p): Use it.

2012-04-04  Gabor Vida  <vidagabor@gmail.com>  (tiny change)

	* ido.el (ido-wide-find-dirs-or-files): Use file-name-absolute-p
	(bug#11145).

2012-04-04  Stefan Monnier  <monnier@iro.umontreal.ca>

	* comint.el (comint--common-quoted-suffix): Check string boundary
	before comparing (bug#11158).
	* pcomplete.el (pcomplete--common-quoted-suffix): Idem.

2012-04-04  Chong Yidong  <cyd@gnu.org>

	* minibuffer.el (completion-extra-properties): Doc fix.

	* subr.el (delayed-warnings-hook): Doc fix.

2012-04-04  Daiki Ueno  <ueno@unixuser.org>

	* epa.el (epa--select-keys): Bind C-c C-c to finish the key
	selection (Bug#11159).
	(epa-insert-keys): Inform that the default public key will be
	exported if no key is selected.

2012-04-04  Richard Stallman  <rms@gnu.org>

	* mail/emacsbug.el (report-emacs-bug): Bind inhibit-read-only.

2012-04-03  Chong Yidong  <cyd@gnu.org>

	* mail/sendmail.el (mail-mode-map): Bind C-c C-i to
	mail-insert-file, not its obsolete alias mail-attach-file.

2012-04-03  Michael Albinus  <michael.albinus@gmx.de>

	* notifications.el (notifications-notify): Fix docstring.

2012-04-02  Glenn Morris  <rgm@gnu.org>

	* emacs-lisp/authors.el (authors-aliases): Another addition.

2012-04-02  Michael Albinus  <michael.albinus@gmx.de>

	* net/tramp-gvfs.el (tramp-gvfs-send-command): Apply
	`tramp-compat-call-process' instead of `tramp-local-call-process'.
	Reported by Magnus Henoch <magnus.henoch@gmail.com>.

2012-04-01  Chong Yidong  <cyd@gnu.org>

	* files.el (file-in-directory-p): Rename from file-subdir-of-p.
	Handle root directory properly.
	(copy-directory): Caller changed.

	* dired-aux.el (dired-copy-file-recursive, dired-create-files):
	* net/tramp.el (tramp-file-name-for-operation): Callers changed.

2012-03-31  Glenn Morris  <rgm@gnu.org>

	* term/xterm.el (xterm-extra-capabilities): Doc fix.

	* language/indian.el ("Devanagari"): Fix typo.  (Bug#11103)

	* calendar/calendar.el (calendar-window-list)
	(calendar-hide-window): Restore.  (Bug#11140)
	(calendar-exit): Use calendar-window-list, calendar-hide-window again.

	* emacs-lisp/edebug.el (edebug-unwrap-results): Doc fix.

2012-03-30  Thierry Volpiatto  <thierry.volpiatto@gmail.com>

	* dired-aux.el (dired-copy-file-recursive, dired-create-files):
	Check if file is a symlink (Bug#10489).

	* files.el (copy-directory): Likewise.

2012-03-30  Chong Yidong  <cyd@gnu.org>

	* image.el (imagemagick-types-inhibit)
	(imagemagick-register-types): Doc fix.

2012-03-30  Agustín Martín Domingo  <agustin.martin@hispalinux.es>

	* ispell.el (ispell-get-extended-character-mode): Disable
	extended-char-mode for hunspell.  hunspell does not support it
	and treats ~word as ordinary words in pipe mode.

2012-03-30  Glenn Morris  <rgm@gnu.org>

	* tutorial.el (help-with-tutorial): Ensure local variables don't
	happen to make the buffer read-only.  (Bug#11127)

2012-03-30  Stefan Monnier  <monnier@iro.umontreal.ca>

	* progmodes/perl-mode.el (perl-indent-line): Use `noindent' in strings.
	(perl-calculate-indent): Return `noindent' in strings.

2012-03-28  Sam Steingold  <sds@gnu.org>

	* calendar/calendar.el (calendar-exit): Use `quit-windows-on'
	instead of the broken adhockery which does not prevent calendar
	buffers from being displayed at random after exit.
	(calendar-window-list, calendar-hide-window): Remove the broken
	adhockery.

2012-03-28  Glenn Morris  <rgm@gnu.org>

	* replace.el (query-replace-map): Doc fix.

2012-03-28  Andreas Schwab  <schwab@linux-m68k.org>

	* vc/vc-git.el (vc-git-state): Don't try to match all of the diff
	contents.  (Bug#11109)

2012-03-27  Stefan Monnier  <monnier@iro.umontreal.ca>

	* emacs-lisp/avl-tree.el (avl-tree--enter-balance): Fix paren typo
	(bug#11077).
	(avl-tree--check, avl-tree--check-node): New funs.

2012-03-27  Martin Rudalics  <rudalics@gmx.at>

	* window.el (switch-to-visible-buffer): New option.
	(switch-to-prev-buffer, switch-to-next-buffer):
	Observe switch-to-visible-buffer.  Make sure that checking for a window
	showing a buffer already is done on the same frame.

2012-03-27  Glenn Morris  <rgm@gnu.org>

	* startup.el (mail-host-address): Doc fix.

2012-03-26  Stefan Monnier  <monnier@iro.umontreal.ca>

	* emacs-lisp/bytecomp.el (byte-compile-constants-vector): Allow more
	than 197 variables.

2012-03-26  Ami Fischman  <ami@fischman.org>

	* vc/vc-git.el (vc-git-state): Avoid unnecessarily locking.

2012-03-26  Glenn Morris  <rgm@gnu.org>

	* files.el (save-buffers-kill-emacs): Doc fix.

	* startup.el (normal-top-level, command-line, command-line-1):
	Give them doc strings.

2012-03-25  Eli Zaretskii  <eliz@gnu.org>

	* makefile.w32-in (install): Use $(DIRNAME)_same-dir.tst instead
	of same-dir.tst, to avoid stepping on other (parallel) Make job's toes.

2012-03-25  Chong Yidong  <cyd@gnu.org>

	* custom.el (load-theme): Even if NO-ENABLE arg is t, reenable the
	theme if it was previously enabled before (Bug#11031).

	* cus-theme.el (custom-theme-write-faces): Retrieve current face
	spec with custom-face-get-current-spec if its :shown-value is not
	determined yet (Bug#9337).
	(customize-create-theme, custom-theme-revert): Doc fixes.

	* button.el (button-at): Minor addition to docstring.

2012-03-24  Simon Leinen  <simon.leinen@gmail.com>

	* vc/vc.el (vc-merge): Fix a prompt.

2012-03-24  Chong Yidong  <cyd@gnu.org>

	* mwheel.el (mwheel-scroll): Call deactivate-mark at the right
	point (Bug#9623).

	* button.el (button-at): Minor addition to docstring.
=======
2012-03-25  Stefan Monnier  <monnier@iro.umontreal.ca>

	* newcomment.el (comment-inline-offset): Don't autoload.
	(comment-choose-indent): Obey comment-inline-offset.

2012-03-25  Philipp Haselwarter  <philipp.haselwarter@gmx.de>  (tiny change)

	* newcomment.el (comment-inline-offset): New custom var (bug#11090).
	(comment-indent): Use it.

2012-02-15  Stefan Monnier  <monnier@iro.umontreal.ca>

	* emacs-lisp/smie.el: Provide smarter auto-filling.
	(smie-auto-fill): New function.
	(smie-setup): Use it.

2011-12-27  Vincent Belaïche  <vincentb1@users.sourceforge.net>

	* ses.el: The overall change is to add cell renaming, that is
	setting fancy names for cell symbols other than name matching
	"\\`[A-Z]+[0-9]+\\'" regexp .
	(ses-create-cell-variable): New defun.
	(ses-relocate-formula): Relocate formulas only for cells the
	symbols of which are not renamed, i.e. symbols whose names do not
	match regexp "\\`[A-Z]+[0-9]+\\'".
	(ses-relocate-all): Relocate values only for cells the symbols of
	which are not renamed.
	(ses-load): Create cells variables as the (ses-cell ...) are read,
	in order to check row col consistency with cell symbol name only
	for cells that are not renamed.
	(ses-replace-name-in-formula): New defun.
	(ses-rename-cell): New defun.
	(ses-call-printer-return, ses-cell-property-get)
	(ses-sym-rowcol, ses-printer-validate, ses-formula-record)
	(ses-create-cell-variable, ses-reset-header-string)
	(ses-cell-set-formula, ses-repair-cell-reference-all)
	(ses-self-reference-early-detection, ses-in-print-area, ses-set-curcell)
	(ses-check-curcell, ses-call-printer, ses-adjust-print-width)
	(ses-print-cell-new-width, ses-formula-references, ses-relocate-formula)
	(ses-aset-with-undo, ses-load, ses-truncate-cell)
	(ses-read-column-printer, ses-read-default-printer, ses-insert-row)
	(ses-delete-row, ses-delete-column, ses-append-row-jump-first-column)
	(ses-kill-override, ses-yank-pop, ses-yank-cells, ses-yank-tsf)
	(ses-yank-resize, ses-export-tab, ses-mark-row, ses-mark-column)
	(ses-renarrow-buffer, ses-insert-range, ses-insert-ses-range)
	(ses-safe-printer, ses-safe-formula, ses-warn-unsafe, ses--clean-!)
	(ses--clean-_, ses-range, ses-select, ses-center, ses-center-span)
	(ses-dashfill, ses-unsafe): Fix typos and reflow docstrings.

>>>>>>> 699c782b

2012-03-23  Stefan Monnier  <monnier@iro.umontreal.ca>

	* newcomment.el (comment-choose-indent): No space after BOL.

2012-03-22  Sam Steingold  <sds@gnu.org>

	* window.el (switch-to-prev-buffer): Revert last patch because the
	bug turned out to be an advertised feature (Elisp manual 28.14).

2012-03-22  Glenn Morris  <rgm@gnu.org>

	* vc/vc-bzr.el (vc-bzr-status-switches): New option.  (Bug#6724)
	(vc-bzr-command): If running "status", pass vc-bzr-status-switches.

2012-03-22  Lars Magne Ingebrigtsen  <larsi@gnus.org>

	* net/network-stream.el (network-stream-open-starttls): Make error
	message under Windows be less misleading.

2012-03-22  Liang Wang  <netcasper@gmail.com>  (tiny change)

	* progmodes/etags.el (etags-list-tags): Only use tags which goto-func
	understands (bug#9942).

2012-03-22  Chong Yidong  <cyd@gnu.org>

	* simple.el (end-of-visible-line): Handle return value of
	next-single-property-change properly (Bug#9371).

2012-03-22  Kenichi Handa  <handa@m17n.org>

	* international/quail.el (quail-insert-kbd-layout): Fix previous
	change.  To avoid unwanted bidi reordering, use
	bidi-string-mark-left-to-right instead of inserting LRO and PDF.

2012-03-21  Dmitry Gutov  <dgutov@yandex.ru>

	* progmodes/ruby-mode.el: Don't confuse "end:" for "end" (bug#10786).
	(ruby-block-end-re, ruby-delimiter, ruby-parse-partial)
	(ruby-beginning-of-indent): Be more careful with the difference
	between word-boundary and symbol boundary.
	(ruby-mode-syntax-table): Make : a symbol constituent.

2012-03-21  Andreas Politz  <politza@fh-trier.de>

	* outline.el (outline-flag-region): Evaporate overlays (bug#10789).

2012-03-21  Stefan Monnier  <monnier@iro.umontreal.ca>

	* progmodes/etags.el (tags-completion-at-point-function):
	Improve last fix.

	* files.el (move-file-to-trash): Files aren't regexps (bug#11055).

2012-03-21  Sam Steingold  <sds@gnu.org>

	* progmodes/etags.el (tags-completion-at-point-function):
	Avoid the error when point is inside the pattern.

2012-03-21  John Yates  <john@yates-sheets.org>  (tiny change)

	* progmodes/hideshow.el (hs-inside-comment-p): Fix hiding of first
	line (Bug#10855).

2012-03-21  Drew Adams  <drew.adams@oracle.com>

	* info.el (Info-menu): Handle string value of FORK arg (Bug#10858).

2012-03-21  Anmol Khirbat  <anmol@khirbat.net>  (tiny change)

	* ido.el (ido-set-current-directory, ido-read-internal)
	(ido-choose-completion-string, ido-completion-help): Handle nil
	value of ido-completion-buffer (Bug#11008).

2012-03-21  Sam Steingold  <sds@gnu.org>

	* window.el (switch-to-prev-buffer): Do not switch to a visible
	window previous buffer, just like with the frame previous buffers.

2012-03-21  Chong Yidong  <cyd@gnu.org>

	* faces.el (make-face, make-empty-face, copy-face):
	* face-remap.el (face-remap-add-relative, face-remap-set-base):
	Doc fixes.

2012-03-21  Stefan Monnier  <monnier@iro.umontreal.ca>

	* wid-edit.el (widget-complete-field): Remove (bug#11051).
	(widget-complete): Remove broken use of it.

2012-03-20  Chong Yidong  <cyd@gnu.org>

	* emacs-lisp/tabulated-list.el (tabulated-list-print-entry):
	Use string-width and truncate-string-width to handle arbitrary
	characters.

2012-03-20  Tassilo Horn  <tassilo@member.fsf.org>

	* textmodes/artist.el (artist-menu-map): Bind Rectangle menu item
	to draw rectangles, not squares.  (Regression introduced by revno
	2011-03-02T03:48:01Z!cyd@stupidchicken.com)

2012-03-18  Chong Yidong  <cyd@gnu.org>

	* faces.el (face-spec-reset-face): Don't call display-graphic-p if
	it is not yet defined (for temacs).

2012-03-18  Leo Liu  <sdl.web@gmail.com>

	* net/rcirc.el (rcirc-cmd-quit): Allow quiting all servers with prefix.

2012-03-17  Eli Zaretskii  <eliz@gnu.org>

	* textmodes/ispell.el (ispell-skip-tib, ispell-keep-choices-win)
	(ispell-choices-win-default-height, ispell-silently-savep)
	(ispell-dictionary-alist, ispell-encoding8-command)
	(ispell-check-version, ispell-aspell-find-dictionary)
	(ispell-valid-dictionary-list, ispell-words-keyword)
	(ispell-get-word, ispell-internal-change-dictionary)
	(ispell-region, ispell-skip-region-list)
	(ispell-begin-skip-region-regexp, ispell-ignore-fcc)
	(ispell-process-line, ispell-minor-mode, ispell-minor-check)
	(ispell-message-text-end, ispell-message)
	(ispell-buffer-local-parsing): Doc fix.

2012-03-13  Jambunathan K  <kjambunathan@gmail.com>

	* htmlfontify.el: Add support for code block fontification for ODT
	export (Bug #9914).
	(hfy-optimisations): Define new option
	`body-text-only'
	(hfy-fontify-buffer): Honor above setting.
	(hfy-begin-span, hfy-end-span): New routines factored out form
	`hfy-fontify-buffer'.
	(hfy-begin-span-handler, hfy-end-span-handler): New variables
	that permit insertion of custom tags.
	(hfy-fontify-buffer): Use above handlers.
	(hfy-face-to-css-default): Same as the earlier `hfy-face-to-css'.
	(hfy-face-to-css): Re-defined to be a variable.
	(hfy-compile-stylesheet): Modify.  Allow stylesheet to be built
	over multiple runs.  This is made possible by having the caller let
	bind a special variable `hfy-user-sheet-assoc'.
	(htmlfontify-string): New defun.
	(hfy-compile-face-map): Make sure that the last char in the
	buffer is correctly fontified.
	(hfy-face-resolve-face): Whitespace only change.

2012-03-17  Eli Zaretskii  <eliz@gnu.org>

	* textmodes/ispell.el (ispell-get-decoded-string): Make the error
	message more clear.

2012-03-16  Leo Liu  <sdl.web@gmail.com>

	* emacs-lisp/copyright.el (copyright-year-ranges): Fix typo.

2012-03-16  Alan Mackenzie  <acm@muc.de>

	Further optimise the handling of large macros.

	* progmodes/cc-engine.el (c-crosses-statement-barrier-p): Use a
	limit to a call of `c-literal-limits'.
	(c-determine-+ve-limit): New function.
	(c-at-macro-vsemi-p): Move `c-in-literal' to the bottom of an `and'.
	(c-guess-basic-syntax): In macros, restrict a search limit to 2000.
	In CASE 5B, restrict a search limit to 500.
	(c-just-after-func-arglist-p): Obviouly wrong `or' -> `and'.

	* progmodes/cc-mode.el (c-neutralize-syntax-in-and-mark-CPP):
	Restrict macro bounds to +-500 from after-change's BEG END.

2012-03-16  Leo Liu  <sdl.web@gmail.com>

	* font-lock.el (lisp-font-lock-keywords-2): Add letrec.

2012-03-16  Aaron S. Hawley  <Aaron.S.Hawley@gmail.com>

	* tar-mode.el (tar-mode): Fix saving by conditionally undoing
	`special-mode' setting of `buffer-read-only'.  (Bug#11010)

2012-03-16  Glenn Morris  <rgm@gnu.org>

	* view.el (view-buffer, view-buffer-other-window)
	(view-buffer-other-frame): Doc fixes re special mode-class.

	* subr.el (eval-after-load): If named feature is provided not from
	a file, run after-load forms.  (Bug#10946)

	* calendar/calendar.el (calendar-insert-at-column):
	Handle non-unit-width characters a bit better.  (Bug#10978)

2012-03-15  Chong Yidong  <cyd@gnu.org>

	* emacs-lisp/ring.el (ring-extend): New function.
	(ring-insert+extend): Extend the ring correctly (Bug#11019).

	* comint.el (comint-read-input-ring)
	(comint-add-to-input-history): Grow comint-input-ring lazily.

2012-03-15  Stefan Monnier  <monnier@iro.umontreal.ca>

	* progmodes/perl-mode.el (perl-syntax-propertize-special-constructs):
	Fix up parsing of multiline twoarg non-paired elements (bug#11014).

	* imenu.el: Fix multiple inheritance breakage (bug#9199).
	(imenu-add-to-menubar): Don't add a redundant index.
	(imenu-update-menubar): Handle a dynamically composed keymap.

2012-03-13  Katsumi Yamaoka  <yamaoka@jpl.org>

	* mail/sendmail.el (mail-encode-header):
	Bind rfc2047-encode-encoded-words to nil.

2012-03-13  Glenn Morris  <rgm@gnu.org>

	* calendar/calendar.el (calendar-string-spread):
	Handle non-unit-width characters a bit better.  (Bug#10978)

2012-03-13  Leo Liu  <sdl.web@gmail.com>

	* vc/vc-hg.el (vc-hg-working-revision): Rework to work with both
	directory and file as argument (Bug#10822).

2012-03-13  Kaushik Srenevasan  <ksrenevasan@gmail.com>  (tiny change)

	* progmodes/gdb-mi.el (gdb-invalidate-disassembly):
	For dynamically generated code, follow $PC.
	(gdb-disassembly-handler-custom): Handle no function name case.

2012-03-13  Tim Landscheidt  <tim@tim-landscheidt.de>  (tiny change)

	* calendar/icalendar.el (icalendar-export-file, icalendar-import-file):
	* emulation/ws-mode.el (ws-query-replace):
	* sort.el (sort-regexp-fields):
	Fix missing trailing whitespace in interactive prompts.  (Bug#11002)

2012-03-12  Stefan Monnier  <monnier@iro.umontreal.ca>

	* dabbrev.el: Fix cycle completion order (bug#10963).
	(dabbrev--last-obarray, dabbrev--last-completion-buffer): Remove.
	(dabbrev-completion): Don't use an obarray; provide
	a cycle-sort-function.

2012-03-12  Leo Liu  <sdl.web@gmail.com>

	* simple.el (kill-new): Use equal-including-properties for comparison.
	(kill-do-not-save-duplicates): Doc fix.

2012-03-12  Stefan Monnier  <monnier@iro.umontreal.ca>

	* dabbrev.el: Fix cycle completion (bug#10963).
	Use lexical binding and wrap to 80 columns.
	(dabbrev-completion): Delay computing the list of completions.

2012-03-12  Kenichi Handa  <handa@m17n.org>

	* international/quail.el (quail-insert-kbd-layout): Surround each
	row by LRO and PDF instead of inserting many LRMs.  Pad the left
	and right of each non-spacing marks.  Insert invisible space
	between lower and upper characters to prevent composition.

2012-03-12  Stefan Monnier  <monnier@iro.umontreal.ca>

	* minibuffer.el (minibuffer-complete): Don't get confused when the
	function is run twice via different commands (bug#10958).
	(complete-with-action): Fix docstring.

2012-03-12  Chong Yidong  <cyd@gnu.org>

	* nxml/nxml-mode.el (nxml-mode-map): Do not bind C-RET (Bug#6776).
	(nxml-completion-at-point-function): New function.
	(nxml-mode): Use it.
	(nxml-bind-meta-tab-to-complete-flag): Default to t.

	* emacs-lisp/package.el (package-unpack, package-unpack-single):
	Load generated autoloads file before byte compiling (Bug#10970).
	(package--make-autoloads-and-compile): New helper fun.

2012-03-12  Christopher Schmidt  <christopher@ch.ristopher.com>

	* ibuffer.el (ibuffer-redisplay): Remove another gratuitous error.

2012-03-11  Michael Albinus  <michael.albinus@gmx.de>

	* autorevert.el (auto-revert-handler): Ensure, that
	file-readable-p is applied only for local files or in
	auto-revert-tail-mode.

2012-03-11  Andreas Schwab  <schwab@linux-m68k.org>

	* server.el (server-eval-at): Handle non-tcp connections.
	Decode result string.

	* server.el (server-msg-size): New constant.
	(server-reply-print): New function.
	(server-eval-and-print): Use it.
	(server-eval-at): Use server-quote-arg and server-unquote-arg.
	Handle -print-nonl.

2012-03-11  Christopher Schmidt  <christopher@ch.ristopher.com>

	* ibuffer.el (ibuffer-redisplay): Remove gratuitous error
	(Bug#10987).

2012-03-11  Chong Yidong  <cyd@gnu.org>

	* simple.el (goto-line): Doc fix (Bug#9938).

	* subr.el (save-window-excursion): Doc fix (Bug#9979).

	* dabbrev.el (dabbrev--find-expansion): Update progress reporter
	when finished (Bug#10963).

2012-03-11  Martin Rudalics  <rudalics@gmx.at>

	* window.el (split-window-below): Fix bug in case where
	split-window-keep-point is nil (Bug#10971).

2012-03-11  Juri Linkov  <juri@jurta.org>

	* replace.el (replace-highlight): Set isearch-word to nil
	unconditionally.  (Bug#10887)

2012-03-10  Eli Zaretskii  <eliz@gnu.org>

	* net/mairix.el (mairix-replace-invalid-chars): Rename from
	mairix-replace-illegal-chars; all callers changed.  Don't remove
	^, ~, and = characters: they are meaningful in mairix search specs.
	(mairix-widget-create-query): Add usage information about mairix
	search forms: negating words, searching for substrings, etc.

2012-03-10  Jae-hyeon Park  <jae-hyeon.park@desy.de>  (tiny change)

	* international/fontset.el (font-encoding-alist): Add an entry for
	ksx1001 (Bug#5667).

2012-03-10  Richard Stallman  <rms@gnu.org>

	* mail/sendmail.el (mail-encode-header):
	Set rfc2047-encode-encoded-words.

	* mail/mail-utils.el (mail-quote-printable): Quote multibyte chars.

	* mail/rmail.el (rmail-buffers-swapped-p): Don't assume dead
	view buffer means not swapped.
	(rmail-view-buffer-kill-buffer-hook): Give buf name in error msg.
	(rmail-write-region-annotate): Error if real text has disappeared.

	* epa-mail.el (epa-mail-encrypt): Bind inhibit-read-only.

2012-03-10  Chong Yidong  <cyd@gnu.org>

	* emulation/cua-rect.el (cua--init-rectangles):
	* emulation/cua-base.el (cua--init-keymaps):
	Add delete-forward-char to remappings (Bug#9666).

2012-03-10  Martin Rudalics  <rudalics@gmx.at>

	* speedbar.el (speedbar-unhighlight-one-tag-line):
	Avoid unhighlighting due to frame switching (Bug#10275).

2012-03-10  Chong Yidong  <cyd@gnu.org>

	* minibuffer.el (completion-in-region, completion-help-at-point):
	Give the completion field overlay a high priority (Bug#6830).

	* dired.el (dired-goto-file): Recognize absolute file name
	listings (Bug#7126).
	(dired-goto-file-1): New helper function.
	(dired-toggle-read-only): Inhibit warnings.

2012-03-09  Michael Albinus  <michael.albinus@gmx.de>

	* net/dbus.el (dbus-property-handler): Return empty array if
	there are no properties.

2012-03-09  Leo Liu  <sdl.web@gmail.com>

	* savehist.el (savehist-printable): Stricter check for string
	value (Bug#10937).

2012-03-09  Eli Zaretskii  <eliz@gnu.org>

	* mail/smtpmail.el (smtpmail-send-it):
	Bind coding-system-for-write to *-unix, so that FCC files are kept in
	valid mbox format.

2012-03-09  Glenn Morris  <rgm@gnu.org>

	* files.el (dir-locals-find-file):
	Don't check result is regular, readable.
	(dir-locals-read-from-file): Demote errors.

2012-03-08  Eli Zaretskii  <eliz@gnu.org>

	* international/quail.el (quail-insert-kbd-layout):
	Insert invisible LRM characters before each character in a keyboard
	layout cell, to prevent their reordering by bidi display engine.
	For details, see the discussion in
	http://lists.gnu.org/archive/html/emacs-devel/2012-03/msg00085.html.

2012-03-08  Alan Mackenzie  <acm@muc.de>

	* progmodes/cc-cmds.el (c-mark-function): Make it leave a mark at
	the starting position; make it extend the marked region when
	invoked repeatedly - all under appropriate circumstances.
	Fixes bugs #5525, #10906.

2012-03-08  Glenn Morris  <rgm@gnu.org>

	* files.el (locate-dominating-file, dir-locals-find-file):
	Undo 2012-03-06 change.

2012-03-07  Eli Zaretskii  <eliz@gnu.org>

	* international/quail.el (quail-help):
	Force bidi-paragraph-direction be left-to-right.  See discussion in
	http://lists.gnu.org/archive/html/emacs-devel/2012-03/msg00062.html
	for the reason.

2012-03-07  Michael Albinus  <michael.albinus@gmx.de>

	Avoid superfluous registering of signals.  (Bug#10807)

	* notifications.el (notifications-on-action-object)
	(notifications-on-close-object): New defvars.
	(notifications-on-action-signal, notifications-on-closed-signal):
	Unregister the signal if not needed any longer.
	(notifications-notify): Register `notifications-action-signal' or
	`notifications-closed-signal', if :on-action or :on-close has been
	passed as argument.

2012-03-07  Chong Yidong  <cyd@gnu.org>

	* cus-start.el: Avoid x-select-enable-clipboard-manager warning on
	non-X platforms.

2012-03-06  Glenn Morris  <rgm@gnu.org>

	* term/pc-win.el (x-selection-owner-p, x-own-selection-internal)
	(x-disown-selection-internal, x-get-selection-internal):
	Doc fix (add arglist signatures).  (Bug#10783)

2012-03-06  Kaushik Srenevasan  <ksrenevasan@gmail.com>  (tiny change)

	* progmodes/gdb-mi.el (gdb-breakpoints-list-handler-custom):
	Handle breakpoints with no "type".

2012-03-06  Glenn Morris  <rgm@gnu.org>

	* files.el (locate-dominating-file): Add optional predicate argument.
	(dir-locals-find-file): Make use of above change.

2012-03-06  Thien-Thi Nguyen  <ttn@gnuvola.org>

	* info.el (Info-insert-dir): Also try "dir.gz".

2012-03-06  Glenn Morris  <rgm@gnu.org>

	* files.el (dir-locals-find-file):
	Ignore non-readable or non-regular files.  (Bug#10928)

	* files.el (locate-dominating-file): Doc fix.

2012-03-06  Adam Spiers  <emacs@adamspiers.org>  (tiny change)

	* calendar/calendar.el (calendar-set-mode-line):
	`getenv' returns a string.  (Bug#10951)

2012-03-05  Leo Liu  <sdl.web@gmail.com>

	* simple.el (backward-delete-char-untabify): Constrain point to
	field (Bug#10939).

	* eshell/em-cmpl.el (eshell-cmpl-initialize): Fix shift-tab key.

2012-03-05  Chong Yidong  <cyd@gnu.org>

	* simple.el (count-words): If called from Lisp, return the word
	count, for symmetry with `count-lines'.  Arglist changed.
	(count-words--message): Args changed.  Consolidate counting code
	from count-words and count-words-region.
	(count-words-region): Caller changed.
	(count-lines-region): Make it an obsolete alias.

2012-03-04  Tassilo Horn  <tassilo@member.fsf.org>

	* saveplace.el (save-place-to-alist)
	(save-place-ignore-files-regexp): Allow value nil to disable this
	feature.

2012-03-04  Chong Yidong  <cyd@gnu.org>

	* faces.el (face-spec-reset-face): For the default face, reset the
	attributes to default values (Bug#10748).

2012-03-04  Lars Magne Ingebrigtsen  <larsi@gnus.org>

	* mail/emacsbug.el (report-emacs-bug-hook): Fix up thinko in
	previous patch: Check `message-send-mail-function', and not the
	default function (bug#10897).

2012-03-04  Michael Albinus  <michael.albinus@gmx.de>

	* notifications.el (notifications-on-action-signal)
	(notifications-on-closed-signal): Check for unique service name of
	incoming event.  Fix error in removing entry.
	(top): Register for signals with wildcard service name.
	(notifications-notify): Use daemon unique service name for map entries.

2012-03-04  Chong Yidong  <cyd@gnu.org>

	* cus-start.el: Make x-select-enable-clipboard-manager customizable.

2012-03-04  Glenn Morris  <rgm@gnu.org>

	* abbrev.el (copy-abbrev-table, abbrev-table-p)
	(abbrev-minor-mode-table-alist, define-abbrev, abbrev-insert)
	(expand-abbrev, define-abbrev-table): Doc fixes.

2012-03-03  Lars Magne Ingebrigtsen  <larsi@gnus.org>

	* mail/emacsbug.el (report-emacs-bug-hook): Look at the value of
	`message-default-send-mail-function' and not `send-mail-function'
	when doing the prompting for `sendmail-query-once' before sending
	in Message buffers (bug#10897).

	* net/tls.el (open-tls-stream): Don't set the dont-query-on-exit flag.
	This is inconsistent with all the other stream functions, which leave
	the setting up to the higher levels (if so wanted) (bug#10931).

2012-03-02  Alan Mackenzie  <acm@muc.de>

	Depessimize the handling of very large macros.

	* progmodes/cc-engine.el (c-macro-cache, c-macro-cache-start-pos):
	(c-macro-cache-syntactic): New variables to implement a one
	element macro cache.
	(c-invalidate-macro-cache): New function.
	(c-beginning-of-macro, c-end-of-macro, c-syntactic-end-of-macro):
	Adapt to use the new cache.
	(c-state-safe-place): Use better the cache of safe positions.
	(c-state-semi-nonlit-pos-cache)
	(c-state-semi-nonlit-pos-cache-limit):
	New variables for...
	(c-state-semi-safe-place): New function.  Here, in a macro is "safe".
	(c-invalidate-state-cache-1): New stuff for c-state-semi-safe-place.
	(c-in-literal, c-literal-limits, c-determine-limit-get-base):
	Use c-state-semi-safe-place.

	* progmodes/cc-langs.el (c-get-state-before-change-functions):
	Add c-invalidate-macro-cache to the C, C++, Obj entries.

2012-03-02  Michael Albinus  <michael.albinus@gmx.de>

	* jka-compr.el (jka-compr-call-process):
	Apply `file-accessible-directory-p' only when the default directory is
	not remote.

2012-03-01  Michael Albinus  <michael.albinus@gmx.de>

	* files.el (file-equal-p): Fix docstring.  Avoid unnecessary
	access of FILE2, if FILE1 does not exist.

	* net/tramp-sh.el (tramp-remote-process-environment): Add "PAGER=\"\"".
	Reported by Robert Lupton the Good <rhl@astro.princeton.edu>.

	* vc/vc-git.el (vc-git--call): Enable `inhibit-null-byte-detection'.
	Add "PAGER=" to `process-environment'.

2012-03-01  Michael R. Mauger  <mmaug@yahoo.com>

	* progmodes/sql.el: Bug fix
	(sql-get-login-ext): Save login values in globals.
	(sql-get-login): Use new version of `sql-get-login-ext'.
	(sql-interactive-mode): Set global `sql-connection' to nil.
	(sql-connect): Set global values for connection.
	(sql-product-interactive): Save global values as buffer local.

2012-02-29  Leo Liu  <sdl.web@gmail.com>

	* abbrev.el (define-abbrevs): Reset sys to nil.

2012-02-28  Thierry Volpiatto  <thierry.volpiatto@gmail.com>

	* files.el (file-equal-p): Rename from `files-equal-p'.
	Return nil when one or both files don't exist.
	(file-subdir-of-p): Now only top directory must exists,
	return nil if it doesn't.
	(copy-directory): No need to test with `file-subdir-of-p' after
	creating dir.
	* net/tramp.el (tramp-file-name-for-operation): Rename `files-equal-p'
	to `file-equal-p'.

2012-02-28  Glenn Morris  <rgm@gnu.org>

	* shell.el (shell-mode):
	* progmodes/vhdl-mode.el (wildcard-to-regexp, file-expand-wildcards):
	* play/landmark.el (landmark-font-lock-face-O):
	* play/handwrite.el (handwrite):
	* play/gomoku.el (gomoku-O):
	* net/browse-url.el (browse-url-browser-display):
	* international/mule.el (define-charset):
	* htmlfontify.el (hfy-etags-cmd, hfy-face-attr-for-class):
	* filesets.el (filesets-find-file-delay):
	* eshell/em-xtra.el (eshell-xtra):
	* eshell/em-unix.el (eshell-grep):
	* emulation/viper.el (viper-mode):
	* emacs-lisp/regexp-opt.el (regexp-opt-group):
	* emacs-lisp/easymenu.el (easy-menu-define):
	* calendar/timeclock.el (timeclock-use-display-time):
	* bs.el (bs-mode):
	* bookmark.el (bookmark-save-flag):
	Doc fix (standardize possessive apostrophe usage).

2012-02-27  Chong Yidong  <cyd@gnu.org>

	* emulation/viper-cmd.el (viper-intercept-ESC-key):
	Fix key-binding lookup for ESC key (Bug#9146).

	* font-lock.el (font-lock-specified-p): Rename from
	font-lock-spec-present.  Callers changed.

2012-02-27  Daniel Hackney  <dan@haxney.org>

	* emacs-lisp/package.el (package-compute-transaction):
	Handle holding a package version to t in package-load-list.

2012-02-26  Michael Albinus  <michael.albinus@gmx.de>

	* net/tramp.el (tramp-inodes, tramp-devices): Initialize with 0.
	(tramp-get-inode, tramp-get-device): Use cached values.

2012-02-26  Alan Mackenzie  <acm@muc.de>

	Check there is a font-lock specification before doing initial
	fontification.

	* font-core.el (font-lock-mode): Move the conditional from
	:after-hook to font-lock-initial-fontify.
	(font-lock-default-function): Move the check for a specification
	to font-lock-spec-present.

	* font-lock.el (font-lock-initial-fontify): Call ...
	(font-lock-spec-present): New function.

2012-02-26  Jim Blandy  <jimb@red-bean.com>

	* progmodes/gdb-mi.el (gdb-mi-quote): New function.
	(gdb-send): Apply it to the operand of the '-interpreter-exec
	console' command, so that we can pass arguments with (say) quotes
	in them.  Store exact string sent in gdb-debug-log (Bug#10765).

2012-02-26  Chong Yidong  <cyd@gnu.org>

	* help-fns.el (describe-function-1): Clarify description of
	remapping (Bug#10844).

	* files.el (files-equal-p): Doc fix.
	(file-subdir-of-p): Doc fix.  Convert loop macro to plain Lisp,
	and quit the loop once a mismatch is found.

2012-02-25  Juanma Barranquero  <lekktu@gmail.com>

	* bs.el (bs--show-with-configuration): Don't throw an error
	if the window cannot be split; otherwise, subsequent calls to
	bs-show fail, restoring a stale window config.  (Bug#10882)

2012-02-25  Jan Djärv  <jan.h.d@swipnet.se>

	* term/ns-win.el (global-map): Bind ns-drag-file to
	ns-find-file (Bug#5855, Bug#10050).

2012-02-25  Andreas Schwab  <schwab@linux-m68k.org>

	* calendar/parse-time.el (parse-time-string): Allow extractor to
	return nil.

2012-02-25  Michael Albinus  <michael.albinus@gmx.de>

	* net/tramp.el (tramp-file-name-for-operation):
	Add `files-equal-p' and `file-subdir-of-p'.

	* net/tramp-sh.el (tramp-sh-handle-copy-directory):
	* net/tramp-smb.el (tramp-smb-handle-copy-directory):
	Add COPY-CONTENTS argument.

2012-02-25  Chong Yidong  <cyd@gnu.org>

	Add custom groups for VC backends, for consistency with vc-bzr.

	* vc/vc-arch.el (vc-arch):
	* vc/vc-cvs.el (vc-cvs):
	* vc/vc-git.el (vc-git):
	* vc/vc-hg.el (vc-hg):
	* vc/vc-mtn.el (vc-mtn):
	* vc/vc-rcs.el (vc-rcs):
	* vc/vc-sccs.el (vc-sccs):
	* vc/vc-svn.el (vc-svn): New customization group (Bug#10871).
	All relevant defcustoms reassigned.

2012-02-25  Chong Yidong  <cyd@gnu.org>

	* newcomment.el (comment-styles): Add autoload (Bug#10868).

	* term/x-win.el (x-initialize-window-system): Reduce default for
	x-selection-timeout to 5 seconds (Bug#8869).

2012-02-24  Thierry Volpiatto  <thierry.volpiatto@gmail.com>

	* files.el (files-equal-p, file-subdir-of-p): New functions.
	(copy-directory): Error when trying to copy a directory on itself.
	Add missing copy-contents arg to tramp handler.
	* dired-aux.el (dired-copy-file-recursive): Same.
	(dired-create-files): Modify destination when source is equal to
	dest when copying files.
	Return also when dest is a subdir of source.  (Bug#10489)

2012-02-24  Michael Albinus  <michael.albinus@gmx.de>

	* net/ange-ftp.el (ange-ftp-parse-netrc): Suppress comment lines.
	(Bug#10874)

2012-02-23  Alan Mackenzie  <acm@muc.de>

	* emacs-lisp/easy-mmode.el (define-minor-mode): Add extra
	parameter "after-hook:" to allow the expansion to run code after
	the execution of the mode hooks.

	* font-lock.el (font-lock-initial-fontify): New function extracted
	from font-lock-mode-internal.

	* font-core.el (font-lock-mode): Call font-lock-initial-fontify in
	:after-hook.

2012-02-23  Stefan Monnier  <monnier@iro.umontreal.ca>

	* minibuffer.el: Make sure cycling is reset upon edit with icomplete.el.
	(completion--cache-all-sorted-completions): New function.
	(completion-all-sorted-completions): Use it.
	(completion--do-completion, minibuffer-force-complete):
	Use it to re-instate the flush hook.

	* icomplete.el (icomplete-completions): Replace last fix with a better
	one (bug#10850).

2012-02-23  Dmitry Gutov  <dgutov@yandex.ru>

	* emacs-lisp/lisp.el (beginning-of-defun-raw): Don't call end-of-defun
	when it might call us back infinitely (bug#10797).

2012-02-23  Glenn Morris  <rgm@gnu.org>

	* minibuffer.el (completion-category-overrides): Doc fix.

2012-02-23  Stefan Monnier  <monnier@iro.umontreal.ca>

	* minibuffer.el (completion-table-with-context): Fix inf-loop.
	Reported by Aaron S. Hawley <aaron.s.hawley@gmail.com>.

2012-02-23  Glenn Morris  <rgm@gnu.org>

	* emacs-lisp/authors.el (authors-aliases, authors-fixed-case)
	(authors-obsolete-files-regexps, authors-ignored-files)
	(authors-ambiguous-files, authors-renamed-files-alist):
	Add more entries.

2012-02-23  Juri Linkov  <juri@jurta.org>

	* isearch.el (isearch-occur): Sync interactive spec with occur's
	new feature in `occur-read-primary-args'.  Doc fix.  (Bug#10705)

	* replace.el (occur-menu-map): Add menu item for `occur-edit-mode'.

2012-02-22  Juri Linkov  <juri@jurta.org>

	* international/mule-cmds.el (read-char-by-name): Use \` and \'.
	(ucs-insert): Doc fix.  Check for hex digits in the string.
	Don't display `nil' in the error message.  (Bug#10857)

2012-02-22  Alan Mackenzie  <acm@muc.de>

	* progmodes/cc-mode.el: Revert change #2012-02-06T22:08:41Z!larsi@gnus.org from 2012-02-06.

2012-02-22  Glenn Morris  <rgm@gnu.org>

	* ffap.el (ffap-c-path):
	* man.el (Man-header-file-path): Handle multiarch.  (Bug#10702)

2012-02-22  Chong Yidong  <cyd@gnu.org>

	* custom.el (load-theme): Doc fix.

2012-02-22  Glenn Morris  <rgm@gnu.org>

	* dired-x.el (dired-guess-shell-alist-default):
	Remove escape sequences from nroff output.  (Bug#172)

2012-02-21  Glenn Morris  <rgm@gnu.org>

	* vc/emerge.el (emerge-defvar-local):
	Set `permanent-local' property rather than unused `preserved'.

	* textmodes/picture.el (picture-delete-char): New alias.
	(picture-mode-map): Use it.  (Bug#10860)
	(picture-mode): Doc fix.

2012-02-21  Juanma Barranquero  <lekktu@gmail.com>

	* newcomment.el (uncomment-region-default): Remove unused binding.

2012-02-21  Glenn Morris  <rgm@gnu.org>

	* textmodes/picture.el (picture-motion, picture-motion-reverse)
	(picture-self-insert, picture-tab-chars): Doc fix.
	(picture-mode-map): Fix C-a, C-e.

2012-02-20  Glenn Morris  <rgm@gnu.org>

	* emacs-lisp/authors.el (authors-aliases): Add another entry.

2012-02-20  Leo Liu  <sdl.web@gmail.com>

	* icomplete.el (icomplete-completions): Check FROM arg before
	passing to substring (Bug#10850).

2012-02-19  Chong Yidong  <cyd@gnu.org>

	* comint.el: Require ansi-color.
	(comint-output-filter-functions): Add ansi-color-process-output.

	* ansi-color.el: Don't set comint-output-filter-functions; it is
	now in the initial value defined in comint.el.
	(ansi-color-apply-face-function): New variable.
	(ansi-color-apply-on-region): Use it.
	(ansi-color-apply-overlay-face): New function.

	* shell.el (shell): No need to require ansi-color.
	(shell-mode): Use ansi-color-apply-face-function to highlight
	color escapes using font-lock-face property (Bug#10835).

2012-02-19  Chong Yidong  <cyd@gnu.org>

	* vc/ediff-init.el (ediff-strip-mode-line-format): Handle non-list
	mode-line formats (Bug#10839).

2012-02-18  Glenn Morris  <rgm@gnu.org>

	* mail/rmail.el (rmail-dont-reply-to-names): Mark as obsolete.

	* mail/undigest.el (unforward-rmail-message): Doc fix.

	* saveplace.el (save-place-ignore-files-regexp): Add :version.

2012-02-18  Eli Zaretskii  <eliz@gnu.org>

	* international/characters.el (script-list): Sync with the latest
	Unicode Character Database.

2012-02-18  Andreas Schwab  <schwab@linux-m68k.org>

	* international/titdic-cnv.el: Remove duplicate coding tag.
	* language/cham.el: Likewise.
	* language/tai-viet.el: Likewise.

2012-02-18  Glenn Morris  <rgm@gnu.org>

	* calendar/cal-menu.el (cal-menu-diary-menu, cal-menu-goto-menu):
	* calendar/calendar.el (diary-file, diary-bahai-entry-symbol)
	(calendar-bahai-all-holidays-flag, calendar-other-dates):
	* calendar/diary-lib.el (diary-abbreviated-year-flag):
	* calendar/holidays.el (holiday-bahai-holidays)
	(calendar-holidays, list-holidays):
	Use utf-8 Bahá'í in doc-strings, menus, etc.

2012-02-17  Tassilo Horn  <tassilo@member.fsf.org>

	* saveplace.el (save-place-ignore-files-regexp): New variable
	allowing for excluding files from saving their location of point.
	The default value matches the temporary commit message editing
	files from Git, SVN, Bazaar, and Mercurial.
	(save-place-to-alist): Use it.

2012-02-17  Lawrence Mitchell <wence@gmx.li>
            Stefan Monnier  <monnier@iro.umontreal.ca>

	* newcomment.el (uncomment-region-default): Don't leave extra space
	when an arg is provided (bug#8150).

2012-02-17  Teodor Zlatanov  <tzz@lifelogs.com>

	* net/gnutls.el (gnutls-trustfiles): Fix Cygwin bundle location.

2012-02-17  Glenn Morris  <rgm@gnu.org>

	* net/socks.el: Require network-stream.  (Bug#10599)

2012-02-17  Kenichi Handa  <handa@m17n.org>

	* international/charprop.el:
	* international/uni-name.el:
	* international/uni-old-name.el:
	* international/uni-comment.el: Regenerate.

2012-02-16  Glenn Morris  <rgm@gnu.org>

	* calendar/cal-hebrew.el (calendar-hebrew-list-yahrzeits):
	Interactively in calendar buffer, give an error if not on a date.

2012-02-15  Glenn Morris  <rgm@gnu.org>

	* shell.el (shell-delimiter-argument-list):
	Revert 2011-02-17 change.  (Bug#8027)

2012-02-15  Chong Yidong  <cyd@gnu.org>

	* minibuffer.el (completion-at-point-functions): Doc fix.

	* custom.el (defcustom): Doc fix; note use of defvar.

2012-02-15  Glenn Morris  <rgm@gnu.org>

	* mail/smtpmail.el (smtpmail-smtp-user, smtpmail-stream-type):
	Doc fixes.

2012-02-14  Glenn Morris  <rgm@gnu.org>

	* mail/smtpmail.el (smtpmail-query-smtp-server): Give it a doc.

2012-02-14  Lars Ingebrigtsen  <larsi@gnus.org>

	* mail/smtpmail.el (smtpmail-query-smtp-server): Fix typo in the
	way the ports list is computed.
	(smtpmail-query-smtp-server): Prompt the user for a port number if
	we can't connect to any of the standard ports (bug#10810).

2012-02-14  Teodor Zlatanov  <tzz@lifelogs.com>

	* net/gnutls.el (gnutls-trustfiles): Add Cygwin location.

2012-02-13  Glenn Morris  <rgm@gnu.org>

	* minibuffer.el (read-file-name): Doc fix.  (Bug#10798)

2012-02-13  Teodor Zlatanov  <tzz@lifelogs.com>

	* net/gnutls.el (gnutls-trustfiles): New variable.
	(gnutls-negotiate): Use it.

2012-02-13  Lars Ingebrigtsen  <larsi@gnus.org>

	* simple.el (mail-user-agent): Mention that `gnus-user-agent' only
	does its stuff if Gnus is running.

2012-02-13  Alan Mackenzie  <acm@muc.de>

	Fix a loop in c-set-fl-decl-start.

	* progmodes/cc-engine.el (c-set-fl-decl-start): Add a check that
	c-backward-syntactic-ws actually moves backwards.

2012-02-13  Leo Liu  <sdl.web@gmail.com>

	* net/rcirc.el (rcirc-markup-attributes): Move point to the
	beginning so that all \C-o chars are removed.

2012-02-12  Teodor Zlatanov  <tzz@lifelogs.com>

	* net/gnutls.el (gnutls-algorithm-priority): Add missing :group tag.

2012-02-12  Alan Mackenzie  <acm@muc.de>

	Fix infinite loop with long macros.
	* cc-engine.el (c-state-safe-place): Handle macros properly.

2012-02-12  Chong Yidong  <cyd@gnu.org>

	* window.el (display-buffer): Doc fix (Bug#10785).

2012-02-12  Glenn Morris  <rgm@gnu.org>

	* term/pc-win.el (x-selection-owner-p, x-own-selection-internal)
	(x-disown-selection-internal, x-get-selection-internal):
	Sync docs with the xselect.c versions.

	* allout-widgets.el: Add missing license notice.

2012-02-11  Glenn Morris  <rgm@gnu.org>

	* select.el (x-get-selection-internal, x-own-selection-internal)
	(x-disown-selection-internal):
	* x-dnd.el (x-get-selection-internal): Update declarations.

	* vc/log-view.el (vc-diff-internal): Remove unneeded declaration.

	* window.el (window-sides-slots):
	* tool-bar.el (tool-bar-position):
	* term/xterm.el (xterm-extra-capabilities):
	* ses.el (ses-self-reference-early-detection):
	* progmodes/verilog-mode.el (verilog-auto-declare-nettype)
	(verilog-auto-wire-type)
	(verilog-auto-delete-trailing-whitespace)
	(verilog-auto-reset-blocking-in-non, verilog-auto-inst-sort)
	(verilog-auto-tieoff-declaration):
	* progmodes/sql.el (sql-login-hook, sql-ansi-statement-starters)
	(sql-oracle-statement-starters, sql-oracle-scan-on):
	* progmodes/prolog.el (prolog-align-comments-flag)
	(prolog-indent-mline-comments-flag, prolog-object-end-to-0-flag)
	(prolog-left-indent-regexp, prolog-paren-indent-p)
	(prolog-paren-indent, prolog-parse-mode, prolog-keywords)
	(prolog-types, prolog-mode-specificators)
	(prolog-determinism-specificators, prolog-directives)
	(prolog-electric-newline-flag, prolog-hungry-delete-key-flag)
	(prolog-electric-dot-flag)
	(prolog-electric-dot-full-predicate-template)
	(prolog-electric-underscore-flag, prolog-electric-tab-flag)
	(prolog-electric-if-then-else-flag, prolog-electric-colon-flag)
	(prolog-electric-dash-flag, prolog-old-sicstus-keys-flag)
	(prolog-program-switches, prolog-prompt-regexp)
	(prolog-debug-on-string, prolog-debug-off-string)
	(prolog-trace-on-string, prolog-trace-off-string)
	(prolog-zip-on-string, prolog-zip-off-string)
	(prolog-use-standard-consult-compile-method-flag)
	(prolog-use-prolog-tokenizer-flag, prolog-imenu-flag)
	(prolog-imenu-max-lines, prolog-info-predicate-index)
	(prolog-underscore-wordchar-flag, prolog-use-sicstus-sd)
	(prolog-char-quote-workaround):
	* progmodes/cc-vars.el (c-defun-tactic):
	* net/tramp.el (tramp-encoding-command-interactive)
	(tramp-local-end-of-line):
	* net/soap-client.el (soap-client):
	* net/netrc.el (netrc-file):
	* net/gnutls.el (gnutls):
	* minibuffer.el (completion-category-overrides)
	(completion-cycle-threshold)
	(completion-pcm-complete-word-inserts-delimiters):
	* man.el (Man-name-local-regexp):
	* mail/feedmail.el (feedmail-display-full-frame):
	* international/characters.el (glyphless-char-display-control):
	* eshell/em-ls.el (eshell-ls-date-format):
	* emacs-lisp/cl-indent.el (lisp-lambda-list-keyword-alignment)
	(lisp-lambda-list-keyword-parameter-indentation)
	(lisp-lambda-list-keyword-parameter-alignment):
	* doc-view.el (doc-view-image-width, doc-view-unoconv-program):
	* dired-x.el (dired-omit-verbose):
	* cus-theme.el (custom-theme-allow-multiple-selections):
	* calc/calc.el (calc-highlight-selections-with-faces)
	(calc-lu-field-reference, calc-lu-power-reference)
	(calc-note-threshold):
	* battery.el (battery-mode-line-limit):
	* arc-mode.el (archive-7z-extract, archive-7z-expunge)
	(archive-7z-update):
	* allout.el (allout-prefixed-keybindings)
	(allout-unprefixed-keybindings)
	(allout-inhibit-auto-fill-on-headline)
	(allout-flattened-numbering-abbreviation):
	* allout-widgets.el (allout-widgets-auto-activation)
	(allout-widgets-icons-dark-subdir)
	(allout-widgets-icons-light-subdir, allout-widgets-icon-types)
	(allout-widgets-theme-dark-background)
	(allout-widgets-theme-light-background)
	(allout-widgets-item-image-properties-emacs)
	(allout-widgets-item-image-properties-xemacs)
	(allout-widgets-run-unit-tests-on-load)
	(allout-widgets-time-decoration-activity)
	(allout-widgets-hook-error-post-time)
	(allout-widgets-track-decoration):
	Add missing :version tags to new defcustoms and defgroups.

	* progmodes/sql.el (sql-ansi-statement-starters)
	(sql-oracle-statement-starters): Add custom type.

	* progmodes/prolog.el: Remove leading '*' from defcustom docs.
	(prolog-system-version): Give it a type.

2012-02-11  Eli Zaretskii  <eliz@gnu.org>

	* term/pc-win.el (x-select-text, x-selection-owner-p)
	(x-own-selection-internal, x-disown-selection-internal)
	(x-get-selection-internal): Sync doc strings and argument lists
	with xselect.c, common-win.el and x-win.el.  (Bug#10783)

2012-02-11  Leo Liu  <sdl.web@gmail.com>

	* progmodes/python.el (python-end-of-statement): Fix infinite
	loop.  (Bug#10788)

2012-02-10  Glenn Morris  <rgm@gnu.org>

	* international/mule-cmds.el (unify-8859-on-encoding-mode)
	(unify-8859-on-decoding-mode): Properly mark as obsolete.

2012-02-10  Lars Ingebrigtsen  <larsi@gnus.org>

	* mail/emacsbug.el (report-emacs-bug-hook): Query the user first
	about SMTP before checking the From header.

	* mail/sendmail.el (sendmail-query-user-about-smtp): Refactor out
	into own function for reuse by emacsbug.el.

2012-02-10  Leo Liu  <sdl.web@gmail.com>

	* subr.el (condition-case-unless-debug): Rename from
	condition-case-no-debug.  All callers changed.
	(with-demoted-errors): Fix caller.

	* vc/diff-mode.el (diff-auto-refine-mode, diff-hunk):
	* nxml/rng-valid.el (rng-do-some-validation):
	* emacs-lisp/package.el (package-refresh-contents)
	(package-menu-execute):
	* desktop.el (desktop-create-buffer):
	* font-lock.el (lisp-font-lock-keywords-2): Caller changed.

2012-02-10  Glenn Morris  <rgm@gnu.org>

	* textmodes/bibtex.el:
	Add missing :version tags for new/changed defcustoms.

	* files.el (remote-file-name-inhibit-cache): Doc fixes.

2012-02-09  Lars Ingebrigtsen  <larsi@rusty>

	* mail/smtpmail.el (smtpmail-user-mail-address): New function.
	(smtpmail-via-smtp): Use it, or fall back on the From address.
	(smtpmail-send-it): Ditto.

2012-02-09  Stefan Monnier  <monnier@iro.umontreal.ca>

	* emacs-lisp/bytecomp.el (byte-compile-file-form-defvar):
	Don't fallback on byte-compile-defvar.  Optimize (defvar foo) away.
	(byte-compile-tmp-var): New const.
	(byte-compile-defvar): Use it to minimize .elc size.
	Just use `defvar' rather than simulate it (bug#10761).

2012-02-09  Glenn Morris  <rgm@gnu.org>

	* files.el (rename-uniquely): Doc fix.  (Bug#3806)

	* progmodes/cc-guess.el (c-guess-offset-threshold, c-guess-region-max):
	Add :version tags.

	* progmodes/compile.el (compilation-error-screen-columns)
	(compilation-first-column, compilation-filter-start): Doc fixes.

	* vc/log-view.el (log-view-toggle-entry-display):
	* vc/vc.el (vc-merge, vc-pull): Doc fixes.

	* mail/emacsbug.el (report-emacs-bug-can-use-osx-open)
	(report-emacs-bug-can-use-xdg-email):
	(report-emacs-bug-insert-to-mailer): Doc fixes.
	(report-emacs-bug): Message fix.

	* net/browse-url.el (browse-url-can-use-xdg-open)
	(browse-url-xdg-open): Doc fixes.

	* electric.el (electric-indent-mode, electric-pair-mode)
	(electric-layout-rules, electric-layout-mode): Doc fixes.
	(electric-pair-pairs, electric-pair-skip-self): Add :version tags.

2012-02-08  Martin Rudalics  <rudalics@gmx.at>

	* server.el (server-unselect-display): Don't inadvertently kill
	the current buffer.  (Bug#10729)

2012-02-08  Glenn Morris  <rgm@gnu.org>

	* progmodes/sql.el (sql-port, sql-connection-alist, sql-list-all)
	(sql-list-table): Doc fixes.

	* image-mode.el (image-transform-minor-mode-map, image-transform-mode):
	Comment out (does nothing).

	* completion.el (dynamic-completion-mode):
	* dirtrack.el (dirtrack-debug-mode):
	* electric.el (electric-layout-mode):
	* epa-mail.el (epa-mail-mode, epa-global-mail-mode):
	* face-remap.el (text-scale-mode, buffer-face-mode):
	* iimage.el (iimage-mode):
	* image-mode.el (image-transform-mode):
	* minibuffer.el (completion-in-region-mode):
	* scroll-lock.el (scroll-lock-mode):
	* simple.el (next-error-follow-minor-mode):
	* tar-mode.el (tar-subfile-mode):
	* tooltip.el (tooltip-mode):
	* vcursor.el (vcursor-use-vcursor-map):
	* wid-browse.el (widget-minor-mode):
	* emulation/tpu-edt.el (tpu-edt-mode):
	* emulation/tpu-extras.el (tpu-cursor-free-mode):
	* international/iso-ascii.el (iso-ascii-mode):
	* language/thai-util.el (thai-word-mode):
	* mail/supercite.el (sc-minor-mode):
	* net/goto-addr.el (goto-address-mode):
	* net/rcirc.el (rcirc-multiline-minor-mode, rcirc-track-minor-mode):
	* progmodes/cwarn.el (cwarn-mode):
	* progmodes/flymake.el (flymake-mode):
	* progmodes/glasses.el (glasses-mode):
	* progmodes/hideshow.el (hs-minor-mode):
	* progmodes/pascal.el (pascal-outline-mode):
	* textmodes/enriched.el (enriched-mode):
	* vc/smerge-mode.el (smerge-mode):
	Doc fixes (minor mode argument).

2012-02-07  Eli Zaretskii  <eliz@gnu.org>

	* ls-lisp.el (ls-lisp-sanitize): New function.
	(ls-lisp-insert-directory): Use it to fix or remove any elements
	in file-alist with missing attributes.  (Bug#4673)

2012-02-07  Alan Mackenzie  <acm@muc.de>

	Fix spurious recognition of c-in-knr-argdecl.

	* progmodes/cc-engine.el (c-in-knr-argdecl): Check for '=' in a
	putative K&R region.

2012-02-07  Alan Mackenzie  <acm@muc.de>

	* progmodes/cc-engine.el (c-forward-objc-directive):
	Prevent looping in "#pragma mark @implementation".

2012-02-07  Michael Albinus  <michael.albinus@gmx.de>

	* notifications.el (notifications-on-closed-signal): Make `reason'
	optional.  (Bug#10744)

2012-02-07  Glenn Morris  <rgm@gnu.org>

	* emacs-lisp/easy-mmode.el (define-minor-mode):
	Doc fixes for the macro and the mode it defines.

	* image.el (imagemagick-types-inhibit): Doc fix.

	* cus-start.el (imagemagick-render-type): Add it.

2012-02-06  Lars Ingebrigtsen  <larsi@gnus.org>

	* progmodes/cc-mode.el
	(c-standard-font-lock-fontify-region-function): Set the default at
	load time, too, so that `font-lock-fontify-buffer' can be called
	without setting up the entire mode first.  This fixes a bug in
	`mm-inline-text' with C MIME parts.

2012-02-06  Chong Yidong  <cyd@gnu.org>

	* simple.el (list-processes--refresh): Delete exited processes
	(Bug#8094).

	* comint.el (comint-next-prompt): next-single-char-property-change
	and prev-single-char-property-change never return nil (Bug#8657).

	* custom.el (defcustom): Doc fix (Bug#9711).

2012-02-05  Chong Yidong  <cyd@gnu.org>

	* cus-edit.el (custom-variable-reset-backup): Quote the value
	before storing it in the customized-value property (Bug#6712).
	(custom-display): Add a customization type tag.
	(custom-buffer-create-internal): Improve tooltip message.

	* wid-edit.el (widget-field-value-get): New optional arg to
	suppress trailing whitespace truncation.
	(character): Use it (Bug#2689).

2012-02-05  Andreas Schwab  <schwab@linux-m68k.org>

	* progmodes/gud.el (gud-pv): Use pv instead of pv1.
	* progmodes/gdb-mi.el (gud-pp): Use pp instead of pp1.

2012-02-05  Chong Yidong  <cyd@gnu.org>

	* cus-edit.el (custom-variable-value-create): For mismatched
	types, show the current value (Bug#7600).

	* custom.el (defcustom): Doc fix.

2012-02-05  Glenn Morris  <rgm@gnu.org>

	* font-lock.el (lisp-font-lock-keywords-2): Add with-wrapper-hook.

2012-02-05  Juanma Barranquero  <lekktu@gmail.com>

	* emacs-lisp/pp.el (pp-to-string): Use `with-temp-buffer'.
	(pp-buffer): Use `ignore-errors', `looking-at-p'.
	(pp-last-sexp): Use `looking-at-p'.

2012-02-04  Glenn Morris  <rgm@gnu.org>

	* files.el (revert-buffer):
	Doc fix (mention revert-buffer-in-progress-p).

	* emacs-lisp/ert-x.el (ert-simulate-command):
	Check deferred-action-list (which is obsolete) is bound.

	* subr.el (with-wrapper-hook): Doc fixes.

	* simple.el (filter-buffer-substring-functions)
	(buffer-substring-filters, filter-buffer-substring): Doc fixes.

2012-02-04  Lars Ljung  <lars@matholka.se>  (tiny change)

	* eshell/esh-ext.el (eshell-windows-shell-file): Match "cmdproxy"
	anywhere in shell-file-name, not just at the beginning.  (Bug#10523)

2012-02-04  Leo Liu  <sdl.web@gmail.com>

	* emacs-lisp/smie.el: Fix dead link (Bug#10711).

2012-02-04  Glenn Morris  <rgm@gnu.org>

	* image.el (image-extension-data): Add obsolete alias.

	* isearch.el (isearch-update): Doc fix.

	* facemenu.el (list-colors-display): Doc fix (minor rephrasing).

	* ido.el (ido-find-file): Doc fix (ido-toggle-vc not on any key).

2012-02-03  Glenn Morris  <rgm@gnu.org>

	* image.el (image-animated-p): Doc fix.  Use image-animated-types.
	(image-animate-timeout): Doc fix.

	* image-mode.el (image-animate-loop, image-toggle-animation): Doc fixes.

2012-02-02  Glenn Morris  <rgm@gnu.org>

	* server.el (server-auth-dir): Doc fix.
	(server-eval-at): Doc fix.  Give an explicit error if !server-use-tcp.

	* subr.el (run-mode-hooks): Doc fix.

2012-02-02  Juri Linkov  <juri@jurta.org>

	* image-mode.el (image-toggle-display-image): Remove tautological
	`major-mode' from the `derived-mode-p' test.

2012-02-02  Kenichi Handa  <handa@m17n.org>

	* composite.el (compose-region): Cancel previous change.

2012-02-02  Kenichi Handa  <handa@m17n.org>

	* composite.el (compose-region, compose-string): Signal error for
	a null string component (Bug#6988).

2012-02-01  Chong Yidong  <cyd@gnu.org>

	* view.el (view-buffer-other-window, view-buffer-other-frame):
	Handle special modes like view-buffer (Bug#10650).
	(view-buffer): Simplify.

	* frame.el (set-frame-font): Tweak meaning of third argument.

	* dynamic-setting.el (font-setting-change-default-font):
	Use set-frame-font (Bug#9982).

2012-02-01  Glenn Morris  <rgm@gnu.org>

	* progmodes/compile.el (compilation-internal-error-properties):
	Respect compilation-first-column in the "*compilation*" buffer.

	* emacs-lisp/easy-mmode.el (define-minor-mode):
	Relax :variable's test for a named function.

2012-01-31  Alan Mackenzie  <acm@muc.de>

	* progmodes/cc-engine.el (c-guess-basic-syntax): CASE 5B.1: Fix an
	off by one error.

2012-01-31  Chong Yidong  <cyd@gnu.org>

	* frame.el (set-frame-font): New arg ALL-FRAMES.

	* menu-bar.el (menu-set-font): Use set-frame-font.

	* faces.el (face-spec-reset-face): Don't apply unspecified
	attribute values to the default face.

2012-01-31  Juanma Barranquero  <lekktu@gmail.com>

	* progmodes/cwarn.el (cwarn): Remove dead link.
	(cwarn-configuration, cwarn-verbose, cwarn-mode-text, cwarn-load-hook):
	Remove * from defcustom docstrings.
	(turn-on-cwarn-mode): Make obsolete.
	(c-at-toplevel-p): Remove compatibility code for Emacs 20.3 and older.
	(turn-on-cwarn-mode-if-enabled): Call `cwarn-mode'.

2012-01-31  Glenn Morris  <rgm@gnu.org>

	* emacs-lisp/easy-mmode.el (define-minor-mode): Doc fix.
	Fix :variable handling of mode a symbol not equal to modefun.
	Allow named functions to be used as the cdr of :variable.

2012-01-30  Glenn Morris  <rgm@gnu.org>

	* emacs-lisp/authors.el (authors-fixed-entries):
	Remove reference to deleted file rnewspost.el.

2012-01-29  Juanma Barranquero  <lekktu@gmail.com>

	* window.el (window-with-parameter): Remove unused variable `windows'.
	(window--side-check): Remove unused variable `code'.
	(window--resize-siblings): Remove unused variable `first'.
	(adjust-window-trailing-edge): Remove unused variable `failed'.
	(window-deletable-p, window--delete): Remove unused variable `buffer'.
	Use `let', not `let*'.
	(balance-windows-2): Remove unused variable `found'.
	(window--state-put-2): Remove unused variable `splits'.
	(window-state-put): Remove unused variable `selected'.
	(same-window-p): Use `string-match-p'.
	(display-buffer-assq-regexp): Remove unused variable `value'.
	(display-buffer-pop-up-frame, display-buffer-pop-up-window):
	Mark argument ALIST as ignored.
	(pop-to-buffer): Remove unused variable `old-window'.

2012-01-29  Eli Zaretskii  <eliz@gnu.org>

	* jka-cmpr-hook.el (jka-compr-compression-info-list): Support .lz
	and .lzma compressed files.

2012-01-29  Chong Yidong  <cyd@gnu.org>

	* frame.el (window-system-default-frame-alist): Doc fix.

	* dynamic-setting.el (font-setting-change-default-font): Don't
	change the default face if SET-FONT argument is non-nil (Bug#9982).

2012-01-29  Samuel Bronson  <naesten@gmail.com>  (tiny change)

	* custom.el (defcustom): Add doc link to Lisp manual (Bug#10635).

2012-01-29  Syver Enstad  <syver.enstad@cisco.com>  (tiny change)

	* progmodes/gud.el (pdb): Give pdb full paths, to allow setting
	breakpoints in files outside current directory (Bug#6098).

2012-01-29  Chong Yidong  <cyd@gnu.org>

	* progmodes/python.el: Require ansi-color at top-level.

	* emacs-lisp/lisp-mode.el (emacs-lisp-mode-abbrev-table):
	Define and use in Emacs Lisp mode (Bug#9360).
	(lisp-mode-abbrev-table): Add doc.
	(lisp-mode-variables): Don't set local-abbrev-table.
	(lisp-interaction-mode): Use emacs-lisp-mode-abbrev-table.

2012-01-28  Roland Winkler  <winkler@gnu.org>

	* textmodes/bibtex.el (bibtex-vec-incr): Fix docstring.

2012-01-28  Roland Winkler  <winkler@gnu.org>

	* textmodes/bibtex.el (bibtex-entry-alist): New function.
	(bibtex-set-dialect): Use it.  Either set global values of
	dialect-dependent variables or bind these variables buffer-locally
	(Bug#10254).
	(bibtex-mode): Call bibtex-set-dialect via
	hack-local-variables-hook.
	(bibtex-dialect): Update docstring.
	Add safe-local-variable predicate.
	(bibtex-entry-alist, bibtex-field-alist): Initialize via
	bibtex-set-dialect.
	(bibtex-mode-map): Define menu for each dialect.
	(bibtex-entry): Fix docstring.

2012-01-28  Chong Yidong  <cyd@gnu.org>

	* eshell/esh-arg.el (eshell-quote-argument): New function.

	* eshell/esh-ext.el (eshell-invoke-batch-file):
	* eshell/em-unix.el (eshell/cat, eshell/du): Use it to quote the
	first arg to eshell-parse-command (Bug#10523).

2012-01-28  Drew Adams  <drew.adams@oracle.com>

	* net/ange-ftp.el (ange-ftp-canonize-filename): Check, that
	`default-directory' is non-nil.

2012-01-28  Eli Zaretskii  <eliz@gnu.org>

	* mail/emacsbug.el (report-emacs-bug): Fill the potentially long
	line that displays system-configuration-options.  (Bug#9924)

2012-01-28  Drew Adams  <drew.adams@oracle.com>

	* descr-text.el (describe-char): Show information about POS, in
	addition to information about the character at POS.  Improve and
	update the doc string.  Change "code point" to "code point in
	charset", to avoid confusion with the character's Unicode code
	point shown above that.  (Bug#10129)

2012-01-28  Eli Zaretskii  <eliz@gnu.org>

	* descr-text.el (describe-char): Show the raw character, not only
	its display form at POS.  Suggested by Kenichi Handa <handa@m17n.org>.
	See http://lists.gnu.org/archive/html/emacs-devel/2012-01/msg00760.html
	for the reasons.

2012-01-28  Phil Hagelberg  <phil@hagelb.org>

	* emacs-lisp/package.el (package-install):
	Run package-refresh-contents if there is no archive yet (Bug#9798).

2012-01-28  Chong Yidong  <cyd@gnu.org>

	* emacs-lisp/package.el (package-maybe-load-descriptor):
	New function, split from package-maybe-load-descriptor.
	(package-maybe-load-descriptor): Use it.
	(package-download-transaction): Fully load required packages
	inside the loop, so that `require' calls work (Bug#10593).
	(package-install): No need to call package-initialize now.

2012-01-28  Chong Yidong  <cyd@gnu.org>

	* simple.el (deactivate-mark): Doc fix (Bug#8614).

	* tooltip.el (tooltip-mode): Doc fix.
	(tooltip-use-echo-area): Mark as obsolete (Bug#6595).

	* frame.el (set-cursor-color): Doc fix (Bug#352).

	* mail/rmail.el (rmail-start-mail): Add send-action again (Bug#10625).
	(rmail-mail-return): Switch to NEWBUF only if it is non-nil.

	* cus-edit.el (custom-buffer-create-internal): Fix search button
	action (Bug#10542).
	(customize-unsaved, customize-saved): Doc fix (Bug#10541).

2012-01-27  Eduard Wiebe  <usenet@pusto.de>

	* dired.el (dired-mark-files-regexp):
	Include any subdirectory components.  (Bug#10445)

2012-01-27  Mike Lamb  <mrlamb@gmail.com>  (tiny change)

	* pcmpl-unix.el (pcmpl-ssh-known-hosts):
	Handle [host]:port syntax.  (Bug#10533)

2012-01-27  Alex Harsanyi  <harsanyi@mac.com>

	* xml.el (xml-parse-tag): Fix parsing of comments (Bug#10405).

2012-01-26  Glenn Morris  <rgm@gnu.org>

	* dired-x.el (dired-bind-jump): Use ctl-x-map and ctl-x-4-map.
	* term.el (term-raw-escape-map): Use Control-X-prefix.
	* vc/vc-hooks.el (vc-prefix-map): Use ctl-x-map.  (Bug#10566)

2012-01-25  Martin Rudalics  <rudalics@gmx.at>

	* window.el (window-state-get, window--state-get-1): Don't deal
	with fixed-sizeness of windows.  Simplify code.

2012-01-25  Jérémy Compostella  <jeremy.compostella@gmail.com>

	* window.el (window--state-get-1, window--state-put-2):
	Don't save and restore the mark.

2012-01-25  Chong Yidong  <cyd@gnu.org>

	* custom.el (custom-variable-p): Doc fix.

2012-01-25  Glenn Morris  <rgm@gnu.org>

	* dired.el (dired-goto-file): Handle some of the more common
	characters that `ls -b' escapes.  (Bug#10596)

	* progmodes/compile.el (compilation-next-error-function):
	Respect compilation-first-column in the "*compilation*" buffer.
	* progmodes/grep.el (grep-first-column): New variable.  (Bug#10594)

	* vc/vc.el (vc-modify-change-comment): Scoping fix.  (Bug#10513)

2012-01-24  Glenn Morris  <rgm@gnu.org>

	* pcmpl-gnu.el (pcomplete/tar): Handle " - ".  (Bug#10457)

2012-01-24  Julien Danjou  <julien@danjou.info>

	* color.el (color-rgb-to-hsl): Fix value computing.
	(color-hue-to-rgb): New function.
	(color-hsl-to-rgb): New function.
	(color-clamp, color-saturate-hsl, color-saturate-name)
	(color-desaturate-hsl, color-desaturate-name, color-lighten-hsl)
	(color-lighten-name, color-darken-hsl, color-darken-name): New function.

2012-01-24  Glenn Morris  <rgm@gnu.org>

	* vc/vc-rcs.el (vc-rcs-create-tag):
	* vc/vc-sccs.el (vc-sccs-create-tag):
	Fix argument spec to be what vc-create-tag expects.  (Bug#10515)

2012-01-23  Mike Lamb  <mrlamb@gmail.com>  (tiny change)

	* eshell/esh-util.el (eshell-read-hosts-file):
	Skip comment lines.  (Bug#10549)

	* eshell/em-unix.el (pcomplete/ssh): Remove.  (Bug#10548)

2012-01-23  Juanma Barranquero  <lekktu@gmail.com>

	* subr.el (display-delayed-warnings): Doc fix.
	(collapse-delayed-warnings): New function to collapse identical
	adjacent warnings.
	(delayed-warnings-hook): Add it.

2012-01-22  Michael Albinus  <michael.albinus@gmx.de>

	* net/tramp.el (tramp-action-login): Set connection property "login-as".

	* net/tramp-cache.el (tramp-dump-connection-properties): Do not dump
	properties, when "login-as" is set.

	* net/tramp-sh.el (tramp-methods): Add user spec to "pscp" and "psftp".
	(tramp-default-user-alist): Don't add "pscp".
	(tramp-do-copy-or-rename-file-out-of-band): Use connection
	property "login-as", if set.  (Bug#10530)

2012-01-21  Michael Albinus  <michael.albinus@gmx.de>

	* net/tramp-sh.el (tramp-default-user-alist): Don't add "plink",
	"plink1" and "psftp".  (Bug#10530)

2012-01-21  Kenichi Handa  <handa@m17n.org>

	* international/mule-cmds.el (prefer-coding-system): Show a
	warning message if the default value of file-name-coding-system
	was not changed.

2012-01-21  Jérémy Compostella  <jeremy.compostella@gmail.com>

	* windmove.el (windmove-reference-loc):
	Fix windmove-reference-loc miscalculation.

2012-01-21  Jay Belanger  <jay.p.belanger@gmail.com>

	* calc/calc-units.el (math-put-default-units): Don't use "1" as a
	default unit.

2012-01-21  Glenn Morris  <rgm@gnu.org>

	* international/mule.el (auto-coding-alist): Add .tbz.

	* files.el (local-enable-local-variables): Doc fix.
	(inhibit-local-variables-regexps): Rename from
	inhibit-first-line-modes-regexps.  Keep old name as obsolete alias.
	Doc fix.  Add some extensions from auto-coding-alist.
	(inhibit-local-variables-suffixes):
	Rename from inhibit-first-line-modes-suffixes.  Doc fix.
	(inhibit-local-variables-p):
	New function, extracted from set-auto-mode-1.
	(set-auto-mode): Doc fix.  Respect inhibit-local-variables-regexps.
	(set-auto-mode-1): Doc fix.  Use inhibit-local-variables-p.
	(hack-local-variables): Doc fix.  Make the mode-only case
	respect enable-local-variables and friends.
	Respect inhibit-local-variables-regexps for file-locals, but
	not for directory-locals.
	(set-visited-file-name):
	Take account of inhibit-local-variables-regexps.
	Whether it applies may change as the file name is changed.
	* jka-cmpr-hook.el (jka-compr-install):
	* jka-compr.el (jka-compr-uninstall):
	Update for inhibit-first-line-modes-suffixes name change.

2012-01-20  Martin Rudalics  <rudalics@gmx.at>

	* help-macro.el (make-help-screen): Temporarily restore original
	binding for minor-mode-map-alist (Bug#10454).

2012-01-19  Julien Danjou  <julien@danjou.info>

	* color.el (color-name-to-rgb): Use the white color to find the max
	color component value and return correctly computed values.
	(color-name-to-rgb): Add missing float conversion for max value.

2012-01-19  Martin Rudalics  <rudalics@gmx.at>

	* window.el (window--state-get-1, window-state-get): Do not use
	special state value for window-persistent-parameters.
	Rename argument IGNORE to WRITABLE.  Rewrite doc-string.
	(window--state-put-2): Reset all window parameters to nil before
	assigning values of persistent parameters.

2012-01-18  Alan Mackenzie  <acm@muc.de>

	Eliminate sluggishness and hangs in fontification of "semicolon
	deserts".

	* progmodes/cc-engine.el (c-state-nonlit-pos-interval):
	Change value 10000 -> 3000.
	(c-state-safe-place): Reformulate so it doesn't stack up an
	infinite number of wrong entries in c-state-nonlit-pos-cache.
	(c-determine-limit-get-base, c-determine-limit): New functions to
	determine backward search limits disregarding literals.
	(c-find-decl-spots): Amend commenting.
	(c-cheap-inside-bracelist-p): New function which detects "={".

	* progmodes/cc-fonts.el
	(c-make-font-lock-BO-decl-search-function): Give a limit to a
	backward search.
	(c-font-lock-declarations): Fix an occurrence of point being
	undefined.  Check additionally for point being in a bracelist or
	near a macro invocation without a semicolon so as to avoid a
	fruitless time consuming search for a declarator.  Give a more
	precise search limit for declarators using the new
	c-determine-limit.

2012-01-18  Glenn Morris  <rgm@gnu.org>

	* files.el (auto-mode-alist, inhibit-first-line-modes-regexps)
	(set-auto-mode): Doc fixes.

2012-01-17  Glenn Morris  <rgm@gnu.org>

	* isearch.el (search-nonincremental-instead): Fix doc typo.

	* dired.el (dired-insert-directory): Handle newlines in directory name.
	(dired-build-subdir-alist): Unescape newlines in directory name.

2012-01-17  Michael Albinus  <michael.albinus@gmx.de>

	* net/tramp.el (tramp-local-end-of-line): New defcustom.
	(tramp-action-login, tramp-action-yesno, tramp-action-yn)
	(tramp-action-terminal): Use it.  (Bug#10530)

2012-01-16  Stefan Monnier  <monnier@iro.umontreal.ca>

	* minibuffer.el (completion--replace): Strip properties (bug#10062).

2012-01-16  Martin Rudalics  <rudalics@gmx.at>

	* window.el (window-state-ignored-parameters): Remove variable.
	(window--state-get-1): Rename argument MARKERS to IGNORE.
	Handle persistent window parameters.  Make copy of clone-of
	parameter only if requested.  (Bug#10348)
	(window--state-put-2): Install a window parameter only if it has
	a non-nil value or an existing parameter shall be overwritten.

2012-01-15  Michael Albinus  <michael.albinus@gmx.de>

	* net/tramp-sh.el (tramp-remote-path): Set tramp-autoload cookie.

2012-01-14  Eli Zaretskii  <eliz@gnu.org>

	* info.el (Info-toc-build): If the Info file has no "Up" pointer,
	don't pass the (nil) value of `upnode' to string-match.

2012-01-14  Chong Yidong  <cyd@gnu.org>

	* startup.el (command-line): Fix X resource class for cursorColor.
	Fix values recognized by the cursorBlink resource.

2012-01-14  Paul Eggert  <eggert@cs.ucla.edu>

	* epg.el (epg--make-temp-file): Avoid permission race condition
	when running on old Emacs versions (bug#10403).

2012-01-14  Glenn Morris  <rgm@gnu.org>

	* dired.el (dired-get-filename): Fix 'verbatim case of previous change.

2012-01-13  Alan Mackenzie  <acm@muc.de>

	Fix filling for when filladapt mode is enabled.

	* progmodes/cc-cmds.el (c-fill-paragraph): In the invocation of
	c-mask-paragraph, pass in `fill-paragraph' rather than
	`fill-region-as-paragraph'.  (This is a reversion of a previous
	change.)
	* progmodes/cc-mode.el (c-basic-common-init):
	Make fill-paragraph-handle-comment buffer local and set it to nil.

2012-01-13  Glenn Morris  <rgm@gnu.org>

	* dired.el (dired-switches-escape-p): New function.
	(dired-insert-directory): Use dired-switches-escape-p.
	(dired-get-filename): Undo "\ " quoting if needed.  (Bug#10469)

	* find-dired.el (find-ls-option): Doc fix.  (Bug#10262)

2012-01-12  Glenn Morris  <rgm@gnu.org>

	* mail/sendmail.el (mail-mode): Update paragraph-separate for
	changes in adaptive-fill-regexp.  (Bug#10276)

2012-01-11  Alan Mackenzie  <acm@muc.de>

	Fix Emacs bug #10463 - put `widen's around the critical spots.

	* progmodes/cc-engine.el (c-in-literal, c-literal-limits): Put a
	widen around each invocation of c-state-pp-to-literal.  Remove an
	unused let variable.

2012-01-11  Glenn Morris  <rgm@gnu.org>

	* dired-aux.el (dired-do-shell-command): Fix */? logic.  (Bug#6561)
	Doc fix.

2012-01-10  Chong Yidong  <cyd@gnu.org>

	* net/network-stream.el (network-stream-open-starttls):
	Avoid emitting a confusing error message when the server gives a bad
	response to the capability command.

2012-01-10  Glenn Morris  <rgm@gnu.org>

	* mail/unrmail.el (unrmail): Tweak previous change.

2012-01-09  Chong Yidong  <cyd@gnu.org>

	* custom.el (custom-safe-themes): Use SHA-256 for hashing.

2012-01-08  Alan Mackenzie  <acm@muc.de>

	Optimise font locking in long enum definitions.

	* progmodes/cc-fonts.el (c-font-lock-declarations): Add an extra
	arm to a cond form to handle enums.
	* progmodes/cc-langs.el (c-enums-contain-decls): New lang variable.
	* progmodes/cc-mode.el (c-font-lock-fontify-region): Correct a typo.

2012-01-07  Paul Eggert  <eggert@cs.ucla.edu>

	* files.el (move-file-to-trash): Preserve default file modes on error.
	(Bug#10401)

2012-01-07  Lars Magne Ingebrigtsen  <larsi@gnus.org>

	* faces.el (set-face-attribute): Clarify the meaning of the nil
	frame (bug#10294).

	* subr.el (with-selected-frame): Mention that the selected frame
	is restored (bug#9980).

	* ibuffer.el (ibuffer-mode): List the bindings in the corrent map
	(bug#9759).

	* mail/smtpmail.el (password-cache-add): Remove unused declaration.
	(password-read): Don't autoload unused function.

2012-01-07  Juanma Barranquero  <lekktu@gmail.com>

	* progmodes/which-func.el (which-func-mode): Turn into a
	non-interactive function and mark as obsolete (bug#10428).

2012-01-06  Chong Yidong  <cyd@gnu.org>

	* files.el (hack-dir-local-variables-non-file-buffer): Add doc.
	(hack-one-local-variable-eval-safep): Allow 0 arg for minor mode
	functions, along with 1 and -1.

2012-01-06  Eli Zaretskii  <eliz@gnu.org>

	* time.el (display-time-load-average)
	(display-time-default-load-average): Doc fixes.  See the thread
	starting at
	http://lists.gnu.org/archive/html/help-gnu-emacs/2012-01/msg00059.html
	for the details.

2012-01-06  Glenn Morris  <rgm@gnu.org>

	* mail/unrmail.el (unrmail): Give an explicit error if the input file
	has no messages.  (Bug#10377)

	* info.el (Info-mode-map): Bind e to end-of-buffer, rather
	than Info-edit.  (Bug#10385)

	* time.el (display-time-load-average, display-time-next-load-average):
	Doc fixes.

	* emacs-lisp/bytecomp.el (byte-compile-file): Do not propagate a file
	local setting of buffer-read-only to the input buffer.  (Bug#10419)

	* calendar/calendar.el (calendar-mode):
	Locally set scroll-margin to 0.  (Bug#10379)

2012-01-06  Ulrich Mueller  <ulm@gentoo.org>

	* play/doctor.el (doctor-death): Escape "," characters.  (Bug#10370)

2012-01-05  Glenn Morris  <rgm@gnu.org>

	* eshell/em-unix.el (diff-no-select): Autoload it.
	(eshell/diff): Use diff-no-select.  (Bug#10420)

2012-01-05  Chong Yidong  <cyd@gnu.org>

	* shell.el (shell-dynamic-complete-functions): Revert last change.
	(shell-command-completion-function): New function.
	(shell-completion-vars): Use it to implement
	shell-completion-execonly (Bug#10417).

	* custom.el (enable-theme): Don't set custom-safe-themes.

	* cus-theme.el (custom-theme-merge-theme):
	Ignore custom-enabled-themes and custom-safe-themes.

2012-01-05  Michael R. Mauger  <mmaug@yahoo.com>

	* progmodes/sql.el (sql-login-hook): Add hook to respond to the
	first prompt in `sql-interacive-mode'.
	(sql-mode-oracle-font-lock-keywords): Add CONNECT_BY_* builtin
	keywords.
	(sql-mode-mysql-font-lock-keywords): Add ELSEIF keyword.
	(sql-product-interactive): Bug fix: Set `sql-buffer' in
	context of original buffer.  Invoke `sql-login-hook'.

2012-01-04  Eli Zaretskii  <eliz@gnu.org>

	* mail/rmail.el (rmail-font-lock-keywords): Accept non-ASCII
	letters in cite-prefix.

2012-01-03  Lars Magne Ingebrigtsen  <larsi@gnus.org>

	* mail/smtpmail.el (smtpmail-stream-type): Mention the `ssl' value.

2012-01-03  Chong Yidong  <cyd@gnu.org>

	* shell.el (shell-dynamic-complete-functions):
	Put pcomplete-completions-at-point, so as to try
	comint-filename-completion first (Bug#10417).

2012-01-02  Richard Stallman  <rms@gnu.org>

	* battery.el (battery-status-function):
	Detect when to use battery-yeeloong-sysfs.
	(battery-echo-area-format): Add string for Yeeloong.
	(battery-linux-proc-apm, battery-linux-proc-acpi): Doc fixes.
	(battery-yeeloong-sysfs): New function.

2012-01-02  Chong Yidong  <cyd@gnu.org>

	* dirtrack.el (dirtrack-list): Eliminate unused third element.
	(dirtrack): Merge code for handling relative filenames in prompt
	from shell-dir-cookie-watcher.
	(dirtrack-debug-message): New arg to avoid excess format calls.

	* shell.el (shell-dir-cookie-re): Variable deleted.
	(shell-dir-cookie-watcher): Function deleted.
	(shell-mode): Don't use shell-dir-cookie-re, since it is redundant
	with dirtrack-mode.

2012-01-01  Eli Zaretskii  <eliz@gnu.org>

	* term/w32-win.el (dynamic-library-alist) <gnutls>:
	Load libgnutls-28.dll, from GnuTLS version 3.x, in preference to
	libgnutls-26.dll.

2011-12-31  Andreas Schwab  <schwab@linux-m68k.org>

	* emacs-lisp/bytecomp.el (byte-compile-file): Fix indentation.

2011-12-31  Eli Zaretskii  <eliz@gnu.org>

	* mail/rmail.el (rmail-show-message-1): Decode any RFC2047 encoded
	headers of non-MIME messages, when rmail-enable-mime is non-nil.

2011-12-29  Michael Albinus  <michael.albinus@gmx.de>

	* net/tramp-sh.el (tramp-find-shell): Set "remote-shell" property
	also for alternative shells.
	(tramp-open-connection-setup-interactive-shell): Check, whether
	the shell is a busybox.
	(tramp-send-command): Don't suppress multiple prompts for
	busyboxes, it hurts.

2011-12-28  Chong Yidong  <cyd@gnu.org>

	* progmodes/gdb-mi.el (gdb-get-source-file-list)
	(gdb-get-source-file): Move mode line update to
	gdb-get-source-file (Bug#10087).

2011-12-25  Chong Yidong  <cyd@gnu.org>

	* progmodes/gud.el (gud-gdb-fetch-lines-filter): Just use
	gud-gdb-marker-filter without taking it as an argument.
	(gud-gdb-run-command-fetch-lines): Caller changed.
	(gud-gdb-completion-function): New variable.
	(gud-gdb-completion-at-point): Use it.
	(gud-gdb-completions-1): Split from gud-gdb-completions.

	* progmodes/gdb-mi.el (gdb-input): Accept command and handler
	function as separate arguments.
	(gdb-init-1, gdb-non-stop-handler, gdb-check-target-async)
	(gdb-tooltip-print-1, gud-watch, gdb-speedbar-update)
	(gdb-var-list-children, gdb-var-set-format, gdb-var-delete-1)
	(gdb-var-delete-children, gdb-edit-value, gdb-var-update)
	(gdb-stopped, def-gdb-auto-update-trigger)
	(gdb-place-breakpoints, gdb-select-thread, gdb-select-frame)
	(gdb-get-changed-registers, gdb-get-main-selected-frame):
	Callers changed.
	(gud-gdbmi-completions): New function.
	(gdb): Use it for generating the completion table.

2011-12-24  Alan Mackenzie  <acm@muc.de>

	Introduce a mechanism to widen the region used in context font
	locking.  Use this to protect declarations from losing their contexts.

	* progmodes/cc-langs.el (c-before-font-lock-functions):
	Replace c-set-fl-decl-start with c-change-set-fl-decl-start (Renaming).
	(c-before-context-fontification-functions): New defvar, a list of
	functions to be run just before context (etc.) font locking.

	* progmodes/cc-mode.el (c-extend-font-lock-region-for-macros):
	New, functionality extracted from
	c-neutralize-syntax-in-and-mark-CPP.
	(c-in-after-change-fontification): New variable.
	(c-after-change): Set c-in-after-change-fontification.
	(c-set-fl-decl-start): Rejig its interface, so it can be called
	from both after-change and context fontifying.
	(c-change-set-fl-decl-start, c-context-set-fl-decl-start):
	New functions.
	(c-standard-font-lock-fontify-region-function): New variable.
	(c-font-lock-fontify-region): New function.

2011-12-24  Juri Linkov  <juri@jurta.org>

	* window.el (window--state-get-1): Set `FORCE' arg of `mark' to t.
	(Bug#10348)

2011-12-23  Michael Albinus  <michael.albinus@gmx.de>

	* net/ange-ftp.el (ange-ftp-copy-file-internal): Check for
	existence of source file.  (Bug#10325)

2011-12-23  Alan Mackenzie  <acm@muc.de>

	Fix unstable fontification inside templates.

	* progmodes/cc-langs.el (c-before-font-lock-functions):
	Newly created from the singular version.  The (c c++ objc) entry now
	additionally has c-set-fl-decl-start.  The other languages (apart
	from AWK) have that as a single entry.

	* progmodes/cc-fonts.el (c-font-lock-enclosing-decls):
	The functionality for "local" declarations has been extracted to
	c-set-fl-decl-start.

	* progmodes/cc-mode.el (c-common-init, c-after-change):
	Changes due to pluralisation of c-before-font-lock-functions.
	(c-set-fl-decl-start): New function, extracted from
	c-font-lock-enclosing-decls and enhanced.

2011-12-23  Juanma Barranquero  <lekktu@gmail.com>

	* desktop.el (desktop-internal-v2s): Fix typos in docstring (bug#10353).

2011-12-22  Juri Linkov  <juri@jurta.org>

	* progmodes/grep.el (rgrep): Fix docstring.  (Bug#10185)

2011-12-22  Chong Yidong  <cyd@gnu.org>

	* vc/vc-hooks.el (vc-keep-workfiles): Doc fix.

2011-12-21  Drew Adams  <drew.adams@oracle.com>

	* files.el (file-remote-p): Fix docstring.  (Bug#10319)

2011-12-21  Jérémy Compostella  <jeremy.compostella@gmail.com>

	* battery.el (battery-linux-sysfs): Add missing parameters from acpi.

2011-12-21  Teodor Zlatanov  <tzz@lifelogs.com>

	* progmodes/cfengine.el: Add Version.  Improve CFEngine 3.x syntax
	highlighting and support.  Fix up comments for capitalization.
	(cfengine-mode-debug): New var.
	(cfengine3-mode): Change the modeline indicator to "CFE3".
	(cfengine3-font-lock-keywords): Improve defun highlighting.
	(cfengine2-actions): Rename from `cfengine-actions'.
	(cfengine2-font-lock-keywords): Rename from
	`cfengine-font-lock-keywords'.
	(cfengine2-imenu-expression): Rename from
	`cfengine-imenu-expression'.
	(cfengine2-outline-level): Rename from `cfengine-outline-level'.
	(cfengine2-beginning-of-defun): Rename from
	`cfengine-beginning-of-defun'.
	(cfengine2-end-of-defun): Rename from `cfengine-end-of-defun'.
	(cfengine2-indent-line): Rename from `cfengine-indent-line'.
	(cfengine2-mode): Rename from `cfengine-mode'.  Change the
	modeline indicator to "CFE2".
	(cfengine-mode): Defalias to `cfengine-auto-mode'.
	(cfengine-mode-abbrevs): Mark obsolete.

2011-12-21  Chong Yidong  <cyd@gnu.org>

	* vc/vc-bzr.el (vc-bzr-rename-file): Don't pass ~ to Bzr in
	filename argument.

2011-12-20  Martin Rudalics  <rudalics@gmx.at>

	* window.el (window-normalize-buffer-to-display): Remove.
	(display-buffer): Handle buffer-or-name argument as in Emacs 23.

2011-12-19  Chong Yidong  <cyd@gnu.org>

	* vc/vc-dir.el (vc-dir-parent-marked-p, vc-dir-children-marked-p):
	Don't signal an error in a predicate function; return non-nil.
	(vc-dir-mark-file): Move the error here.
	(vc-dir-mark-unmark): If acting on the region, keep going if one
	of the entries cannot be marked/unmarked.
	(vc-dir-mark-all-files): If current entry is a directory, mark
	only child files, as documented.

2011-12-19  Vincent Belaïche  <vincentb1@users.sourceforge.net>

	* ses.el: Ooops... undo changes of 2011-12-11T14:49:48Z!vincentb1@users.sourceforge.net, as trunk
	branch is feature frozen, and 2011-12-11T14:49:48Z!vincentb1@users.sourceforge.net was a feature
	addition.

2011-12-18  Jan Djärv  <jan.h.d@swipnet.se>

	* term/ns-win.el (ns-get-selection-internal)
	(ns-store-selection-internal): Declare.
	(ns-store-cut-buffer-internal, ns-get-cut-buffer-internal):
	Declare as obsolete.
	(ns-get-pasteboard, ns-paste-secondary):
	Use ns-get-selection-internal.
	(ns-set-pasteboard,  ns-copy-including-secondary):
	Use ns-store-selection-internal.

2011-12-17  Chong Yidong  <cyd@gnu.org>

	* vc/vc.el (vc-next-action): Doc fix; remove CVS-isms.
	(vc-deduce-fileset): Doc fix.

2011-12-16  Andreas Schwab  <schwab@linux-m68k.org>

	* calc/calc-misc.el (calc-help): Avoid wrapping help message.

2011-12-13  Sam Steingold  <sds@gnu.org>

	* man.el (Man-getpage-in-background): When running under a
	window-system, ignore $MANWIDTH and $COLUMNS.

2011-12-15  Kenichi Handa  <handa@m17n.org>

	* language/ethio-util.el: Change coding tag to utf-8-emacs.
	(setup-ethiopic-environment-internal): Comment out key-binding for
	ethio-toggle-punctuation.

2011-12-13  Alan Mackenzie  <acm@muc.de>

	Add the switch statement to AWK Mode.

	* progmodes/cc-awk.el (awk-font-lock-keywords): Add "switch", "case",
	"default" to the keywords regexp.

	* progmodes/cc-langs.el (c-label-kwds): Let AWK take the same
	expression as the rest.
	(c-nonlabel-token-key): Allow string literals for AWK.
	Refactor for the other modes.

	Large brace-block initialisation makes CC Mode slow: Fix.
	Tidy up and accelerate c-in-literal, etc. by using the c-parse-state
	routines.  Limit backward searching in c-font-lock-enclosing.decl.

	* progmodes/cc-engine.el (c-state-pp-to-literal): Return the
	pp-state and literal type in addition to the limits.
	(c-state-safe-place): New defun, extracted from c-state-literal-at.
	(c-state-literal-at): Use the above new defun.
	(c-slow-in-literal, c-fast-in-literal): Remove.
	(c-in-literal, c-literal-limits): Amend to use c-state-pp-to-literal.

	* progmodes/cc-fonts.el (c-font-lock-enclosing-decls): Check for
	being in a literal.  Add a limit for backward searching.

	* progmodes/cc-mode.el (awk-mode): Don't alias c-in-literal to
	c-slow-in-literal.

2011-12-13  Stefan Monnier  <monnier@iro.umontreal.ca>

	* progmodes/pascal.el: Declare `ind' as dyn-bound (bug#10264).

2011-12-13  Martin Rudalics  <rudalics@gmx.at>

	* window.el (delete-other-windows): Use correct frame in call to
	window-with-parameter.

2011-12-12  Daniel Pfeiffer  <occitan@t-online.de>

	* progmodes/make-mode.el: Bring it up to date with makepp V2.0.
	(makefile-make-font-lock-keywords): Extend meaning of `keywords'.
	(makefile-gmake-statements, makefile-makepp-statements):
	Use it and add new makepp keywords.
	(makefile-makepp-font-lock-keywords): Add new patterns.
	(makefile-match-function-end): Match new [...] and [[...]].

2011-12-11  Juanma Barranquero  <lekktu@gmail.com>

	* ses.el (ses-call-printer-return, ses-cell-property-get)
	(ses-sym-rowcol, ses-printer-validate, ses-formula-record)
	(ses-create-cell-variable, ses-reset-header-string)
	(ses-cell-set-formula, ses-repair-cell-reference-all)
	(ses-self-reference-early-detection, ses-in-print-area, ses-set-curcell)
	(ses-check-curcell, ses-call-printer, ses-adjust-print-width)
	(ses-print-cell-new-width, ses-formula-references, ses-relocate-formula)
	(ses-aset-with-undo, ses-load, ses-truncate-cell)
	(ses-read-column-printer, ses-read-default-printer, ses-insert-row)
	(ses-delete-row, ses-delete-column, ses-append-row-jump-first-column)
	(ses-kill-override, ses-yank-pop, ses-yank-cells, ses-yank-tsf)
	(ses-yank-resize, ses-export-tab, ses-mark-row, ses-mark-column)
	(ses-renarrow-buffer, ses-insert-range, ses-insert-ses-range)
	(ses-safe-printer, ses-safe-formula, ses-warn-unsafe, ses--clean-!)
	(ses--clean-_, ses-range, ses-select, ses-center, ses-center-span)
	(ses-dashfill, ses-unsafe): Fix typos and reflow docstrings.

2011-12-11  Vincent Belaïche  <vincentb1@users.sourceforge.net>

	* ses.el: The overall change is to add cell renaming, that is
	setting fancy names for cell symbols other than name matching
	"\\`[A-Z]+[0-9]+\\'" regexp .
	(ses-create-cell-variable): New defun.
	(ses-relocate-formula): Relocate formulas only for cells the
	symbols of which are not renamed, i.e. symbols whose names do not
	match regexp "\\`[A-Z]+[0-9]+\\'".
	(ses-relocate-all): Relocate values only for cells the symbols of
	which are not renamed.
	(ses-load): Create cells variables as the (ses-cell ...) are read,
	in order to check row col consistency with cell symbol name only
	for cells that are not renamed.
	(ses-replace-name-in-formula): New defun.
	(ses-rename-cell): New defun.

2011-12-11  Chong Yidong  <cyd@gnu.org>

	* progmodes/gdb-mi.el (gdb): Set comint-prompt-regexp, required
	for completion via gud-gdb-fetch-lines-filter (Bug#10274).

2011-12-11  Eric Hanchrow  <eric.hanchrow@gmail.com>

	* window.el (other-window): Fix docstring.

2011-12-10  Eli Zaretskii  <eliz@gnu.org>

	* mail/rmailsum.el (rmail-header-summary): RFC2047 decode the
	`from' or `to' address before taking its substring.
	Fixes incorrect display in Rmail summary buffer whereby an RFC2047
	encoded name is chopped in the middle of the encoded string, and
	thus displayed encoded.

2011-12-10  Juanma Barranquero  <lekktu@gmail.com>

	* makefile.w32-in (update-subdirs-CMD): Use a Local Variables section.

2011-12-10  Eli Zaretskii  <eliz@gnu.org>

	* textmodes/texnfo-upd.el: Update commentary.  Add a warning not
	to use texinfo-update-node and commands that call it if the
	Texinfo file uses @node lines without next/prev/up pointers.
	Correct outdated description about texinfo-master-menu.
	(texinfo-all-menus-update, texinfo-master-menu)
	(texinfo-update-node, texinfo-every-node-update)
	(texinfo-multiple-files-update): Doc fix.  Warn against updating
	all the @node lines.
	(texinfo-master-menu): Only call texinfo-update-node if the prefix
	argument is numeric.  Explain better in the doc string what the
	function really does.
	(texinfo-insert-master-menu-list): Improve the error message
	displayed if there's no menu in the Top node.
	(Bug#2975)  See also this thread:
	http://lists.gnu.org/archive/html/emacs-devel/2011-12/msg00156.html.

2011-12-09  Manuel Gómez  <mgrojo@gmail.com>  (tiny change)

	* speedbar.el (speedbar-supported-extension-expressions):
	Add .adb and .ads, commonly used for Ada source code (bug#10256).

2011-12-09  Juanma Barranquero  <lekktu@gmail.com>

	* printing.el (pr-mode-alist):
	* simple.el (filter-buffer-substring-functions)
	(completion-list-insert-choice-function):
	* window.el (window-with-parameter, window-atom-root)
	(window-sides-slots, window-size-fixed, window-min-delta)
	(window-max-delta, window--resize-mini-window)
	(window--resize-child-windows-normal, window-tree)
	(delete-other-windows, quit-window, split-window)
	(display-buffer-record-window, special-display-buffer-names)
	(special-display-regexps, special-display-popup-frame)
	(same-window-p, split-window-sensibly)
	(display-buffer-overriding-action, display-buffer-alist)
	(display-buffer-base-action, display-buffer, switch-to-buffer)
	(switch-to-buffer-other-window, switch-to-buffer-other-frame)
	(fit-window-to-buffer, recenter-positions)
	(mouse-autoselect-window-state, mouse-autoselect-window-select):
	* emacs-lisp/syntax.el (syntax-propertize-function): Fix typos
	and remove unneeded backslashes in docstrings.

2011-12-08  Stefan Monnier  <monnier@iro.umontreal.ca>

	* emacs-lisp/lisp-mode.el (defmethod): Add doc-string-elt (bug#10244).

	* pcmpl-gnu.el: Don't fail when there is no Makefile nor -f arg.
	(pcmpl-gnu-makefile-regexps): Accept "makefile" as well as files that
	end in ".mk".
	(pcmpl-gnu-make-rule-names): Check "makefile" and ignore errors
	when reading the makefile (bug#10116).

2011-12-06  Stefan Monnier  <monnier@iro.umontreal.ca>

	* pcmpl-gnu.el (pcomplete/make): Also allow filename arguments
	(bug#10116).

2011-12-06  Glenn Morris  <rgm@gnu.org>

	* emacs-lisp/package.el (package-archives): Doc fix re riskiness.

2011-12-06  Chong Yidong  <cyd@gnu.org>

	* progmodes/cc-fonts.el (c-annotation-face): Use defface.

2011-12-06  Juanma Barranquero  <lekktu@gmail.com>

	* textmodes/table.el (table-shorten-cell): Fix typo.

2011-12-05  Christopher Genovese  <genovese.cr@gmail.com>  (tiny change)

	* emacs-lisp/assoc.el (aput): Fix return value (bug#10146)

2011-12-05  Eli Zaretskii  <eliz@gnu.org>

	* descr-text.el (describe-char): Fix display of strong
	right-to-left characters and directional embeddings and overrides.

	* simple.el (what-cursor-position): Fix display of codepoints of
	strong right-to-left characters.

2011-12-05  Chong Yidong  <cyd@gnu.org>

	* faces.el (read-color): Doc fix.

2011-12-05  Glenn Morris  <rgm@gnu.org>

	* align.el (align--set-marker): Add doc-string.
	Don't try to move something that is not a marker.  (Bug#10216)

2011-12-04  Glenn Morris  <rgm@gnu.org>

	* calendar/appt.el (appt-add): Rewrite the interactive-spec to avoid
	overly zealous deletion of trailing whitespace.

2011-12-04  Juanma Barranquero  <lekktu@gmail.com>

	* server.el (server-delete-client): On Windows, do not try to delete
	the only terminal.
	(server-process-filter): On Windows, treat requests for a tty frame as
	if they were for a GUI frame if the running server is in GUI mode.

2011-12-03  Glenn Morris  <rgm@gnu.org>

	* textmodes/texinfmt.el (batch-texinfo-format): Doc fix.  (Bug#10207)

2011-12-03  Stefan Monnier  <monnier@iro.umontreal.ca>

	* electric.el: Streamline electric-indent's hook.
	(electric-indent-chars): Revert to simple list.
	(electric-indent-functions): New var.
	(electric-indent-post-self-insert-function): Use it.

	* progmodes/prolog.el (prolog-find-value-by-system): Avoid error when
	there's no inferior buffer (bug#10196).
	(prolog-consult-compile): Don't use toggle-read-only.

2011-12-02  Michael Albinus  <michael.albinus@gmx.de>

	* net/tramp-sh.el (tramp-maybe-open-connection): Handle user
	interrupt.  (Bug#10187)

2011-12-02  Stefan Monnier  <monnier@iro.umontreal.ca>

	* pcmpl-gnu.el (pcomplete/tar): large-file-warn-threshold can be nil
	(bug#9160).

	* dired-aux.el (dired-query): Don't assume help-char is modifier-free
	(bug#10191).

2011-12-02  Juri Linkov  <juri@jurta.org>

	* info.el (Info-search): Display "end of manual" when Isearch
	reaches the end of single-file Info manual.  (Bug#9918)

2011-12-02  Eli Zaretskii  <eliz@gnu.org>

	* isearch.el (isearch-message-prefix): Run the input method part
	of the prompt through bidi-string-mark-left-to-right.  (Bug#10183)

2011-12-02  Juri Linkov  <juri@jurta.org>

	* isearch.el (isearch-occur): Use `word-search-regexp' for
	`isearch-word'.
	(isearch-search-and-update): Add condition for `isearch-word' and
	call `word-search-regexp'.  (Bug#10145)

2011-12-01  Glenn Morris  <rgm@gnu.org>

	* eshell/em-hist.el (eshell-hist-initialize):
	Handle eshell-history-size nil and HISTSIZE set or unset.
	(eshell-history-file-name, eshell-history-size): Fix custom type.

2011-12-01  Stefan Monnier  <monnier@iro.umontreal.ca>

	* man.el (Man-completion-table): Fix the lambda case (bug#10168).

2011-12-01  Michael McNamara  <mac@mail.brushroad.com>

	* progmodes/verilog-mode.el (verilog-pretty-expr):
	Rework verilog-pretty-expr to handle new assignment operators in system
	verilog, such as += *= and the like.
	(verilog-assignment-operator-re): Regular expression to find the
	assigment operator in a verilog assignment.
	(verilog-assignment-operation-re): Regular expression to find an
	assignment statement for pretty-expr.
	(verilog-in-attribute-p): Query returns true if point is in an
	attribute context; used to skip these for expression line up from
	pretty-expr.
	(verilog-in-parameter-p): Query returns true if point is in an
	parameter definition context; used to skip these for expression
	line up from pretty-expr.
	(verilog-in-parenthesis-p): Query returns true if point is in a
	parenthetical expression, specifically ( ) but not [ ] or { };
	used by pretty-expr.
	(verilog-just-one-space): If there is no space, don't add one.
	(verilog-get-lineup-indent-2): Specifically skip just attribute
	contexts for expression lineup, rather than skipping all
	parenthetical expressions.
	(verilog-calculate-indent): Fix comment, and fix indent.
	(verilog-do-indent): Indent declarations in lists (suggested by
	Joachim Lechner).
	(verilog-mode-abbrev-table): Populate abbrev mode with the various
	skeleton items.
	(verilog-sk-ovm-class): Add skeleton for OVM classes (reported
	by Alain Mellan).

2011-12-01  Wilson Snyder  <wsnyder@wsnyder.org>

	* progmodes/verilog-mode.el (verilog-read-defines): Fix reading
	parameters with embedded comments.  Reported by Ray Stevens.
	(verilog-calc-1, verilog-fork-wait-re) (verilog-forward-sexp,
	verilog-wait-fork-re): Fix indentation of "wait fork", bug407.
	Reported by Tim Holt.
	(verilog-auto): Fix AUTOing a upper module then AUTOing module
	instantiated by upper module causing wrong expansion until AUTOed a
	second time.  Reported by K C Buckenmaier.
	(verilog-diff-auto): Fix showing .* as a difference when
	`verilog-auto-star-save' off.  Reported by Dan Dever.
	(verilog-auto-reset, verilog-read-always-signals)
	(verilog-auto-reset-blocking-in-non): Fix AUTORESET including
	temporary signals in reset list if
	verilog-auto-reset-blocking-in-non is nil, and match assignment
	style to each signal's assignment type, bug381.
	Reported by Thomas Esposito.
	(verilog-sk-uvm-class, verilog-uvm-begin-re, verilog-uvm-end-re)
	(verilog-uvm-statement-re): Support UVM indentation and
	highlighting, with old OVM keywords only.
	(verilog-auto-tieoff, verilog-auto-tieoff-declaration):
	Support AUTOTIEOFF creating non-wire data types.
	Suggested by Jonathan Greenlaw.
	(verilog-auto-insert-lisp, verilog-delete-to-paren)
	(verilog-forward-sexp-cmt, verilog-forward-sexp-ign-cmt)
	(verilog-inject-sense, verilog-read-inst-pins)
	(verilog-read-sub-decls, verilog-read-sub-decls-line):
	Fix mismatching parenthesis inside commented out code when deleting
	AUTOINST, bug383.  Reported by Jonathan Greenlaw.
	(verilog-auto-ascii-enum): Fix AUTOASCIIENUM one-hot with
	non-numeric vector width.  Reported by Alex Reed.
	(verilog-auto-ascii-enum): Add "onehot" option to work around not
	detecting signals with parameter widths.  Reported by Alex Reed.
	(verilog-auto-delete-trailing-whitespace):
	With `verilog-auto-delete-trailing-whitespace' remove trailing
	whitespace in auto expansion, bug371.  Reported by Brad Dobbie.
	(verilog-run-hooks, verilog-scan-cache-flush, verilog-syntax-ppss):
	Fix verilog-scan-cache corruption when running user AUTO expansion
	hooks that call indentation routines.
	(verilog-simplify-range-expression): Fix typo ignoring lower case
	identifiers.
	(verilog-delete-auto): Fix delete-autos to also remove user created
	automatics, as long as they start with AUTO.
	(verilog-batch-diff-auto, verilog-diff-auto)
	(verilog-diff-function): Add `verilog-diff-auto' and bind to
	"C-c?"  to report differences in AUTO expansion, ignoring spaces.
	(verilog-backward-syntactic-ws-quick, verilog-beg-of-defun-quick)
	(verilog-in-paren-quick, verilog-re-search-backward-quick)
	(verilog-re-search-forward-quick, verilog-syntax-ppss):
	Fix calling `syntax-ppss' when inside auto expansions as the ppss hook
	is disabled and its cache will get corrupt, causing AUTOS not to
	expand.  Instead use only -quick functions.
	(verilog-scan-region): Fix scanning over escaped quotes.
	(verilog-inside-comment-or-string-p, verilog-inside-comment-p)
	(verilog-re-search-backward-quick)
	(verilog-re-search-forward-quick, verilog-scan): verilog-scan and
	related functions now ignore strings, to fix misparsing of strings
	with magic comments embedded in them.
	(verilog-read-auto-template):
	Fix 'verilog-auto-inst-template-numbers' with extra newline before (.
	Reported by Brad Dobbie.
	(verilog-read-auto-template):
	Fix 'verilog-auto-inst-template-numbers' with comments.
	Reported by Brad Dobbie.
	(verilog-auto-inst, verilog-auto-inst-param)
	(verilog-auto-inst-sort): Add 'verilog-auto-inst-sort' to reduce
	merge conflicts with AUTOINST, bug358.  Reported by Brad Dobbie.
	(verilog-auto-inst-template-numbers): Add 'lhs' policy for
	debugging templates without merge conflicts, bug357.
	Reported by Brad Dobbie.
	(verilog-read-auto-template):
	Fix verilog-auto-inst-template-numbers with multiple templates.
	Reported by Brad Dobbie.
	(verilog-define-abbrev): Fix verilog-mode abbrevs to be system
	abbrevs so user won't be asked to save.
	(verilog-read-auto-lisp-present): Fix to start at beginning of
	buffer in case called outside of verilog-auto.
	(verilog-simplify-range-expression): Fix AUTOWIRE expanding "X-1+1"
	to "X-2".  Reported by Matthew Myers.
	(verilog-auto, verilog-auto-inout-in): Add AUTOINOUTIN for creating
	all inputs from module templates.  Reported by Leith Johnson.
	(verilog-module-inside-filename-p): Fix locating programs as with
	modules.
	(verilog-auto-inst-port): Fix vl-width expressions when using
	verilog-auto-inst-param-value, bug331.  Reported by Julian Gorfajn.
	(verilog-decls-get-regs, verilog-decls-get-signals,
	verilog-decls-get-vars, verilog-decls-get-wires, verilog-decls-new,
	verilog-modi-cache-add-vars, verilog-modi-cache-add-wires,
	verilog-read-decls): Combine reg and wire structures into one var
	structure to represent SystemVerilog concepts.
	(verilog-auto-ascii-enum, verilog-auto-logic, verilog-auto-reg)
	(verilog-auto-reg-input, verilog-auto-tieoff, verilog-auto-wire)
	(verilog-auto-wire-type, verilog-insert-definition):
	Add verilog-auto-wire-type and AUTOLOGIC to support using
	SystemVerilog "logic" keyword instead of "wire"/"reg".
	(verilog-auto-reg-input, verilog-decls-get-signals): Fix AUTOWIRE
	to declares outputs that also have assignments (presumably in an
	ifdef or generate if so there's not a driver conflict).
	Reported by Matthew Myers.
	(verilog-auto-declare-nettype, verilog-insert-definition):
	Add verilog-auto-declare-nettype to fix declarations using
	`default_nettype none.  Reported by Julian Gorfajn.
	(verilog-read-always-signals-recurse, verilog-read-decls)
	(verilog-read-sub-decls-gate): Fix infinite loop with (*) and
	malformed end statement, bug325.  Reported by Joshua Wise and
	Andrew Drake.
	(verilog-auto-star-safe, verilog-delete-auto-star-implicit)
	(verilog-inst-comment-re): Fix not deleting Interfaced comment
	when expanding .* in interfaces, bug320.
	Reported by Pierre-David Pfister.
	(verilog-read-module-name): Fix import statements between module
	name and open parenthesis, bug317.
	Reported by Pierre-David Pfister.
	(verilog-simplify-range-expression): Fix simplification of
	multiplications inside AUTOWIRE connections, bug303.
	(verilog-auto-inst-port): Support parameter expansion in
	multidimensional arrays.
	(verilog-read-decls): Fix AUTOREG etc looking for "endproperty"
	after "assert property".  Reported by Julian Gorfajn.
	(verilog-simplify-range-expression): Fix "couldn't merge" errors
	with multiplication, bug303.
	(verilog-read-decls): Fix parsing of unsigned data types, bug302.
	Reported by Jan Frode Lonnum.

2011-11-30  Juanma Barranquero  <lekktu@gmail.com>

	* htmlfontify.el (hfy-page-header, hfy-post-html-hooks)
	(hfy-shell-file-name, hfy-shell):
	* international/fontset.el (x-decompose-font-name): Fix typos.

2011-11-29  Ken Brown  <kbrown@cornell.edu>

	* progmodes/gdb-mi.el: Fix bug#9853, bug#9858, and bug#9878.
	(gdb-version): Remove defvar.
	(gdb-supports-non-stop): New defvar, replacing `gdb-version'.
	(gdb-gud-context-command, gdb-non-stop-handler)
	(gdb-current-context-command, gdb-stopped): Use it.
	(gdb-init-1): Enable pretty printing here.
	(gdb-non-stop-handler): Don't enable pretty-printing here.
	Check to see if the target supports non-stop mode; if not, turn off
	non-stop mode.  Use the following.
	(gdb-check-target-async): New defun.
	(gud-watch, gdb-stopped): Fix whitespace.
	(gdb-get-source-file): Don't try to display the source file if
	`gdb-main-file' is nil.

2011-11-29  Stefan Monnier  <monnier@iro.umontreal.ca>

	* align.el: Try to generate fewer markers (bug#10047).
	(align--set-marker): New macro.
	(align-region): Use it.

2011-11-29  Stefan Monnier  <monnier@iro.umontreal.ca>

	* isearch.el (isearch-yank-x-selection): Deactivate mark (bug#10022).

2011-11-29  Chong Yidong  <cyd@gnu.org>

	* indent.el (indent-for-tab-command, indent-according-to-mode):
	Doc fix.
	(indent-region): Doc fix.  Switch nested ifs to equivalent cond.

2011-11-29  Michael Albinus  <michael.albinus@gmx.de>

	* vc/diff-mode.el (diff-find-file-name): Make `read-file-name'
	aware of remote file names.  (Bug#10124)

2011-11-29  Chong Yidong  <cyd@gnu.org>

	* frame.el (auto-raise-mode, auto-lower-mode): Doc fix.

2011-11-28  Stefan Monnier  <monnier@iro.umontreal.ca>

	* files.el (find-file): Don't use force-same-window (bug#10144).
	* window.el (switch-to-buffer): Better match Emacs-23 behavior and only
	use pop-to-buffer if the selected window can't be used.
	(pop-to-buffer-same-window): Use display-buffer--same-window-action.

2011-11-28  Eli Zaretskii  <eliz@gnu.org>

	* vc/diff-mode.el (diff-mode-map): Don't inherit 'z' => 'M-z' from
	special-mode-map.

2011-11-28  Chong Yidong  <cyd@gnu.org>

	* emacs-lisp/easy-mmode.el (define-minor-mode): Fix default doc.

2011-11-27  Nick Roberts  <nickrob@snap.net.nz>

	* progmodes/gdb-mi.el (gdb-init-1): Condition execution of
	  gdb-get-source-file-list on gdb-create-source-file-list.

2011-11-26  Eli Zaretskii  <eliz@gnu.org>

	* whitespace.el (whitespace-newline): Use a different foreground
	color for 16-color light-background displays.

2011-11-24  Chong Yidong  <cyd@gnu.org>

	* window.el (display-buffer--special-action): Doc fix.

2011-11-25  Juanma Barranquero  <lekktu@gmail.com>

	* emacs-lisp/avl-tree.el (avl-tree--do-copy, avl-tree-create)
	(avl-tree-compare-function, avl-tree-empty, avl-tree-enter)
	(avl-tree-delete, avl-tree-member, avl-tree-member-p, avl-tree-map)
	(avl-tree-mapc, avl-tree-mapf, avl-tree-mapcar, avl-tree-copy)
	(avl-tree-clear, avl-tree-stack, avl-tree-stack-pop)
	(avl-tree-stack-first):
	* emacs-lisp/cconv.el (cconv--analyse-use):
	* net/gnutls.el (gnutls-negotiate): Fix typos.

2011-11-24  Glenn Morris  <rgm@gnu.org>

	* lpr.el (lpr-windows-system, lpr-lp-system):
	* mail/binhex.el (binhex-begin-line):
	* progmodes/grep.el (grep-history, grep-find-history):
	* textmodes/flyspell.el:
	* vc/pcvs-defs.el (cvs-global-menu):
	* vc/vc-bzr.el (vc-bzr-admin-checkout-format-file):
	* vc/vc-mtn.el (vc-mtn-admin-dir, vc-mtn-admin-format):
	* vc/vc-cvs.el (vc-cvs-registered): Give them basic doc-strings.

	* net/tls.el: Fix case of "GnuTLS".

	* paths.el (rmail-file-name): Format doc-string for make-docfile.

	* version.el (emacs-build-system): Give it a doc-string.

2011-11-24  Juri Linkov  <juri@jurta.org>

	* view.el (view-buffer): Revert 2011-07-19T15:01:49Z!larsi@gnus.org from 2011-07-19 (bug#8615).

2011-11-24  Glenn Morris  <rgm@gnu.org>

	* mail/rmailmm.el (rmail-mime): When rmail-enable-mime is non-nil,
	if called on a non-mime message just toggle the headers.  (Bug#8006)

2011-11-24  Juanma Barranquero  <lekktu@gmail.com>

	* allout.el (allout-setup, allout-auto-save-temporarily-disabled)
	(allout-lead-with-comment-string, allout-structure-deleted-hook)
	(allout-mode, allout-chart-subtree, allout-hotspot-key-handler)
	(allout-rebullet-heading, allout-open-sibtopic)
	(allout-toggle-current-subtree-encryption)
	(allout-toggle-subtree-encryption, allout-encrypt-string)
	(allout-next-topic-pending-encryption, allout-adjust-file-variable)
	(allout-distinctive-bullets-string, allout-auto-activation):
	* window.el (window-normalize-buffer-to-display):
	* progmodes/verilog-mode.el (verilog-batch-indent):
	* textmodes/bibtex.el (bibtex-field-braces-opt)
	(bibtex-field-strings-opt):
	* vc/cvs-status.el (cvs-tree-merge):
	Fix typos.

2011-11-23  Michael Albinus  <michael.albinus@gmx.de>

	* rfn-eshadow.el (rfn-eshadow-update-overlay): Let-bind
	`non-essential' to t, in order to avoid remote connections.

2011-11-23  Eli Zaretskii  <eliz@gnu.org>

	* emacs-lisp/autoload.el (autoload-generate-file-autoloads):
	On MS-DOS and MS-Windows, compare with loaddefs.el
	case-insensitively.

2011-11-23  Mark Lillibridge  <mark.lillibridge@hp.com>  (tiny change)

	* mail/unrmail.el (unrmail): Always add blank line.  (Bug#7743)

2011-11-23  Glenn Morris  <rgm@gnu.org>

	* paths.el (rmail-file-name): Reformat the doc-string so that it
	is picked up.

	* mail/rmail.el (rmail-message-filter, rmail-auto-file): Doc fixes.
	(rmail-auto-file): Ignore case in the "special" field names,
	as mail-fetch-field does for all others.

	* mail/rmail.el (rmail-forward):
	* mail/rmailkwd.el (rmail-set-label):
	* mail/rmailout.el (rmail-output, rmail-output-as-seen)
	(rmail-output-body-to-file): Give error if no message.  (Bug#10082)

	* mail/rmail.el (rmail-current-message): Doc fix.

	* mail/rmail.el (rmail-message-filter): Mark as obsolete.  (Bug#2624)

2011-11-22  Stefan Monnier  <monnier@iro.umontreal.ca>

	* server.el (server-eval-and-print): Allow C-g (bug#6585).

2011-11-22  Glenn Morris  <rgm@gnu.org>

	* mail/rmailmm.el (test-rmail-mime-handler)
	(test-rmail-mime-bulk-handler)
	(test-rmail-mime-multipart-handler): Move tests to test/ directory.

2011-11-21  Juri Linkov  <juri@jurta.org>

	* calc/calc.el (calc-read-key-sequence):
	Let-bind `input-method-function' to nil.  (Bug#10018)

2011-11-21  Lars Magne Ingebrigtsen  <larsi@gnus.org>

	* emacs-lisp/cl-indent.el (common-lisp-loop-part-indentation):
	Tell the caller that the next line needs recomputation, even
	though it doesn't start a sexp (bug#10094).

2011-11-21  Stefan Monnier  <monnier@iro.umontreal.ca>

	* emacs-lisp/autoload.el (autoload-generate-file-autoloads): Simplify.

2011-11-20  Stefan Monnier  <monnier@iro.umontreal.ca>

	* vc/pcvs-util.el (cvs-pop-to-buffer-same-frame):
	Use force-same-window.

2011-11-20  Juanma Barranquero  <lekktu@gmail.com>

	* descr-text.el (describe-char-unicode-data):
	* json.el (json-string-escape):
	* mail/footnote.el (footnote-unicode-string, footnote-unicode-regexp)
	(Footnote-unicode, Footnote-style-p):
	* net/ntlm.el (ntlm-get-password-hashes): Fix typos.

2011-11-20  Chong Yidong  <cyd@gnu.org>

	* window.el (replace-buffer-in-windows): Restore interactive spec.

2011-11-20  Stefan Monnier  <monnier@iro.umontreal.ca>

	* electric.el (electric-indent-mode): Fix last change (too optimistic).

	* emacs-lisp/bytecomp.el: Silence obsolete warnings more reliably.
	(byte-compile-global-not-obsolete-vars): New var.
	(byte-compile-check-variable, byte-compile-make-obsolete-variable):
	Use it.
	(byte-compile-warn-obsolete): Align text with the one in *Help*.

2011-11-20  Juanma Barranquero  <lekktu@gmail.com>

	* progmodes/cwarn.el (cwarn-is-enabled, cwarn-font-lock-keywords):
	* progmodes/pascal.el (electric-pascal-equal):
	* textmodes/reftex-dcr.el (reftex-view-crossref-from-bibtex):
	* xml.el (xml-substitute-special): Fix typos.

2011-11-20  Glenn Morris  <rgm@gnu.org>

	* mail/rmail.el (rmail-enable-mime-composing): Make it a defcustom.
	(rmail-insert-mime-forwarded-message-function, rmail-mime-feature):
	Doc fixes.
	(rmail-decode-mime-charset): Mark as obsolete.

	* mail/rmailsum.el (rmail-message-regexp-p-1):
	* mail/rmail.el (rmail-search-message, rmail-forward, rmail-resend):
	Before using mime functions, check they are set.  (Bug#10077)

2011-11-19  Juri Linkov  <juri@jurta.org>

	* info.el (Info-finder-find-node): Use `package--builtins' instead
	of `package-alist'.  Use node names formed by the pattern "Keyword "
	and the keyword name.

2011-11-19  Andreas Schwab  <schwab@linux-m68k.org>

	* progmodes/sh-script.el (sh-assignment-regexp): Add entry for bash.

2011-11-19  Juri Linkov  <juri@jurta.org>

	* info.el (Info-hide-note-references): Add `:set' tag to `defcustom'
	that calls `revert-buffer' on all Info buffers.  (Bug#9915)
	(Info-revert-find-node): Remove let-bindings `old-buffer-name',
	`old-history', `old-history-forward'.  Add let-binding
	`window-selected'.  Remove calls to `kill-buffer',
	`switch-to-buffer' and `Info-mode'.  Set `Info-current-file' to nil
	before calling `Info-find-node', so `Info-find-node-2' will reread
	the Info file.  Restore window positions only when `window-selected'
	is non-nil.

2011-11-19  Juri Linkov  <juri@jurta.org>

	* isearch.el (isearch-lazy-highlight-new-loop):
	Remove condition `(not isearch-error)'.  (Bug#9918)

	* misearch.el (multi-isearch-search-fun): Add condition
	`(not bound)' to ignore lazy-highlighting search.
	Add the search-failed message "end of multi" when the end of
	multi-sequence is reached.  Uncapitalize the search-failed
	message "Repeat for next buffer".

	* info.el (Info-search): Add the search-failed message
	"end of the manual" when the end of the manual is reached
	in Isearch mode.

2011-11-19  Juri Linkov  <juri@jurta.org>

	* info.el (Info-find-node-2, Info-select-node, Info-history-find-node):
	Use non-destructive `remove' instead of `delete' because
	`Info-history-list' stored to `Info-isearch-initial-history-list' in
	`Info-isearch-start' might need to be restored in `Info-isearch-end'.

2011-11-19  Juri Linkov  <juri@jurta.org>

	* isearch.el (isearch-edit-string): Let-bind `history-add-new-input'
	to nil instead of binding `search-ring' and `regexp-search-ring'.
	(Bug#9185)

2011-11-19  Eli Zaretskii  <eliz@gnu.org>

	* simple.el (line-move): Force movement by logical lines for any
	hscrolled window, not only when auto-hscroll-mode is on.
	(line-move-visual): Update doc string to that effect.  (Bug#10076)

2011-11-19  Andreas Schwab  <schwab@linux-m68k.org>

	* language/european.el (macintosh): Define as alias for mac-roman.

2011-11-19  Eli Zaretskii  <eliz@gnu.org>

	* mail/rmailmm.el (rmail-mime-display-header)
	(rmail-mime-display-tagline, rmail-mime-display-body): New defsubsts.
	(rmail-mime-entity-segment, rmail-mime-toggle-raw)
	(rmail-mime-toggle-hidden, rmail-mime-insert-text)
	(rmail-mime-insert-bulk, rmail-mime-insert-multipart)
	(rmail-mime-insert, rmail-mime-insert-tagline): Use them instead
	of a raw aref.
	(rmail-mime-entity-segment): To get past the tagline, move forward
	2 more lines, to account for the 2 empty lines that precede and
	follow the line with the buttons.
	(rmail-mime-update-tagline): Move one more line, to get past the
	empty line that follows the buttons in the tagline.  (Bug#9520)

2011-11-19  Martin Rudalics  <rudalics@gmx.at>

	* window.el (window-max-delta-1, window-min-delta-1)
	(window-min-size-1, window-state-get-1, window-state-put-1)
	(window-state-put-2): Use "window--" prefix.

2011-11-18  Stefan Monnier  <monnier@iro.umontreal.ca>

	* emacs-lisp/smie.el: Improve warnings and conflict detection.
	(smie-warning-count): New var.
	(smie-set-prec2tab): Use it.
	(smie-bnf->prec2): Improve warnings.  Add docstring.
	(smie-bnf--closer-alist): Rename from smie-bnf-closer-alist.
	(smie-bnf--set-class): New function.
	(smie-bnf--classify): Rename from smie-bnf-classify.  Rewrite to fix
	corner case.

	* progmodes/compile.el: Obey compilation-first-column in dest buffer.
	(compilation-error-properties, compilation-move-to-column):
	Handle compilation-first-column while in the target buffer.

	* progmodes/cc-engine.el (c-remove-stale-state-cache-backwards):
	Don't hardcode point-min==1.

	* eshell/esh-cmd.el (eshell-do-eval): Handle `setq' (bug#9907).
	(eshell-rewrite-for-command): Remove workaround.
	(eshell-do-pipelines, eshell-do-pipelines-synchronously)
	(eshell-do-eval, eshell-exec-lisp): Avoid gratuitous setq.
	* eshell/esh-util.el (eshell-condition-case, eshell-for): Use declare.

	* files-x.el (modify-file-local-variable): Obey commenting conventions.

2011-11-17  Glenn Morris  <rgm@gnu.org>

	* emacs-lisp/autoload.el (autoload-generate-file-autoloads):
	Ignore buffer-local generated-autoload-file if it is the same
	as the global value.  (Bug#10049)

2011-11-17  Juanma Barranquero  <lekktu@gmail.com>

	* textmodes/reftex-toc.el (reftex-toc-return-marker, reftex-toc-help)
	(reftex-toc, reftex-toc, reftex-toc-dframe-p, reftex-toc-next-heading)
	(reftex-toc-previous-heading, reftex-toc-max-level)
	(reftex-toc-goto-line-and-hide, reftex-toc-show-calling-point)
	(reftex-toc-quit, reftex-toc-revert, reftex-toc-jump)
	(reftex-toc-do-promote, reftex-toc-promote-prepare)
	(reftex-toc-promote-action, reftex-toc-extract-section-number)
	(reftex-toc-load-all-files-for-promotion, reftex-toc-rename-label)
	(reftex-toc-rename-label, reftex-toc-visit-location)
	(reftex-toc-visit-location, reftex-toggle-auto-toc-recenter)
	(reftex-toggle-auto-toc-recenter, reftex-toggle-auto-toc-recenter)
	(reftex-make-separate-toc-frame): Fix typos, and use TOC consistently,
	leaving "*toc*" only for references to the buffer.

2011-11-17  Martin Rudalics  <rudalics@gmx.at>

	* window.el (window-resize, delete-window, split-window):
	Replace window-splits by window-combination-resize.
	* cus-start.el (window-splits): Replace by window-combination-resize.

2011-11-17  Glenn Morris  <rgm@gnu.org>

	* progmodes/sh-script.el (sh-font-lock-keywords-var):
	Make bash entry derive from sh entry, not shell entry.

2011-11-16  Michael Albinus  <michael.albinus@gmx.de>

	* net/tramp-cache.el (tramp-flush-file-property): Flush also
	properties of linked files.  (Bug#9879)

	* net/tramp-sh.el (tramp-sh-handle-file-truename): Cache only the
	local file name.

2011-11-16  Juanma Barranquero  <lekktu@gmail.com>

	* menu-bar.el (menu-bar-file-menu):
	* printing.el (pr-ps-utility):
	* calendar/icalendar.el (icalendar, icalendar--convert-tz-offset)
	(icalendar--convert-to-ical, icalendar--convert-ordinary-to-ical)
	(icalendar--convert-weekly-to-ical, icalendar--convert-yearly-to-ical)
	(icalendar--convert-sexp-to-ical, icalendar--convert-block-to-ical)
	(icalendar--convert-float-to-ical, icalendar--convert-date-to-ical)
	(icalendar--convert-cyclic-to-ical)
	(icalendar--convert-anniversary-to-ical, icalendar-import-buffer)
	(icalendar--convert-ical-to-diary)
	(icalendar--convert-recurring-to-diary)
	(icalendar--convert-non-recurring-all-day-to-diary)
	(icalendar-import-format-sample):
	* progmodes/idlw-shell.el (idlwave-shell-mode):
	* progmodes/vhdl-mode.el (vhdl-mode, vhdl-print-two-column)
	(vhdl-print-customize-faces, vhdl-mode, vhdl-ps-print-settings)
	(vhdl-ps-print-init): Fix typos.

2011-11-16  Ken Manheimer  <ken.manheimer@gmail.com>

	* allout.el, allout-widgets.el (file metadata): Attribute copyright to
	FSF and collapse date sequence, obscure author/maintainer email address
	better, remove extra version line, track relocation of author's webpage.

	* progmodes/python.el (python-pdbtrack-input-prompt)
	(python-pdbtrack-track-stack-file): Adjust to recognize ipdb as well as
	regular python pdb prompts.  Adjustments shamelessly taken exactly as
	suggested in EmacsWiki page (tiny change):
	http://www.emacswiki.org/PythonProgrammingInEmacs#toc14

2011-11-16  Juanma Barranquero  <lekktu@gmail.com>

	* expand.el (expand-pos, expand-index, expand-point):
	Remove redundant info from docstring.
	(expand-add-abbrevs): Doc fix.
	(expand-c-sample-expand-list, expand-sample-lisp-mode-expand-list)
	(expand-sample-perl-mode-expand-list): Fix typos.

	* net/dbus.el (dbus-event-member-name):
	* play/5x5.el (5x5-solve-rotate-left, 5x5-solver-output):
	* term/pc-win.el (msdos-create-frame-with-faces):
	* textmodes/texinfmt.el (texinfo-format-image): Fix typos.

2011-11-16  Martin Rudalics  <rudalics@gmx.at>

	* window.el (split-window, window-state-get-1)
	(window-state-put-1, window-state-put-2): Rename occurrences of
	window-nest to window-combination-limit.
	* cus-start.el (window-nest): Rename to window-combination-limit.

2011-11-16  Chong Yidong  <cyd@gnu.org>

	* progmodes/autoconf.el (autoconf-mode): Fix comment-start-skip
	regexp (Bug#10033).

2011-11-16  Stefan Monnier  <monnier@iro.umontreal.ca>

	* tmm.el (tmm-prompt): Use minibuffer-with-setup-hook (bug#10053).
	`completing-read' will remove *Completions* and will preserve
	current-buffer for us.
	(tmm-add-prompt): Users of *Completions* will always (re)set its
	major mode.
	(tmm-old-comp-map): Remove.

2011-11-16  Glenn Morris  <rgm@gnu.org>

	* mail/rmailedit.el: Require rmailmm when compiling.
	(rmail-old-mime-state): New declaration.
	(rmail-edit-current-message): If editing a mime message,
	edit the "raw" message from the mbox buffer.
	(rmail-cease-edit): Handle mime messages.  (Bug#9840)

2011-11-15  Glenn Morris  <rgm@gnu.org>

	* mail/rmailmm.el (rmail-mime-toggle-raw): Remove entity arg,
	which wasn't being used.  Add optional arg to force given state.
	(rmail-mime): Add optional arg to force given state.

2011-11-15  Juanma Barranquero  <lekktu@gmail.com>

	* allout.el (allout-encryption-plaintext-sanitization-regexps):
	* frame.el (display-mm-dimensions-alist):
	* outline.el (outline-mode-menu-bar-map, outline-move-subtree-up)
	(outline-move-subtree-down):
	* net/newst-treeview.el (newsticker--treeview-do-get-node-of-feed)
	(newsticker--treeview-do-get-node):
	* net/quickurl.el (quickurl-list-buffer-name):
	* progmodes/dcl-mode.el (dcl-mode):
	* progmodes/gdb-mi.el (gdb-mapcar*):
	* progmodes/sql.el (sql-mode-oracle-font-lock-keywords): Fix typos.

2011-11-15  Glenn Morris  <rgm@gnu.org>

	* mail/rmail.el (rmail-file-coding-system): It's only ever used
	in a boolean sense, so just make it a boolean, and fix the doc.
	(rmail-show-mime-function, rmail-mime-feature)
	(rmail-require-mime-maybe): Doc fixes.
	(rmail-show-message-1): Check rmail-show-mime-function is non-nil.

	* mail/rmailmm.el (rmail-show-mime): Doc fix.

2011-11-15  Juanma Barranquero  <lekktu@gmail.com>

	* epg.el (epg-start-decrypt, epg-start-verify, epg-start-sign)
	(epg-start-encrypt, epg-start-export-keys, epg-start-import-keys)
	(epg-start-receive-keys, epg-start-delete-keys, epg-start-sign-keys)
	(epg-start-generate-key, epg-context-set-progress-callback): Fix typos.

2011-11-15  Glenn Morris  <rgm@gnu.org>

	* mail/rmailmm.el (rmail-mime-entity, rmail-mime-entity-segment)
	(rmail-mime-shown-mode, rmail-mime-hidden-mode, rmail-mime-raw-mode)
	(rmail-mime-toggle-hidden, rmail-mime-insert-tagline)
	(rmail-mime-insert-header, rmail-mime-handle, rmail-mime-parse)
	(rmail-mime, rmail-show-mime): Doc fixes.

	* term/ns-win.el (mode-line-frame-identification):
	Leave it alone.  (Bug#10051)

	* simple.el (mark-whole-buffer): Doc fix.  (Bug#10023)

	* mail/rmailout.el (rmail-output-to-rmail-buffer):
	Handle empty buffers.  (Bug#9978)

2011-11-14  Juanma Barranquero  <lekktu@gmail.com>

	* international/mule.el (define-charset):
	* mail/rmailmm.el (rmail-mime-find-header-encoding):
	* progmodes/prolog.el (prolog-mode-hook, prolog-inferior-mode-hook):
	* progmodes/verilog-mode.el (verilog-backward-token):
	* textmodes/ispell.el (lookup-words):
	* textmodes/sgml-mode.el (sgml-guess-indent): Fix typos.

2011-11-14  Glenn Morris  <rgm@gnu.org>

	* progmodes/executable.el
	(executable-make-buffer-file-executable-if-script-p):
	Handle file-modes returning nil.

	* mail/rmailsum.el (rmail-summary): Remove movement to beginning of
	message - not necessary, and causes problems.  (Bug#9831)

	* mail/rmailsum.el (rmail-new-summary): Preserve message number.

	* mail/rmail.el (rmail-no-mail-p): Remove mode-line N/M indicator.

	* mail/rmailsum.el (rmail-summary, rmail-new-summary)
	(rmail-new-summary-1): Allow empty summaries.  (Bug#9964)
	(rmail-new-summary): Remember that rmail-summary-buffer is buffer-local.

2011-11-12  Martin Rudalics  <rudalics@gmx.at>

	* window.el (window-resize, delete-window): Use window-splits
	variable instead of function.
	(window-state-get-1, window-state-put-2, window-state-put):
	Don't deal with windows' splits status.

2011-11-12  Glenn Morris  <rgm@gnu.org>

	* apropos.el (apropos-do-all, apropos-library, apropos-value)
	(apropos-documentation): Doc fixes.

2011-11-11  Juanma Barranquero  <lekktu@gmail.com>

	* progmodes/idlw-shell.el (idlwave-shell-make-new-bp-overlay):
	* textmodes/sgml-mode.el (html-tag-help): Fix typos.

2011-11-11  Stefan Monnier  <monnier@iro.umontreal.ca>

	* electric.el (electric-indent-post-self-insert-function): Make it
	possible for a char to only indent in some circumstances.
	(electric-indent-mode): Simplify.

2011-11-11  Martin Rudalics  <rudalics@gmx.at>

	* window.el (windows-with-parameter): Remove unused function.
	(windows-at-side): Rename to window-at-side-list.
	(window-check, window-atom-check, window-atom-check-1)
	(window-side-check, window-size-ignore, window-size-fixed-1)
	(window-in-direction-2): Prefix with "window--".
	(window-tree-1): Rename to window--subtree, fix doc-string.

2011-11-11  Glenn Morris  <rgm@gnu.org>

	* subr.el (eval-after-load): If FILE is already loaded,
	evaluate FORM before it gets wrapped in more stuff.  (Bug#10009)

2011-11-10  Glenn Morris  <rgm@gnu.org>

	* vc/vc-svn.el (vc-svn-create-repo, vc-svn-modify-change-comment):
	Call svn via vc-svn-command rather than vc-do-command.
	(vc-svn-command): Add --non-interactive.  (Bug#9993)
	(vc-svn-update, vc-svn-merge-news): No need for --non-interactive.

	* emacs-lisp/bytecomp.el (byte-compile-interactive-only-functions):
	Add toggle-read-only.  (Bug#7292)
	* files.el (toggle-read-only): Mention that it should only
	be used interactively.  (Bug#10006)

2011-11-09  Stefan Monnier  <monnier@iro.umontreal.ca>

	* progmodes/compile.el (compilation-error-regexp-alist-alist):
	Adjust regexp for OCaml warnings.

	* electric.el (electric-pair-post-self-insert-function): Let user
	turn it off buffer-locally (bug#9932).

	* progmodes/python.el (python-beginning-of-statement):
	Rewrite (bug#2703).

	* progmodes/compile.el: Better handle TABs (bug#9749).
	(compilation-internal-error-properties)
	(compilation-next-error-function): Obey the target buffer's
	compilation-error-screen-columns.

2011-11-09  Juanma Barranquero  <lekktu@gmail.com>

	* progmodes/meta-mode.el: Remove obsolete comments.
	(meta-right-comment-regexp, meta-ignore-comment-regexp):
	Fix typos in docstrings.

2011-11-09  Martin Rudalics  <rudalics@gmx.at>

	* window.el (window-size-fixed-p): Rewrite doc-string.
	(window-resizable-p): Rename to window--resizable-p.  Update callers.
	(window--resizable): New function.  Make all callers of
	window-resizable call window--resizable instead.
	(window-resizable): Rewrite in terms of window--resizable.

2011-11-08  Glenn Morris  <rgm@gnu.org>

	* progmodes/delphi.el (delphi-mode-syntax-table):
	Let define-derived-mode define a proper syntax table.  (Bug#9994)

2011-11-08  Stefan Monnier  <monnier@iro.umontreal.ca>

	* window.el: Stay away from defsubst.
	(window-list-no-nils): Remove.
	(window-state-get-1, window-state-get): Use backquote instead.

2011-11-08  Thierry Volpiatto  <thierry.volpiatto@gmail.com>

	* emacs-lisp/find-func.el (find-function-read):
	Fix incorrect use of default argument in `completing-read'.

2011-11-08  Martin Rudalics  <rudalics@gmx.at>

	* window.el (display-buffer-function, special-display-function):
	Mention display-buffer-record-window but do not mention
	help-setup parameter in doc-strings.
	(window-min-delta): Fix doc-string typo.

2011-11-08  Chong Yidong  <cyd@gnu.org>

	* window.el (window-total-height, window-total-width): Doc fix.
	(window-body-size): Move from C.
	(window-body-height, window-body-width): Move to C.

2011-11-08  Stefan Monnier  <monnier@iro.umontreal.ca>

	* window.el: Make special-display like display-buffer-alist (bug#9532).
	(display-buffer--special-action): New function, morphed
	from display-buffer--special.
	(display-buffer): Use it to handle special-display-buffers at higher
	priority (just after display-buffer-alist).
	(display-buffer-fallback-action, display-buffer--other-frame-action)
	(pop-to-buffer-same-window): Remove display-buffer--special.

2011-11-07  Glenn Morris  <rgm@gnu.org>

	* calendar/cal-menu.el (cal-menu-set-date-title):
	Do nothing if not in a calendar.  (Bug#9976)

2011-11-07  Stefan Monnier  <monnier@iro.umontreal.ca>

	* files.el (find-file): Always use selected-window.

2011-11-07  Martin Rudalics  <rudalics@gmx.at>

	* window.el (window-combinations): Make WINDOW argument
	mandatory.  Rewrite doc-string.
	(walk-window-subtree, window-atom-check, window-min-delta)
	(window-max-delta, window--resize-this-window)
	(window--resize-root-window-vertically, window-tree)
	(balance-windows, window-state-put): Rewrite doc-strings as to
	not mention the term "subwindow".
	(window--resize-subwindows-skip-p): Rename to
	window--resize-child-windows-skip-p.
	(window--resize-subwindows-normal): Rename to
	window--resize-child-windows-normal.
	(window--resize-subwindows): Rename to
	window--resize-child-windows.
	(window-or-subwindow-p): Rename to window--in-subtree-p.

2011-11-07  Mark Lillibridge  <mark.lillibridge@hp.com>  (tiny change)

	* mail/rmail.el (rmail-get-new-mail, rmail-insert-inbox-text):
	Ensure that mbox format messages end in two newlines (Bug#9974).

2011-11-06  Chong Yidong  <cyd@gnu.org>

	* window.el (window-combination-p): Function deleted; its
	side-effect is not used in any existing code.
	(window-combinations, window-combined-p): Call window-*-child
	directly.

2011-11-05  Chong Yidong  <cyd@gnu.org>

	* window.el (window-valid-p): Rename from window-any-p.
	(window-size-ignore, window-state-get): Callers changed.
	(window-normalize-window): Rename from window-normalize-any-window.
	New arg LIVE-ONLY, replacing window-normalize-live-window.
	(window-normalize-live-window): Delete.
	(window-combination-p, window-combined-p, window-combinations)
	(walk-window-subtree, window-atom-root, window-min-size)
	(window-sizable, window-sizable-p, window-size-fixed-p)
	(window-min-delta, window-max-delta, window-resizable)
	(window-resizable-p, window-full-height-p, window-full-width-p)
	(window-current-scroll-bars, window-point-1, set-window-point-1)
	(window-at-side-p, window-in-direction, window-resize)
	(adjust-window-trailing-edge, maximize-window, minimize-window)
	(window-deletable-p, delete-window, delete-other-windows)
	(record-window-buffer, unrecord-window-buffer)
	(switch-to-prev-buffer, switch-to-next-buffer, window--delete)
	(quit-window, split-window, window-state-put)
	(set-window-text-height, fit-window-to-buffer)
	(shrink-window-if-larger-than-buffer): Callers changed.

2011-11-04  Eli Zaretskii  <eliz@gnu.org>

	* mail/rmail.el (rmail-simplified-subject): Decode subject with
	rfc2047-decode-string.
	(rmail-mime-toggle-hidden): Declare to avoid byte-compilation
	warnings.

	* window.el (window-body-height, window-body-width): Mention in
	the doc string that the return values are in frame's canonical
	units.  (Bug#9949)

2011-11-03  Alan Mackenzie  <acm@muc.de>

	* progmodes/cc-langs.el (c-nonlabel-token-2-key): New variable for
	change in cc-engine.el.

2011-11-02  Stefan Monnier  <monnier@iro.umontreal.ca>

	* window.el (switch-to-buffer): Use `force-same-window' interactively.

2011-11-02  Martin Rudalics  <rudalics@gmx.at>

	* window.el (quit-window): Call unrecord-window-buffer after
	showing another buffer in the window.  (Bug#9937)
	(bury-buffer): Call switch-to-prev-buffer with second argument `bury'.

2011-11-02  Juanma Barranquero  <lekktu@gmail.com>

	* vc/vc-bzr.el (vc-bzr-state, vc-bzr-after-dir-status):
	Accept status with more than 9 shelves.  (Bug#9935)
	Reported by Colin D Bennett <colin@gibibit.com>.

2011-11-01  Martin Rudalics  <rudalics@gmx.at>

	* help.el (with-help-window): Don't reference
	temp-buffer-show-specifiers in doc-string.

2011-10-31  Andreas Schwab  <schwab@linux-m68k.org>

	* subr.el (keymap--menu-item-with-binding): Ignore item if not a
	menu-item.

2011-10-30  Vinicius Jose Latorre  <viniciusjl@ig.com.br>

	* whitespace.el: New version 13.2.2.
	(whitespace-newline-mode): Disable properly.  Reported by Sarah
	<EmacsWiki>.

2011-10-30  Ulf Jasper  <ulf.jasper@web.de>

	* net/newst-treeview.el: Remove "Time-stamp".
	(newsticker--group-manage-orphan-feeds): Do not call
	newsticker--treeview-tree-update.
	(newsticker-treeview-update, newsticker-treeview):
	Call newsticker--treeview-tree-update if necessary.

2011-10-30  Martin Rudalics  <rudalics@gmx.at>

	* window.el (window-iso-combination-p, window-iso-combined-p)
	(window-iso-combinations): Remove "iso-" infix.
	Suggested by Chong Yidong.
	(window-min-size-1, window-size-fixed-1, window-min-delta-1)
	(window-max-delta-1, window-resize, window--resize-siblings)
	(window--resize-this-window, adjust-window-trailing-edge)
	(split-window, balance-windows-1)
	(shrink-window-if-larger-than-buffer):
	* calendar/calendar.el (calendar-generate-window):
	* help.el (resize-temp-buffer-window): Adjust callers accordingly.

2011-10-30  Stefan Monnier  <monnier@iro.umontreal.ca>

	* eshell/esh-cmd.el (eshell-rewrite-for-command): Don't modify the list
	in place (bug#9907).
	(eshell-subcommand-arg-values, eshell-rewrite-named-command)
	(eshell-rewrite-if-command, eshell-rewrite-for-command)
	(eshell-structure-basic-command, eshell-rewrite-while-command)
	(eshell-invokify-arg, eshell-parse-pipeline, eshell-parse-command)
	(eshell-parse-subcommand-argument, eshell-parse-lisp-argument)
	(eshell-trap-errors, eshell-do-pipelines, eshell-do-eval)
	(eshell-do-pipelines-synchronously, eshell-eval-command):
	Use backquotes and prefer setq to set.
	(eshell-lookup-function, function-p-func, eshell-functionp): Remove.
	(eshell-macrop): Use functionp.
	(eshell-do-eval): Handle multiple expressions in `while' body.

2011-10-30  Chong Yidong  <cyd@gnu.org>

	* emulation/viper-cmd.el (viper-exec-change): Use push-mark
	instead of set-mark (Bug#9810).

2011-10-30  Chong Yidong  <cyd@gnu.org>

	* window.el (split-window-below, split-window-right): Rename from
	split-window-above-each-other and split-window-side-by-side
	respectively.  All callers changed.
	(split-window-sensibly, split-window-sensibly): Use them.
	(split-window-keep-point): Doc fix.

	* isearch.el: Add isearch-scroll property to split-window-below
	and split-window-right.

	* follow.el (follow-mode):
	* vc/pcvs-util.el (cvs-pop-to-buffer-same-frame):
	* progmodes/ada-xref.el (ada-gdb-application):
	* emulation/vip.el (vip-buffer-in-two-windows):
	* image-dired.el (image-dired-dired-with-window-configuration):
	* dired-x.el (dired-do-find-marked-files):
	* dired.el (dired-pop-to-buffer):
	* bs.el (bs--show-with-configuration):
	* vc/emerge.el (emerge-setup-windows):
	* textmodes/two-column.el (2C-two-columns):
	* textmodes/reftex-toc.el (reftex-toc):
	* progmodes/gdb-mi.el (gdb-setup-windows):
	* progmodes/fortran.el (fortran-window-create):
	* net/newst-treeview.el (newsticker--treeview-window-init):
	* emulation/ws-mode.el (wordstar-C-o-map, wordstar-mode):
	* emulation/tpu-edt.el (tpu-gold-map):
	* emulation/crisp.el (crisp-mode-map):
	* calendar/calendar.el (calendar-basic-setup): Callers changed.

2011-10-29  Chong Yidong  <cyd@gnu.org>

	* subr.el (y-or-n-p): Add code for batch mode (Bug#9818).

	* mouse.el (mouse-yank-primary): Push the mark (Bug#9894).

	* textmodes/flyspell.el (flyspell-word): Fix char offset for
	forged Ispell output (Bug#7904).

	* emacs-lisp/package.el (package-refresh-contents): Add autoload.

2011-10-28  Stefan Monnier  <monnier@iro.umontreal.ca>

	* doc-view.el: Avoid ugly errors about not finding nil.
	(doc-view-ghostscript-program, doc-view-dvipdfm-program)
	(doc-view-dvipdf-program, doc-view-unoconv-program)
	(doc-view-ps2pdf-program, doc-view-pdftotext-program):
	Avoid nil or absolute file name as default value.
	(doc-view-pdf->txt, doc-view-ps->pdf): Use executable-find here.

2011-10-28  Alan Mackenzie  <acm@muc.de>

	* progmodes/cc-defs.el (c-version): -> 5.32.2.

2011-10-28  Alan Mackenzie  <acm@muc.de>

	Amend the handling of c-beginning/end-of-defun in nested declaration
	scopes.

	* progmodes/cc-vars.el (c-defun-tactic): Move here from
	cc-langs.el.  Change it to a defcustom.

	* progmodes/cc-langs.el (c-defun-tactic): Move this variable to
	cc-vars.el.

	* progmodes/cc-engine.el (c-beginning-of-statement-1):
	Prevent "class foo : bar" being spuriously recognized as a label.

	* progmodes/cc-cmds.el (c-narrow-to-most-enclosing-decl-block):
	Add parameter `inclusive' (to include enclosing braces in the region).
	(c-widen-to-enclosing-decl-scope): New function.
	(c-while-widening-to-decl-block): New macro.
	(c-beginning-of-defun, c-end-of-defun): Change algorithm to keep going
	outward for defun boundaries, and correspondingly change symbol
	`respect-enclosure' to `go-outward'.
	(c-declaration-limits): Change algorithm to report only the "innermost"
	defun's boundaries.

2011-10-28  Deniz Dogan  <deniz@dogan.se>

	* net/rcirc.el (rcirc-mode): Use hard newlines.

2011-10-28  Alan Mackenzie  <acm@muc.de>

	Amend to indent and fontify macros "which include their own semicolon"
	correctly, using the "virtual semicolon" mechanism.

	* progmodes/cc-defs.el: Update "virtual semicolon" comments.

	* progmodes/cc-engine.el (c-crosses-statement-barrier-p):
	Recode to scan one line at a time rather than having \n and \r
	explicitly in c-stmt-delim-chars (for some modes, e.g. AWK).
	(c-forward-label): Amend for virtual semicolons.
	(c-at-macro-vsemi-p, c-macro-vsemi-status-unknown-p): New functions.

	* progmodes/cc-fonts.el (c-font-lock-declarations): Take account
	of the new C macros.

	* progmodes/cc-langs.el (c-at-vsemi-p-fn):
	(c-vsemi-status-unknown-p-fn): Move to earlier in the file.
	(c-opt-cpp-symbol, c-line-comment-start-regexp): New language vars.
	(c-opt-cpp-macro-define): Make into a full language variable.
	(c-stmt-delim-chars, c-stmt-delim-chars-with-comma): Special value for
	AWK Mode (including \n, \r) removed, no longer needed.

	* progmodes/cc-mode.el (c-mode, c++-mode, objc-mode):
	Invoke c-make-macro-with-semi-re.

	* progmodes/cc-vars.el (c-macro-with-semi-re):
	(c-macro-names-with-semicolon): New variables.
	(c-make-macro-with-semi-re): New function.

2011-10-28  Stefan Monnier  <monnier@iro.umontreal.ca>

	* vc/log-edit.el: Fill empty field rather than adding new one.
	(log-edit-add-field): New function.
	(log-edit-insert-changelog): Use it.

2011-10-28  Mark Lillibridge  <mark.lillibridge@hp.com>  (tiny change)

	* mail/rmail.el (rmail-mode-map): Add M-C-f as in rmailsum (bug#9802).

2011-10-28  Stefan Monnier  <monnier@iro.umontreal.ca>

	* progmodes/gdb-mi.el: Warn the user when -i=mi is missing.
	(gdb--check-interpreter): New function.
	(gdb): Use it.

2011-10-27  Glenn Morris  <rgm@gnu.org>

	* emacs-lisp/cl-extra.el (most-positive-float, most-negative-float)
	(least-positive-float, least-negative-float)
	(least-positive-normalized-float, least-negative-normalized-float)
	(float-epsilon, float-negative-epsilon):
	Remove unnecessary declarations.

	* emacs-lisp/cl-extra.el (cl-float-limits): Add doc string.
	* emacs-lisp/cl.el (most-positive-float, most-negative-float)
	(least-positive-float, least-negative-float)
	(least-positive-normalized-float, least-negative-normalized-float)
	(float-epsilon, float-negative-epsilon): Add doc-strings,
	based on those in cl.texi.

	* files.el (set-visited-file-name): If the major-mode changed,
	reload the local variables.  (Bug#9796)

2011-10-27  Chong Yidong  <cyd@gnu.org>

	* subr.el (change-major-mode-after-body-hook): New hook.
	(run-mode-hooks): Run it.

	* emacs-lisp/easy-mmode.el (define-globalized-minor-mode):
	Use change-major-mode-before-body-hook.

	* simple.el (fundamental-mode):
	* emacs-lisp/derived.el (define-derived-mode): Revert 2010-04-28
	change introducing fundamental-mode-hook.

2011-10-26  Juanma Barranquero  <lekktu@gmail.com>

	* term/w32-win.el (w32-default-color-map): Declare obsolete (Bug#9785).

2011-10-26  Michael Albinus  <michael.albinus@gmx.de>

	* ido.el (ido-file-name-all-completions-1): Do not require
	tramp.el explicitly.  (Bug#7583)

2011-10-26  Stefan Monnier  <monnier@iro.umontreal.ca>

	* progmodes/octave-mod.el:
	* progmodes/octave-inf.el: Update maintainer.

2011-10-26  Chong Yidong  <cyd@gnu.org>

	* subr.el (with-wrapper-hook): Rewrite doc.

2011-10-25  Michael Albinus  <michael.albinus@gmx.de>

	* net/tramp-sh.el (tramp-sh-handle-file-directory-p): Return t for
	filenames "/method:foo:".  (Bug#9793)

2011-10-25  Stefan Monnier  <monnier@iro.umontreal.ca>

	* comint.el (comint-get-old-input-default): Fix use-prompt-regexp case
	(bug#9865).

2011-10-24  Glenn Morris  <rgm@gnu.org>

	* emacs-lisp/easy-mmode.el (define-minor-mode): Doc fix.  (Bug#9819)

2011-10-24  Michael Albinus  <michael.albinus@gmx.de>

	* notifications.el: Add the requirement of a running D-Bus session
	bus to the Commentary.

2011-10-24  Juri Linkov  <juri@jurta.org>

	* isearch.el (isearch-occur): Let-bind `search-spaces-regexp' to
	`search-whitespace-regexp' only when `isearch-regexp' is non-nil.
	(Bug#9364)

2011-10-24  Juri Linkov  <juri@jurta.org>

	* info.el (Info-following-node-name-re): Add newline to the list
	of allowed characters for leading space.  (Bug#9824)

2011-10-24  Stefan Monnier  <monnier@iro.umontreal.ca>

	* progmodes/octave-inf.el (inferior-octave-mode-map):
	Fix C-c C-h binding.
	* progmodes/octave-mod.el (octave-help): Remove.

2011-10-23  Michael Albinus  <michael.albinus@gmx.de>

	Sync with Tramp 2.2.3.

	* net/tramp-cache.el (top): Pacify byte-compiler using
	`init-file-user' and `site-run-file'.

	* net/trampver.el: Update release number.

2011-10-23  Chong Yidong  <cyd@gnu.org>

	* files.el (toggle-read-only): Remove obsolete comment about
	version control.

	* vc/vc-hooks.el (vc-toggle-read-only): Make it an obsolete alias
	for toggle-read-only.  Note that this hasn't called vc-next-action
	since 2008-05-02, though it wasn't documented at the time.

	* vc/ediff-init.el (ediff-toggle-read-only-function):
	Use toggle-read-only.

2011-10-22  Alan Mackenzie  <bug-cc-mode@gnu.org>

	Fix bug #9560, sporadic wrong indentation; improve instrumentation
	of c-parse-state.

	* progmodes/cc-engine.el (c-append-lower-brace-pair-to-state-cache):
	correct faulty logical expression.
	(c-parse-state-state, c-record-parse-state-state):
	(c-replay-parse-state-state): New defvar/defuns.
	(c-debug-parse-state): Use new functions.

2011-10-22  Martin Rudalics  <rudalics@gmx.at>

	* mouse.el (mouse-drag-line): Fix minibuffer resizing broken by
	last fix.  Use window-in-direction correctly.

2011-10-21  Chong Yidong  <cyd@gnu.org>

	* progmodes/idlwave.el (idlwave-mode):
	* progmodes/vera-mode.el (vera-mode): No need to set
	require-final-newline; that's done in prog-mode.
	Suggested by Stefan Monnier.

2011-10-21  Martin Rudalics  <rudalics@gmx.at>

	* mouse.el (mouse-drag-window-above)
	(mouse-drag-move-window-bottom, mouse-drag-move-window-top)
	(mouse-drag-mode-line-1, mouse-drag-header-line)
	(mouse-drag-vertical-line-rightward-window): Remove.
	(mouse-drag-line): New function.
	(mouse-drag-mode-line, mouse-drag-header-line)
	(mouse-drag-vertical-line): Call mouse-drag-line.
	* window.el (window-at-side-p, windows-at-side): New functions.

2011-10-21  Ulrich Mueller  <ulm@gentoo.org>

	* tar-mode.el (tar-grind-file-mode):
	Fix handling of setuid/setgid, handle sticky bit.  (Bug#9817)

2011-10-21  Chong Yidong  <cyd@gnu.org>

	* progmodes/idlwave.el (idlwave-mode):
	* progmodes/vera-mode.el (vera-mode):
	Use mode-require-final-newline.

2011-10-20  Glenn Morris  <rgm@gnu.org>

	* vc/vc.el (vc-next-action): Handle removed directories.  (Bug#9781)

2011-10-20  Christoph Scholtes  <cschol2112@googlemail.com>

	* emulation/cua-base.el (cua-set-mark): Fix case of string.

2011-10-20  Chong Yidong  <cyd@gnu.org>

	* emulation/cua-base.el (cua-mode):
	* mail/footnote.el (footnote-mode):
	* mail/mailabbrev.el (mail-abbrevs-mode):
	* net/xesam.el (xesam-minor-mode):
	* progmodes/bug-reference.el (bug-reference-mode):
	* progmodes/cap-words.el (capitalized-words-mode):
	* progmodes/compile.el (compilation-minor-mode)
	(compilation-shell-minor-mode):
	* progmodes/gud.el (gud-tooltip-mode):
	* progmodes/hideif.el (hide-ifdef-mode):
	* progmodes/idlw-shell.el (idlwave-shell-electric-debug-mode):
	* progmodes/subword.el (subword-mode):
	* progmodes/vhdl-mode.el (vhdl-electric-mode, vhdl-stutter-mode):
	* progmodes/which-func.el (which-function-mode):
	* term/tvi970.el (tvi970-set-keypad-mode):
	* term/vt100.el (vt100-wide-mode):
	* textmodes/flyspell.el (flyspell-mode):
	* textmodes/ispell.el (ispell-minor-mode):
	* textmodes/nroff-mode.el (nroff-electric-mode):
	* textmodes/paragraphs.el (use-hard-newlines):
	* textmodes/refill.el (refill-mode):
	* textmodes/reftex.el (reftex-mode):
	* textmodes/rst.el (rst-minor-mode):
	* textmodes/sgml-mode.el (html-autoview-mode)
	(sgml-electric-tag-pair-mode):
	* textmodes/tex-mode.el (latex-electric-env-pair-mode):
	* vc/diff-mode.el (diff-auto-refine-mode, diff-minor-mode):
	* emulation/crisp.el (crisp-mode):
	* emacs-lisp/eldoc.el (eldoc-mode):
	* emacs-lisp/checkdoc.el (checkdoc-minor-mode): Doc fixes for new
	minor mode behavior.

2011-10-19  Juri Linkov  <juri@jurta.org>

	* descr-text.el (describe-char): Add #x2010 and #x2011 to
	the list of hard-coded chars with escape-glyph face.

2011-10-19  Stefan Monnier  <monnier@iro.umontreal.ca>

	* vc/log-edit.el (log-edit-empty-buffer-p): Ignore empty headers.

2011-10-19  Michael Albinus  <michael.albinus@gmx.de>

	* net/tramp.el (tramp-connectable-p): Make a stronger check on a
	running process.

2011-10-19  Glenn Morris  <rgm@gnu.org>

	* vc/vc-bzr.el (vc-bzr-after-dir-status):
	Ignore ignored files.  (Bug#9726)

2011-10-19  Chong Yidong  <cyd@gnu.org>

	Doc fix for minor modes, stating that an omitted argument enables
	the mode unconditionally when called from Lisp.

	* abbrev.el (abbrev-mode):
	* allout.el (allout-mode):
	* autoinsert.el (auto-insert-mode):
	* autoarg.el (autoarg-mode, autoarg-kp-mode):
	* autorevert.el (auto-revert-mode, auto-revert-tail-mode)
	(global-auto-revert-mode):
	* battery.el (display-battery-mode):
	* composite.el (global-auto-composition-mode)
	(auto-composition-mode):
	* delsel.el (delete-selection-mode):
	* desktop.el (desktop-save-mode):
	* dired-x.el (dired-omit-mode):
	* dirtrack.el (dirtrack-mode):
	* doc-view.el (doc-view-minor-mode):
	* double.el (double-mode):
	* electric.el (electric-indent-mode, electric-pair-mode):
	* emacs-lock.el (emacs-lock-mode):
	* epa-hook.el (auto-encryption-mode):
	* follow.el (follow-mode):
	* font-core.el (font-lock-mode):
	* frame.el (auto-raise-mode, auto-lower-mode, blink-cursor-mode):
	* help.el (temp-buffer-resize-mode):
	* hilit-chg.el (highlight-changes-mode)
	(highlight-changes-visible-mode):
	* hi-lock.el (hi-lock-mode):
	* hl-line.el (hl-line-mode, global-hl-line-mode):
	* icomplete.el (icomplete-mode):
	* ido.el (ido-everywhere):
	* image-file.el (auto-image-file-mode):
	* image-mode.el (image-minor-mode):
	* iswitchb.el (iswitchb-mode):
	* jka-cmpr-hook.el (auto-compression-mode):
	* linum.el (linum-mode):
	* longlines.el (longlines-mode):
	* master.el (master-mode):
	* mb-depth.el (minibuffer-depth-indicate-mode):
	* menu-bar.el (menu-bar-mode):
	* minibuf-eldef.el (minibuffer-electric-default-mode):
	* mouse-sel.el (mouse-sel-mode):
	* msb.el (msb-mode):
	* mwheel.el (mouse-wheel-mode):
	* outline.el (outline-minor-mode):
	* paren.el (show-paren-mode):
	* recentf.el (recentf-mode):
	* reveal.el (reveal-mode, global-reveal-mode):
	* rfn-eshadow.el (file-name-shadow-mode):
	* ruler-mode.el (ruler-mode):
	* savehist.el (savehist-mode):
	* scroll-all.el (scroll-all-mode):
	* scroll-bar.el (scroll-bar-mode):
	* server.el (server-mode):
	* shell.el (shell-dirtrack-mode):
	* simple.el (auto-fill-mode, transient-mark-mode)
	(visual-line-mode, overwrite-mode, binary-overwrite-mode)
	(line-number-mode, column-number-mode, size-indication-mode)
	(auto-save-mode, normal-erase-is-backspace-mode, visible-mode):
	* strokes.el (strokes-mode):
	* time.el (display-time-mode):
	* t-mouse.el (gpm-mouse-mode):
	* tool-bar.el (tool-bar-mode):
	* tooltip.el (tooltip-mode):
	* type-break.el (type-break-mode-line-message-mode)
	(type-break-query-mode):
	* view.el (view-mode):
	* whitespace.el (whitespace-mode, whitespace-newline-mode)
	(global-whitespace-mode, global-whitespace-newline-mode):
	* xt-mouse.el (xterm-mouse-mode): Doc fix.

	* emacs-lisp/easy-mmode.el (define-globalized-minor-mode):
	Fix autogenerated docstring.

2011-10-19  Juri Linkov  <juri@jurta.org>

	* net/browse-url.el (browse-url-can-use-xdg-open): Support LXDE
	by checking environment variables "DESKTOP_SESSION" and
	"XDG_CURRENT_DESKTOP".  (Bug#9779)

2011-10-19  Juri Linkov  <juri@jurta.org>

	* net/browse-url.el (browse-url-browser-function): Add "Chromium".
	(browse-url-chromium-program, browse-url-chromium-arguments):
	New defcustoms.
	(browse-url-default-browser): Check for `browse-url-chromium' and
	call `browse-url-chromium-program'.
	(browse-url-chromium): New command.  (Bug#9779)

2011-10-18  Juanma Barranquero  <lekktu@gmail.com>

	* facemenu.el (list-colors-duplicates): On Windows, detect more
	duplicates by assuming that only colors matching "^System" are
	special "system colors".  (Bug#9722)

2011-10-18  Stefan Monnier  <monnier@iro.umontreal.ca>

	* vc/log-edit.el (log-edit): Add "Author:" header to encourage people
	to distinguish the author from the committer.

2011-10-18  Michael Albinus  <michael.albinus@gmx.de>

	* net/tramp.el (tramp-file-name-handler): Load Tramp packages silently.

2011-10-18  Jirka Kosek  <jirka@kosek.cz>  (tiny change)

	* international/mule.el (sgml-html-meta-auto-coding-function):
	Add support for detecting encoding in HTML5 specified only as
	<meta charset="UTF-8">.  Implementation just makes http-equiv and
	content-type parts from HTML4 encoding string optional.  (Bug#9716)

2011-10-18  Glenn Morris  <rgm@gnu.org>

	* vc/vc.el (vc-initial-comment): Mark as obsolete.  (Bug#9745)

2011-10-18  Chong Yidong  <cyd@gnu.org>

	* faces.el (cursor): Doc fix.

2011-10-17  Chong Yidong  <cyd@gnu.org>

	* font-lock.el (font-lock-maximum-size): Mark as obsolete.

2011-10-17  Ryan Barrett  <emacs@ryanb.org>  (tiny change)

	* dirtrack.el (dirtrack): Support shell buffers with path
	prefixes, e.g. tramp-based remote shells.  (Bug#9647)

2011-10-17  Teodor Zlatanov  <tzz@lifelogs.com>

	* json.el: Bump version to 1.3 and note change in History.
	(json-alist-p, json-plist-p): Rewrite to avoid recursion.

2011-10-17  Stefan Monnier  <monnier@iro.umontreal.ca>

	* comint.el (comint-insert-input, comint-send-input)
	(comint-get-old-input-default, comint-backward-matching-input)
	(comint-next-prompt): Use nil instead of `input' for field property of
	past user input (bug#114).

	* minibuffer.el (completion--replace): Inherit surrounding properties
	(bug#114).
	(minibuffer-complete-and-exit): Use it.

	* comint.el (comint--table-subvert): Quote the all-completions output
	(bug#9160).

2011-10-17  Martin Rudalics  <rudalics@gmx.at>

	* ido.el (ido-default-buffer-method): Remove redundant :type entry.

	* menu-bar.el (menu-bar-file-menu): Add entry for making new
	window on right of selected.  (Bug#9350) Reword other window
	entries and separate them from frame entries.

2011-10-15  Glenn Morris  <rgm@gnu.org>

	* emacs-lisp/ert.el (ert--explain-equal-rec, ert-select-tests):
	Doc fixes.

2011-10-15  Chong Yidong  <cyd@stupidchicken.com>

	* net/network-stream.el (network-stream-open-starttls):
	Improve detection of failure due to lack of TLS support.

	* mail/sendmail.el (sendmail-query-once): Tweak prompt message,
	putting the input text in front and in bold.

2011-10-14  Stefan Monnier  <monnier@iro.umontreal.ca>

	* pcmpl-unix.el (pcomplete/ssh): SSH does allow ganging.

	* mpc.el (mpc-songs-jump-to): Don't burp if the user clicks in an
	empty buffer.

	* mouse.el (mouse-drag-mode-line-1): Modify the end-event we pushed on
	unread-command-events rather than pushing yet-another event.

2011-10-14  Eli Zaretskii  <eliz@gnu.org>

	* mail/sendmail.el (sendmail-query-once): Improve the wording of
	the explanation of the possible choices.  Make the options passed
	to completing-read shorter.

2011-10-13  Agustín Martín Domingo  <agustin.martin@hispalinux.es>

	* textmodes/flyspell.el (flyspell-large-region): Make sure
	extended character mode is used if defined (Bug#1339).

2011-10-13  Eli Zaretskii  <eliz@gnu.org>

	* simple.el (what-cursor-position): Fix the display of the
	character info for LRE, LRO, RLE, and RLO characters by appending
	an invisible PDF.

2011-10-13  Stefan Monnier  <monnier@iro.umontreal.ca>

	* emacs-lisp/timer.el (with-timeout): Make sure we cancel the timer
	even in case of error; add debug spec; simplify data flow.
	(with-timeout-handler): Remove.

2011-10-12  Michael Albinus  <michael.albinus@gmx.de>

	Fix Bug#6019, Bug#9315.

	* files.el (set-auto-mode): Call `file-name-sans-versions' for the
	complete `buffer-file-name', the local file name part could look
	remotely (for example on VMS).

	* net/ange-ftp.el (ange-ftp-run-real-handler): Make it an alias of
	`tramp-run-real-handler'.
	(ange-ftp-fix-name-for-vms): Handle the case, where `name' is
	already quoted by '"'.

	* net/tramp.el (tramp-rfn-eshadow-update-overlay): Ignore errors.
	Let `file-name-handler-alist' be nil, the local file name part
	could look remotely (for example on VMS).

2011-10-12  Stefan Monnier  <monnier@iro.umontreal.ca>

	* textmodes/flyspell.el (flyspell-word): Move with-local-quit
	from here...
	(flyspell-post-command-hook): ...to here.

2011-10-11  Stefan Monnier  <monnier@iro.umontreal.ca>

	* mail/sendmail.el (send-mail-function): Don't use sendmail-query-once
	if not needed.
	(sendmail-query-once): Remove OS dependencies.  Make it a 3-way choice
	using completion.  Protect against "slow" callers.
	Remove the "message hack".

2011-10-11  Juri Linkov  <juri@jurta.org>

	* isearch.el (isearch-lazy-highlight-word): New variable.
	(isearch-lazy-highlight-new-loop, isearch-lazy-highlight-search):
	Use it.  (Bug#9727)

2011-10-11  Glenn Morris  <rgm@gnu.org>

	* progmodes/f90.el (f90-next-statement): Ignore preprocessor lines,
	like f90-previous-statement does.

2011-10-11  Thierry Volpiatto  <thierry.volpiatto@gmail.com>

	* eshell/eshell.el (eshell-command): History should be saved
	only in interactive use, to avoid error.

2011-10-11  Stefan Monnier  <monnier@iro.umontreal.ca>

	* minibuffer.el (completion-file-name-table): Fix last change,
	i.e. ignore normal errors but not the other ones.

2011-10-10  Martin Rudalics  <rudalics@gmx.at>

	* window.el (special-display-buffer-names)
	(special-display-regexps): Remove some remnants of earlier
	changes from doc-strings.
	(quit-windows-on): New function.

	* vc/vc.el (vc-revert, vc-rollback):
	* vc/vc-dispatcher.el (vc-finish-logentry): Call quit-windows-on
	instead of deleting windows.  (Bug#4557) (Bug#5310) (Bug#5556)
	(Bug#6183) (Bug#7074) (Bug#7447)

2011-10-09  Martin Rudalics  <rudalics@gmx.at>

	* window.el (frame-auto-hide-function): Add version tag.
	(Bug#9699)

2011-10-09  Michael Albinus  <michael.albinus@gmx.de>

	* net/tramp.el (tramp-file-name-handler): Add 'debug to the error
	condition.

2011-10-09  Leo Liu  <sdl.web@gmail.com>

	* mail/smtpmail.el (smtpmail-send-data): Add a missing space.
	(Bug#9701)

2011-10-08  Glenn Morris  <rgm@gnu.org>

	* progmodes/f90.el (f90-calculate-indent): Give preprocessor lines
	before the first code statement zero indent.  (Bug#9690)

2011-10-08  Chong Yidong  <cyd@stupidchicken.com>

	* simple.el (count-words-region): Always count in the region.
	Report the number of lines and characters too.
	(count-words): New command, which counts in the buffer if the
	region is inactive, as count-words-region used to.
	(count-words--message): New function.  Handle plurals.
	(count-lines-region): Make it an alias for count-words-region.

	* bindings.el (esc-map): Replace count-lines-region with
	count-words-region.

2011-10-08  Martin Rudalics  <rudalics@gmx.at>

	* window.el (window--delete): Delete dedicated frame
	unconditionally when argument KILL is non-nil.  (Bug#9699)
	(switch-to-buffer): Fix doc-string typo.

2011-10-08  Thierry Volpiatto  <thierry.volpiatto@gmail.com>

	* eshell/eshell.el (eshell-command): Avoid using hooks.

2011-10-07  Chong Yidong  <cyd@stupidchicken.com>

	* bindings.el ([M-left],[M-right]): Bind to left-word and
	right-word respectively.

2011-10-07  Glenn Morris  <rgm@gnu.org>

	* cus-start.el (debug-on-quit): Fix custom type.

2011-10-06  Lars Magne Ingebrigtsen  <larsi@gnus.org>

	* subr.el (define-key-after): Clarify that the function is not
	useful for non-menu keymaps.

	* progmodes/gdb-mi.el (gdb): Fix typo in doc string.

2011-10-06  Thierry Volpiatto  <thierry.volpiatto@gmail.com>

	* eshell/eshell.el (eshell-command): Enable `eshell-mode' only
	in current minibuffer (Fix bug with recursive minibuffers).

2011-10-06  Chong Yidong  <cyd@stupidchicken.com>

	* progmodes/gdb-mi.el (gdb): Doc fix.

2011-10-05  Martin Rudalics  <rudalics@gmx.at>

	* window.el (frame-auto-hide-function): New option replacing
	frame-auto-delete.  Suggested by Stefan Monnier.
	(window--delete): Call frame-auto-hide-function instead of
	investigating frame-auto-delete.
	(window-point-1, set-window-point-1): New functions.
	(window-in-direction, record-window-buffer, window-state-get-1)
	(display-buffer-record-window): Use window-point-1 instead of
	window-point.
	(set-window-buffer-start-and-point): Use set-window-point-1.

2011-10-05  Stefan Monnier  <monnier@iro.umontreal.ca>

	* emacs-lisp/edebug.el: Heed checkdoc recommendations.

2011-10-05  Glenn Morris  <rgm@gnu.org>

	* progmodes/perl-mode.el (perl-electric-terminator): Doc fix.
	(perl-calculate-indent): Suppress scan errors.  (Bug#2205)

2011-10-05  Leo Liu  <sdl.web@gmail.com>

	* subr.el (read-char-choice): Fix argument to buffer-live-p which
	works with buffer object.

2011-10-05  Stefan Monnier  <monnier@iro.umontreal.ca>

	* mpc.el (mpc-tool-bar-map): Add labels.

2011-10-04  Glenn Morris  <rgm@gnu.org>

	* calendar/holidays.el (calendar-check-holidays): Doc fix.

2011-10-04  Martin Rudalics  <rudalics@gmx.at>

	* window.el (window--delete): New function.
	(frame-auto-delete): Resuscitate option.
	(bury-buffer, replace-buffer-in-windows)
	(quit-window): Rewrite using window--delete.
	(display-buffer-pop-up-frame, display-buffer-pop-up-window):
	Pass display-buffer-mark-dedicated to window--display-buffer-2
	(Bug#9639).

2011-10-03  Stefan Monnier  <monnier@iro.umontreal.ca>

	* pcmpl-unix.el (pcomplete/scp): Don't assume pcomplete-all-entries
	returns a list (bug#9554).  Add remote file name completion.
	* comint.el (comint--table-subvert): Curry and get quote&unquote
	functions as arguments.
	(comint--complete-file-name-data): Adjust call accordingly.
	* pcomplete.el (pcomplete--table-subvert): Remove.
	(pcomplete-completions-at-point): Use comint--table-subvert instead.

	* minibuffer.el (completion-table-case-fold): Use currying.
	(completion--styles-type, completion--cycling-threshold-type):
	New constants.
	(completion-styles, completion-category-overrides)
	(completion-cycle-threshold): Use them.
	* pcomplete.el (pcomplete-completions-at-point): Adjust call to
	completion-table-case-fold.

2011-10-03  Stephen Berman  <stephen.berman@gmx.net>

	* minibuffer.el (completion-category-overrides): Fix type of styles
	and add more user friendly tags (bug#9660).

2011-10-03  Stefan Monnier  <monnier@iro.umontreal.ca>

	* international/mule-cmds.el: Fix abuses of apply-partially (bug#9661).
	(mule-input-method-string): New widget.
	(default-input-method, language-info-custom-alist): Use it.

2011-10-02  Stefan Monnier  <monnier@iro.umontreal.ca>

	* pcomplete.el: Require comint.
	(pcomplete--common-suffix): Remove.
	(pcomplete--common-quoted-suffix): Use comint--common-suffix instead.
	(pcomplete--table-subvert): Sync with comint--table-subvert.
	(pcomplete--entries): Use comint-completion-file-name-table.
	* comint.el (comint-unquote-filename): Simplify.
	(comint-completion-file-name-table): New function (bug#9616).
	(comint--complete-file-name-data): Use it.

	* pcmpl-gnu.el (pcmpl-gnu-with-file-buffer): New macro (bug#9643).
	(pcmpl-gnu-tar-buffer): Remove.
	(pcmpl-gnu-with-file-buffer): Use it to avoid leaving the tar's buffer
	around.  Make sure pcomplete-suffix-list is only changed temporarily.
	Don't look inside the tar's file if it's too large.

2011-10-01  Chong Yidong  <cyd@stupidchicken.com>

	* cus-edit.el (custom-mode-map):
	* epa.el (epa-key-list-mode-map):
	* man.el (Man-mode-map):
	* startup.el (splash-screen-keymap):
	* simple.el (special-mode-map): Use scroll-up-command and
	scroll-down-command.

	* progmodes/idlw-help.el (idlwave-help-mode-map):
	* progmodes/ebrowse.el (ebrowse-electric-position-mode-map):
	* net/newst-plainview.el (newsticker-mode-map):
	* emulation/ws-mode.el (wordstar-mode-map):
	* emulation/vi.el (vi-com-map):
	* calc/calc-graph.el (calc-graph-show-dumb):
	* term/sun.el (terminal-init-sun):
	* term/ns-win.el (global-map):
	* progmodes/grep.el (grep-mode-map):
	* progmodes/ebrowse.el (ebrowse-electric-list-mode-map):
	* mail/rmail.el (rmail-mode-map):
	* progmodes/cpp.el (cpp-edit-mode-map): Likewise.

	* custom.el (custom-safe-themes, load-theme): Treat value of t for
	custom-safe-themes as special.

2011-10-01  Julien Danjou  <julien@danjou.info>

	* notifications.el (notifications-notify): Fix docstring.

2011-10-01  Per Starbäck  <per@starback.se>

	* pcmpl-gnu.el (pcomplete/tar): Fix tar-header-name call.  (Bug#9643)

2011-09-30  Martin Rudalics  <rudalics@gmx.at>

	* startup.el (command-line-1): Fix last fix by inserting
	initial-scratch-message into *scratch* before displaying it.
	(Bug#9605) and (Bug#9636)

2011-09-29  Eli Zaretskii  <eliz@gnu.org>

	* simple.el (line-move): If auto-hscroll-mode is disabled and the
	window is hscrolled, move by logical lines.  (Bug#9607)
	(line-move-visual): Update the doc string to the above effect.

2011-09-29  Martin Rudalics  <rudalics@gmx.at>

	* window.el (display-buffer-record-window): When WINDOW is the
	selected window use `point' instead of `window-point'.  (Bug#9626)

	* startup.el (command-line-1): Use insert-before-markers when
	inserting initial-scratch-message.  (Bug#9605)

	* help.el (help-window): Remove variable.

2011-09-29  Glenn Morris  <rgm@gnu.org>

	* pcmpl-cvs.el (pcomplete/cvs): Add "status" handler.

2011-09-29  Juanma Barranquero  <lekktu@gmail.com>

	* descr-text.el (describe-char-categories): Accept category
	descriptions more than one line long.

2011-09-28  Stefan Monnier  <monnier@iro.umontreal.ca>

	* simple.el (delete-trailing-whitespace): Fix last change.

	* progmodes/perl-mode.el (perl-syntax-propertize-function):
	Don't confuse "y => 3" as the beginning of a `y' operation.

	* emacs-lisp/debug.el (debug-convert-byte-code): Don't assume the
	object has more than 4 slots (bug#9613).

2011-09-28  Juanma Barranquero  <lekktu@gmail.com>

	* subr.el (with-output-to-temp-buffer):
	* net/quickurl.el (quickurl, quickurl-browse-url):
	Fix typos in docstrings.

2011-09-27  Eli Zaretskii  <eliz@gnu.org>

	* minibuffer.el (completion-styles)
	(completion-category-overrides): Cross reference each other in doc
	strings.

2011-09-27  Glenn Morris  <rgm@gnu.org>

	* pcmpl-cvs.el (pcmpl-cvs-entries): Update for Emacs 22.1 changes
	to split-string.  (Bug#9606)

2011-09-27  Lars Magne Ingebrigtsen  <larsi@gnus.org>

	* mail/smtpmail.el (smtpmail-via-smtp): Fix STARTTLS detection
	(bug#9615).

2011-09-27  Chong Yidong  <cyd@stupidchicken.com>

	* emacs-lisp/package.el (list-packages): Fix echo area message.

2011-09-27  Leo Liu  <sdl.web@gmail.com>

	* ido.el (ido-read-internal): Accept cons cell HIST arg.

2011-09-25  Michael Albinus  <michael.albinus@gmx.de>

	* net/dbus.el (dbus-unregister-object): Don't release services for
	registered signals.  (Bug#9581)

2011-09-25  Teodor Zlatanov  <tzz@lifelogs.com>

	* progmodes/cfengine.el (cfengine-auto-mode): Add convenience
	function that picks between cfengine 2 and 3 support
	automatically.  Update docs accordingly.

2011-09-22  Kenichi Handa  <handa@m17n.org>

	* language/ind-util.el (indian-tml-base-table): Add TAMIL DIGIT
	ZERO.
	(indian-itrans-v5-table-for-tamil): New variable.
	(indian-tml-itrans-v5-hash): Use the above variable (Bug#9336).

2011-09-22  Ken Manheimer  <ken.manheimer@gmail.com>

	* allout.el (allout-this-command-hid-stuff): Buffer-local variable
	that's true if the current command involved collapsing of text.
	It's reset to false at the beginning of the next command.
	(allout-post-command-business): Move the cursor to the beginning
	of entry if the cursor is hidden and collapsing activity just
	happened.

2011-09-24  Chong Yidong  <cyd@stupidchicken.com>

	* mouse.el (mouse-drag-track): Set scroll-margin to 0 while
	tracking (Bug#9541).

2011-09-24  Ulf Jasper  <ulf.jasper@web.de>

	* net/newst-reader.el (newsticker-html-renderer)
	(newsticker-show-news): Automatically load html rendering package
	if newsticker-html-renderer is set.  Fixes "Warning: defvar ignored
	because w3m-fill-column is let-bound" and the error "Symbol's value
	as variable is void: w3m-fill-column".

2011-09-24  Michael Albinus  <michael.albinus@gmx.de>

	* net/dbus.el (dbus-unregister-object): Remove match rule of signals.
	Release services only if they are defined.  (Bug#9581)

2011-09-23  Richard Stallman  <rms@gnu.org>

	* textmodes/paragraphs.el (forward-sentence): For backwards case,
	distinguish start of paragraph from start of its text.

	* mail/emacsbug.el (report-emacs-bug-query-existing-bugs): Autoload.

	* mail/rmail.el (rmail-view-buffer-kill-buffer-hook): New function.
	(rmail-generate-viewer-buffer): Put that hook on view buffer.
	(rmail-mode-kill-buffer-hook): Override that hook, to kill view buffer.

2011-09-23  Andreas Schwab  <schwab@linux-m68k.org>

	* international/mule-diag.el (mule-diag): Insert a newline after
	each fontset description.

2011-09-23  Stefan Monnier  <monnier@iro.umontreal.ca>

	* simple.el (delete-trailing-whitespace):
	Document last change; simplify.

2011-09-23  Peter J. Weisberg  <pj@irregularexpressions.net>

	* simple.el (delete-trailing-whitespace): Also delete
	extra newlines at the end of the buffer.

	* textmodes/picture.el: Make motion commands obey shift-select-mode.
	(picture-newline): Use forward-line so as to ignore fields.

2011-09-23  Stefan Monnier  <monnier@iro.umontreal.ca>

	* subr.el (with-wrapper-hook): Fix edebug spec.

2011-09-23  Lars Magne Ingebrigtsen  <larsi@gnus.org>

	* simple.el (kill-line): Note effect of `show-trailing-whitespace'
	(bug#4538).

2011-09-23  Michael Albinus  <michael.albinus@gmx.de>

	* net/tramp-sh.el (tramp-sh-handle-file-name-all-completions):
	Fix nasty bug using wrong cached values.

2011-09-23  Alan Mackenzie  <acm@muc.de>

	* progmodes/cc-defs.el (c-version): Increase to 5.31.9.

2011-09-23  Chong Yidong  <cyd@stupidchicken.com>

	* window.el (pop-to-buffer): Ensure right window is selected if we
	chose another frame.

2011-09-22  Eli Zaretskii  <eliz@gnu.org>

	* simple.el (what-cursor-position): Use get-char-property-change
	and next-single-char-property-change, to be able to show display
	properties that come from overlays as well as text properties.

2011-09-22  Chong Yidong  <cyd@stupidchicken.com>

	* window.el (pop-to-buffer-same-window): New (reinstated) fun.

	* cmuscheme.el (run-scheme, switch-to-scheme):
	* cus-edit.el (customize-group, custom-buffer-create)
	(customize-browse):
	* info.el (info):
	* shell.el (shell):
	* mail/sendmail.el (mail):
	* progmodes/inf-lisp.el (inferior-lisp): Use it (Bug#9532).

2011-09-22  Richard Stallman  <rms@gnu.org>

	* textmodes/paragraphs.el (forward-sentence): When setting PAR-BEG,
	move back only to line beg, don't move back over blank lines.

2011-09-22  Michael Albinus  <michael.albinus@gmx.de>

	* files.el (copy-directory): Set directory attributes only in case
	they could be retrieved from the source directory.  (Bug#9565)

2011-09-22  Dima Kogan  <dkogan@secretsauce.net>  (tiny change)

	* progmodes/hideshow.el (hs-looking-at-block-start-p)
	(hs-find-block-beginning, hs-hide-level-recursive):
	Ignore strings as well as comments.  (Bug#9502)

2011-09-22  Andrew Schein  <andrew@andrewschein.com>  (tiny change)

	* progmodes/sql.el (sql-comint-postgres):
	Convert port number to a string.  (Bug#9566)

2011-09-22  Martin Rudalics  <rudalics@gmx.at>

	* window.el (quit-window): Undedicate window when switching to
	previous buffer.  Reported by Thierry Volpiatto
	<thierry.volpiatto@gmail.com>.
	(special-display-popup-frame): When popping up a new frame reset
	its previous buffers to nil.  Simplify code.

2011-09-21  Michael Albinus  <michael.albinus@gmx.de>

	* net/tramp.el (tramp-handle-shell-command): Set process sentinel
	and process filter, as done also in `shell-command'.

2011-09-21  Martin Rudalics  <rudalics@gmx.at>

	* window.el (set-window-buffer-start-and-point):
	Call set-window-start with NOFORCE argument t.
	Suggested by Thierry Volpiatto <thierry.volpiatto@gmail.com>.
	(quit-window): Reword doc-string.  Handle new format of
	quit-restore parameter.  Don't delete window if it has a
	previous buffer we can show instead of the present one.
	(display-buffer-record-window): Rewrite using a new format for
	the quit-restore window parameter
	(special-display-popup-frame, display-buffer-same-window)
	(display-buffer-reuse-window, display-buffer-pop-up-frame)
	(display-buffer-pop-up-window, display-buffer-use-some-window):
	Adapt symbol passed to display-buffer-record-window.
	* help.el (help-window-setup): Handle new format of quit-restore
	parameter.

2011-09-21  Stefan Monnier  <monnier@iro.umontreal.ca>

	* faces.el (face-list): Fix docstring (bug#9564).

	* window.el (display-buffer--action-function-custom-type):
	Don't include internal functions in the Custom interface.

2011-09-20  Juri Linkov  <juri@jurta.org>

	* info.el (Info-history-skip-intermediate-nodes): New defcustom.
	(Info-forward-node, Info-backward-node, Info-next-preorder)
	(Info-last-preorder): Use it.  (Bug#9528)

2011-09-20  Juri Linkov  <juri@jurta.org>

	* info.el (Info-last-preorder): Visit last menu item only when
	`Info-scroll-prefer-subnodes' is non-nil (third test-case of bug#9528).

2011-09-20  Julien Danjou  <julien@danjou.info>

	* password-cache.el (password-cache-remove): Remove entries even if the
	value is nil, so that password with a nil value (negative caching) is
	possible to invalidate.

2011-09-20  Lawrence Mitchell  <wence@gmx.li>

	* progmodes/f90.el (f90-break-line): If breaking inside comment delete
	all whitespace around breakpoint.  (Bug#9553)
	(f90-find-breakpoint): Only break at whitespace inside a comment.

2011-09-20  Stefan Monnier  <monnier@iro.umontreal.ca>

	* minibuffer.el (completion-file-name-table): Keep track of errors.
	(completion-table-with-predicate): Handle the case where pred1 is nil.
	* pcomplete.el (pcomplete-completions-at-point): Simplify.

2011-09-19  Stefan Monnier  <monnier@iro.umontreal.ca>

	* emacs-lisp/debug.el (debugger-args): Give it a docstring.
	(debugger-return-value): Signal an error if the debugging context does
	not await any return value.

	* ps-mule.el (ps-mule-plot-string): Don't inf-loop (bug#5108).
	* image-mode.el (image-toggle-display-text)
	(image-toggle-display-image): Stay away from evil `intangible'.

2011-09-19  Leo Liu  <sdl.web@gmail.com>

	* replace.el (occur-revert-arguments): Make it permanent-local.
	(occur-mode): Don't call font-lock-defontify.

2011-09-19  Chong Yidong  <cyd@stupidchicken.com>

	* net/ldap.el (ldap-search-internal): Don't push empty search
	result (Bug#9508).

2011-09-19  Stefan Monnier  <monnier@iro.umontreal.ca>

	* whitespace.el (whitespace-newline-mode): Disable it right (bug#9550).

2011-09-19  Michael Albinus  <michael.albinus@gmx.de>

	* net/tramp-sh.el (tramp-inline-compress-commands): Add "xz".
	Suggested by Liam Stitt <stittl@cuug.ab.ca>.

2011-09-18  Juri Linkov  <juri@jurta.org>

	* buff-menu.el (Buffer-menu-mode-map):
	* dired.el (dired-mode-map):
	* emacs-lisp/lisp-mode.el (emacs-lisp-mode-map)
	(lisp-interaction-mode-map):
	* emacs-lisp/package.el (package-menu-mode-map):
	* epa.el (epa-key-list-mode-map):
	* menu-bar.el (menu-bar-showhide-tool-bar-menu)
	(menu-bar-options-menu):
	* outline.el (outline-mode-menu-bar-map):
	* vc/vc-bzr.el (vc-bzr-shelve-menu-map, vc-bzr-extra-menu-map):
	* vc/vc-dir.el (vc-dir-menu-map):
	* vc/vc-git.el (vc-git-stash-menu-map, vc-git-extra-menu-map):
	Capitalize non-function content words in menu item strings.

	* dired.el (dired-mode-map): Add menu item for
	`image-dired-dired-toggle-marked-thumbs'.

2011-09-18  Juri Linkov  <juri@jurta.org>

	* isearch.el (isearch-edit-string): Bind `isearch-new-case-fold'
	to `isearch-case-fold-search' and restore its original value
	after the `isearch-mode' call.

2011-09-18  Juri Linkov  <juri@jurta.org>

	* progmodes/grep.el (grep-process-setup): Don't check code for 1
	because `zgrep' returns 1 for successful matches (bug#9226).

2011-09-18  Juri Linkov  <juri@jurta.org>

	* info.el (Info-extract-menu-node-name): Check the second match
	for empty string (second test-case of bug#9528).
	(Info-last-preorder): Let-bind `Info-history' to nil to not add
	intermediate nodes to the history (first test-case of bug#9528).

2011-09-18  Juri Linkov  <juri@jurta.org>

	* info.el (Info-mode-syntax-table): New variable.
	(Info-mode): Set `:syntax-table' to `Info-mode-syntax-table' (bug#3312).

2011-09-18  Juri Linkov  <juri@jurta.org>

	* info.el (Info-file-supports-index-cookies):
	Increment line-beginning-position's arg from 3 to 4 because makeinfo
	outputs one more line for long file names (bug#4142).

2011-09-18  Chong Yidong  <cyd@stupidchicken.com>

	* newcomment.el (comment-normalize-vars): If prompting for
	comment-start, set comment-start-skip too (Bug#8424).

2011-09-18  Johan Bockgård  <bojohan@gnu.org>

	* icomplete.el: Fix previous fix of Bug#5849.
	(icomplete-mode): Don't set completion-show-inline-help.
	(icomplete-minibuffer-setup): Set completion-show-inline-help
	locally during icompletion.

2011-09-18  Chong Yidong  <cyd@stupidchicken.com>

	* woman.el (woman2-process-escapes): Don't delete unrecognized
	escapes (Bug#7843).

	* files.el (inhibit-first-line-modes-regexps): Add image files.
	(hack-local-variables-prop-line): Return nil for malformed
	prop-lines (Bug#9044).

2011-09-18  Michael Albinus  <michael.albinus@gmx.de>

	* net/tramp.el (top): Don't require 'shell.
	(tramp-methods): Fix docstring.
	(tramp-get-remote-tmpdir): New defun, moved from tramp-sh.el.
	Return complete remote file name.  Handle "smb" case.
	Use `tramp-tmpdir', if defined for the respective method.
	(tramp-make-tramp-temp-file): Adapt call of `tramp-get-remote-tmpdir'.

	* net/tramp-compat.el (top): Require 'shell.

	* net/tramp-sh.el (tramp-do-copy-or-rename-file-out-of-band)
	(tramp-maybe-open-connection): Use `tramp-file-name-real-host' for
	`tramp-current-host'.
	(tramp-get-remote-tmpdir): Remove.

	* net/tramp-smb.el (tramp-methods): Add `tramp-remote-shell' and
	`tramp-tmpdir' entries.
	(tramp-smb-errors): Add "NT_STATUS_IMAGE_ALREADY_LOADED".
	(tramp-smb-handle-file-attributes): Ignore errors.
	(tramp-smb-wait-for-output): Check also for process end.

2011-09-18  Lars Magne Ingebrigtsen  <larsi@gnus.org>

	* mail/smtpmail.el (smtpmail-via-smtp): Ignore errors that arise
	when sending QUIT (bug#9312).

2011-09-17  Chong Yidong  <cyd@stupidchicken.com>

	* replace.el (occur-mode-map): Rebind occur-edit-mode to "e" (Bug#8463).
	(occur-edit-mode-map): Bind C-c C-c to occur-cease-edit and C-o to
	occur-mode-display-occurrence.
	(occur-edit-mode): Add usage message.
	(occur-cease-edit): New command.
	(occur-after-change-function): Use text properties to find the
	position of the prefix text.
	(occur-engine): Set stickiness of prefix text properties.

2011-09-17  Glenn Morris  <rgm@gnu.org>

	* progmodes/etags.el (complete-tag):
	Fix call to completion-in-region.  (Bug#9526)

2011-09-17  Juri Linkov  <juri@jurta.org>

	* textmodes/ispell.el (ispell-word): Add to the error message
	the word, ispell program name and current dictionary (bug#9121).
	(ispell-tex-arg-end): Capitalize "error" in the error message.

2011-09-17  Andreas Schwab  <schwab@linux-m68k.org>

	* emacs-lisp/bytecomp.el (byte-compile-lapcode): Fix overflow
	check.  (Bug#4251)

2011-09-17  Juri Linkov  <juri@jurta.org>

	* window.el (window-safe-min-height, window-safe-min-width):
	Fix typos (followup to bug#9522).

2011-09-17  Sven Joachim  <svenjoac@gmx.de>

	* window.el (window-min-width, window-state-put): Fix typos (bug#9522).

2011-09-16  Eli Zaretskii  <eliz@gnu.org>

	* simple.el (line-move): If goal-column is set, move by logical
	lines, not by display lines.  (Bug#971)
	(next-line, previous-line, goal-column, line-move-visual): Doc fix
	to reflect the above change.

2011-09-16  Stefan Monnier  <monnier@iro.umontreal.ca>

	* image.el (imagemagick-register-types): Use regexp-opt.

2011-09-15  Chong Yidong  <cyd@stupidchicken.com>

	* window.el (display-buffer-base-action): Rename from
	display-buffer-default-action.  Make default value empty.
	(display-buffer-overriding-action): Convert to defvar.
	(display-buffer-fallback-action): New var.

2011-09-15  Chong Yidong  <cyd@stupidchicken.com>

	* emacs-lisp/package.el (package-alist): Fix risky-local-variable
	declaration.
	(package--add-to-archive-contents): If there is a duplicate entry
	with an older version, remove it.
	(package-menu-mark-delete, package-menu-mark-install)
	(package-menu-mark-unmark): Make unused args optional.
	(package-menu-mark-obsolete-for-deletion):
	Use package-menu-get-status instead of a regexp search.
	(package-menu-get-status): Use tabulated-list-entry.
	(package-menu-mark-upgrades): New command.
	(package-menu-mode-map): Bind it to U.  Add it to menu bar.
	(package-menu-execute): Do installation before deletion.
	(package-menu-refresh, package-menu-execute): Use derived-mode-p
	instead of checking major-mode.
	(package-menu--find-upgrades): New function.

2011-09-14  Lars Magne Ingebrigtsen  <larsi@gnus.org>

	* mail/smtpmail.el (smtpmail-send-command): Don't include AUTH
	passwords in the log buffer.
	(smtpmail-process-filter): Update the process marker so that the
	"broken by peer" status message is inserted in the right place.

2011-09-14  Stefan Monnier  <monnier@iro.umontreal.ca>

	* textmodes/bibtex.el (bibtex-complete-string-cleanup)
	(bibtex-complete-crossref-cleanup): Adjust to accommodate needs of
	bibtex-completion-at-point-function.
	(bibtex-completion-at-point-function): Use them.

	* newcomment.el (comment-add, comment-valid-prefix-p): Docfix.

	* mpc.el (mpc-constraints-tag-lookup): New function.
	(mpc-constraints-restore): Use it to make jumping to "album=Foo" apply
	also to browser "album|playlist".

2011-09-14  Juri Linkov  <juri@jurta.org>

	* isearch.el (isearch-fail-pos): Add new arg `msg'.  Doc fix.
	(isearch-edit-string): Use length of `isearch-string' when
	`isearch-fail-pos' returns nil.
	(isearch-message): Remove duplicate code and call
	`isearch-fail-pos' with arg `t'.

2011-09-14  Chong Yidong  <cyd@stupidchicken.com>

	* replace.el (occur-mode-goto-occurrence): Don't force using other
	window (Bug#9499).

	* dired-aux.el (dired-do-chmod): Don't provide initial input.

2011-09-14  Martin Rudalics  <rudalics@gmx.at>

	* window.el (display-buffer-window): Remove.
	(display-buffer-record-window): Use help-setup window parameter
	instead of variable display-buffer-window.
	(display-buffer-function, special-display-buffer-names)
	(special-display-function): Mention help-setup parameter instead
	of display-buffer-window in doc-string.
	* help.el (help-window-setup): New argument help-window.
	Use help-window-setup parameter instead of display-buffer-window.
	Reword some messages.
	(with-help-window): Pass window used for displaying the buffer
	to help-window-setup.  Don't set display-buffer-window.

2011-09-13  Glenn Morris  <rgm@gnu.org>

	* emacs-lisp/debug.el (debugger-make-xrefs):
	Preserve point.  (Bug#9462)

2011-09-13  Chong Yidong  <cyd@stupidchicken.com>

	* window.el (window-deletable-p): Use next-frame.

2011-09-13  Martin Rudalics  <rudalics@gmx.at>

	* window.el (window-auto-delete): Remove.
	(window-deletable-p): Remove argument FORCE.  Don't deal with
	dedication and previous buffers.
	(switch-to-prev-buffer): Don't delete window.
	(delete-windows-on): Delete a window's frame if and only if the
	window is dedicated.
	(replace-buffer-in-windows): Delete buffer's window or frame if
	and only if window is dedicated.
	(quit-window): Handle quit-restore as before last change.
	(bury-buffer): Delete window only if window-deletable-p returns t.

2011-09-13  Chong Yidong  <cyd@stupidchicken.com>

	* window.el (window-deletable-p): Never delete the last frame on a
	given terminal.

2011-09-13  Glenn Morris  <rgm@gnu.org>

	* help.el (describe-key-briefly): Copy previous standard-output change.

2011-09-13  PJ Weisberg  <pj@irregularexpressions.net>

	* help.el (where-is): Respect non-standard standard-output.  (Bug#9030)

2011-09-13  Glenn Morris  <rgm@gnu.org>

	* emacs-lisp/lisp-mode.el (lisp-indent-function):
	* progmodes/scheme.el (scheme-indent-function): Doc fixes.

2011-09-12  Chong Yidong  <cyd@stupidchicken.com>

	* dired-aux.el (dired-mark-read-string): Don't return default
	value on empty input (Bug#9361).
	(dired-do-chxxx): Treat empty input for "touch" as no -t option.
	Omit initial minibuffer contents.
	(dired-do-chmod): Signal an error on empty input.
	(dired-mark-read-string): Don't return default on empty input.

	* files.el (file-modes-symbolic-to-number): Doc fix.

2011-09-12  Stefan Monnier  <monnier@iro.umontreal.ca>

	* international/mule-cmds.el (ucs-completions): Remove.
	(read-char-by-name): Use complete-with-action instead; add metadata.

2011-09-11  Chong Yidong  <cyd@stupidchicken.com>

	* window.el (display-buffer--action-function-custom-type)
	(display-buffer--action-custom-type): New vars.
	(display-buffer-alist, display-buffer-default-action)
	(display-buffer-overriding-action): Add defcustom types.

	* frame.el (delete-other-frames): Doc fix (Bug#276).

2011-09-11  Lars Magne Ingebrigtsen  <larsi@gnus.org>

	* play/doctor.el (make-doctor-variables): Define `doctor-sent'.

2011-09-11  Chong Yidong  <cyd@stupidchicken.com>

	Change modes that used same-window-* vars to use switch-to-buffer.

	* progmodes/gdb-mi.el (gdb-restore-windows, gdb-setup-windows):
	Use switch-to-buffer.

	* cus-edit.el (customize-group, custom-buffer-create)
	(customize-browse, custom-buffer-create-other-window):
	Use switch-to-buffer or switch-to-buffer-other-window.

	* info.el (info, Info-find-node, Info-revert-find-node, Info-next)
	(Info-prev, Info-up, Info-speedbar-goto-node)
	(info-display-manual): Use switch-to-buffer.
	(Info-speedbar-goto-node): Use switch-to-buffer-other-frame.

	* mail/sendmail.el (mail): Use switch-to-buffer.
	(mail-recover): Use switch-to-buffer-other-window.

	* cmuscheme.el (run-scheme, switch-to-scheme):
	* ielm.el (ielm):
	* shell.el (shell):
	* net/rlogin.el (rlogin):
	* net/telnet.el (telnet, rsh):
	* progmodes/inf-lisp.el (inferior-lisp): Use switch-to-buffer.

2011-09-11  Andreas Schwab  <schwab@linux-m68k.org>

	* dired.el (dired-sort-toggle-or-edit): Revert last changes.

2011-09-11  Lars Magne Ingebrigtsen  <larsi@gnus.org>

	* dired.el (dired-sort-toggle-or-edit): -o doesn't exist on *BSD,
	so don't mention it (bug#9301).
	(dired-sort-toggle-or-edit): Clarify string further.

	* faces.el (face-spec-set-match-display): Make `(type graphic)'
	match `x', `w32' and `ns', like the manual says (bug#9029).

	* subr.el (eval-after-load): Doc string clarification (bug#9125).
	(process-kill-buffer-query-function): Mention the buffer name in
	the query.

	* image-mode.el (image-next-line): The line parameter is mandatory
	(bug#9258).

	* dired.el (dired-sort-toggle-or-edit): Mention -o and -g, too,
	which can be useful (bug#9301).

	* textmodes/flyspell.el: Remove obsolete comment (bug#9368).

	* subr.el (match-string): Mention that the current buffer should
	be the same as the search was done in (bug#9282).

	* facemenu.el: Disable the remove-* commands if the mark isn't
	active (bug#9162).

2011-09-10  Chong Yidong  <cyd@stupidchicken.com>

	* buff-menu.el (Buffer-menu-switch-other-window): Use second arg
	of display-buffer.
	(Buffer-menu-2-window): Use switch-to-buffer-other-window.

	* replace.el (occur-mode-goto-occurrence)
	(occur-mode-display-occurrence) Use second arg of pop-to-buffer
	and display-buffer.

	* mail/reporter.el (reporter-submit-bug-report): Use second arg of
	display-buffer.

	* mail/sendmail.el (sendmail-user-agent-compose): Don't bind the
	special-display and same-window variables.
	(mail-other-window): Use switch-to-buffer-other-window.
	(mail-other-frame): USe switch-to-buffer-other-frame.

	* progmodes/gdb-mi.el (gdb-frame-gdb-buffer):
	Use display-buffer-other-frame.
	(gdb-display-gdb-buffer): Use pop-to-buffer.

	* progmodes/gud.el (gud-goto-info): Use info-other-window.

	* progmodes/python.el: Don't set same-window-buffer-names.

	* textmodes/bibtex.el (bibtex-search-entry): Use switch-to-buffer.

	* window.el (display-buffer-alist): Add *Python*.

2011-09-10  Chong Yidong  <cyd@stupidchicken.com>

	* window.el (display-buffer-alist): Add entry for buffers
	previously handled same-window-*.
	(display-buffer-alist, display-buffer-default-action)
	(display-buffer-overriding-action): Mark as risky.
	(display-buffer-alist): Document action function changes.
	(display-buffer--same-window-action)
	(display-buffer--other-frame-action): New variables.
	(switch-to-buffer, display-buffer-other-frame): Use them.
	(display-buffer): Rename reuse-frame entry to reusable-frames.
	(display-buffer-reuse-selected-window): Function deleted.
	(display-buffer-reuse-window): Handle reusable-frames alist entry.
	If it's omitted, check pop-up-frames/display-buffer-reuse-frames.
	(display-buffer-special): New function.
	(display-buffer--maybe-pop-up-frame-or-window): Rename from
	display-buffer-reuse-or-pop-window.  Split off special-display
	part into display-buffer-special.
	(display-buffer-use-some-window): Don't perform any special
	pop-up-frames handling.
	(pop-to-buffer): Use window-normalize-buffer-to-switch-to.
	(display-buffer--maybe-same-window): Rename from
	display-buffer-maybe-same-window.

	* info.el: Don't set same-window-regexps.
	(info-setup): New function.
	(info-other-window, info): Call it.

	* cus-edit.el: Don't set same-window-regexps.
	(customize-group): New argument.
	(customize-group-other-window): Use it.
	(customize-face, customize-face-other-window): Likewise.
	(custom-buffer-create-other-window): Use pop-to-buffer directly.

	* net/rlogin.el:
	* net/telnet.el:
	* progmodes/gud.el: Don't set same-window-regexps.

	* cmuscheme.el:
	* ielm.el:
	* shell.el:
	* mail/sendmail.el:
	* progmodes/inf-lisp.el: Don't set same-window-buffer-names.

2011-09-10  Juri Linkov  <juri@jurta.org>

	* isearch.el (isearch-edit-string): Remove obsolete mention of
	`C-w' (`isearch-yank-word-or-char') from docstring.
	(isearch-query-replace): Fix typo in docstring (bug#9466).

2011-09-10  Juri Linkov  <juri@jurta.org>

	* paren.el (show-paren-function): Don't show escaped parens.
	Let-bind `unescaped' to `t' when paren is not escaped.  (Bug#9461)

2011-09-10  Eli Zaretskii  <eliz@gnu.org>

	* mail/sendmail.el (mml-to-mime, mml-attach-file)
	(mm-default-file-encoding): Remove autoload forms, they are
	replaced with autoload cookies in mml.el and mm-encode.el.
	(mail-add-attachment): New command.
	(mail-mode-map): Add a menu-bar item for mail-add-attachment.
	(mail-mode): Mention mail-insert-file and mail-add-attachment in
	the doc string.
	(mml-to-mime, mml-attach-file, mm-default-file-encoding): Declare.

2011-09-10  Reuben Thomas  <rrt@sc3d.org>

	* simple.el (count-words-region): Use buffer if there's no region
	(bug#9429).

2011-09-09  Juri Linkov  <juri@jurta.org>

	* wdired.el (wdired-change-to-wdired-mode): Set buffer-local
	`isearch-filter-predicate' to `wdired-isearch-filter-read-only'.
	(wdired-isearch-filter-read-only): New function.  (Bug#6362)

2011-09-09  Alan Mackenzie  <acm@muc.de>

	* progmodes/cc-mode.el (awk-mode): Prevent `define-derived-mode'
	spuriously generating `awk-mode-syntax-table'.  (Bug #9448).

2011-09-09  Eli Zaretskii  <eliz@gnu.org>

	Fix for Savannah bug#9392.
	* simple.el (mail-encode-mml): New defvar.

	* mail/rmail.el (mail-encode-mml): Add a defvar.
	(rmail-enable-mime-composing): Default to t.
	(rmail-forward): Use MIME method of forwarding only if both
	rmail-enable-mime-composing and rmail-enable-mime are non-nil.
	Set mail-encode-mml non-nil if the MIME method was used.

	* mail/sendmail.el (mml-to-mime): Add autoload form.
	(mail-encode-mml): Add a defvar.
	(mail-mode): Make mail-encode-mml buffer-local and initialize it
	to nil.
	(mail-send): If mail-encode-mml is non-nil, run the outgoing
	message through mml-to-mime, and reset mail-encode-mml to nil.

2011-09-09  Glenn Morris  <rgm@gnu.org>

	* woman.el (woman-if-body): When processing an .el block,
	do not delete the next .el block as well.  (Bug#9447)
	(woman-special-characters): Add oq, cq, and hy characters.

2011-09-08  Martin Rudalics  <rudalics@gmx.at>

	* window.el (window-deletable-p): Make sure window is live before
	invoking window-prev-buffers.

2011-09-08  Leo Liu  <sdl.web@gmail.com>

	* net/rcirc.el (rcirc-cmd-invite): New rcirc command.  (Bug#9453)

2011-09-08  Juri Linkov  <juri@jurta.org>

	* progmodes/compile.el (compilation-environment): Make it
	a defcustom (bug#8340).

2011-09-08  Martin Rudalics  <rudalics@gmx.at>

	* window.el (frame-auto-delete): Rename to window-auto-delete.
	Make it control auto-deletion of windows and/or frames.
	(window-deletable-p): New argument FORCE.  Rewrite conditions
	for deleting window/frame.  (Bug#9419)
	(switch-to-prev-buffer, replace-buffer-in-windows, quit-window):
	Rewrite handling of case when window/frame can be deleted.
	(delete-windows-on): Call window-deletable-p with new FORCE
	argument t.  (Bug#9456)

2011-09-07  Chong Yidong  <cyd@stupidchicken.com>

	* help-mode.el (help-mode): Restore autoload.

2011-09-07  Juri Linkov  <juri@jurta.org>

	* progmodes/compile.el (compilation-start): Let-bind `thisenv' to
	`compilation-environment'.  Set buffer-local
	`compilation-environment' to `thisenv' later after (funcall mode).
	(Bug#8340)

	* vc/vc-git.el (vc-git-grep): Remove --no-color.  (Bug#9408)
	(vc-git-grep): Prepend "PAGER=" to `compilation-environment'
	instead of replacing its value.  (Bug#8340)

2011-09-07  Juri Linkov  <juri@jurta.org>

	* progmodes/grep.el (grep-regexp-alist): Calculate column positions
	based on text properties put by `grep-filter' instead of matching
	escape sequences.
	(grep-mode): Set buffer-local `compilation-error-screen-columns'
	to the value of `grep-error-screen-columns' (bug#9438).

2011-09-07  Juri Linkov  <juri@jurta.org>

	* simple.el (next-error-highlight, next-error-highlight-no-select):
	Doc fix (bug#9432).

2011-09-07  OKAZAKI Tetsurou  <okazaki.tetsurou@gmail.com>  (tiny change)

	* progmodes/cc-fonts.el (c-font-lock-enclosing-decls):
	Check for null c-opt-block-decls-with-vars-key.  (Bug#9443)

2011-09-07  Leo Liu  <sdl.web@gmail.com>

	* net/rcirc.el (rcirc-mode): Conditionally initialize
	rcirc-input-ring.

2011-09-07  Stefan Monnier  <monnier@iro.umontreal.ca>

	* emacs-lisp/find-func.el (find-function-C-source): Only set
	find-function-C-source-directory after checking that we found a source
	file there (bug#9440).

2011-09-06  Alan Mackenzie  <acm@muc.de>

	* isearch.el (isearch-other-meta-char): Wherever a key list is
	unread, "unread" the prefix arg, too.  This fixes bug #8901.

2011-09-05  Oleksandr Gavenko  <gavenkoa@gmail.com>  (tiny change)

	* progmodes/grep.el (rgrep): Add "-type d" (bug#9414).

2011-09-05  Juri Linkov  <juri@jurta.org>

	* progmodes/grep.el (grep-process-setup): Fix comments (bug#8084).

2011-09-05  Juri Linkov  <juri@jurta.org>

	* progmodes/grep.el (grep-filter): Avoid incomplete processing by
	keeping point where processing of grep matches begins, and
	continue to delete remaining escape sequences from the same point.
	(grep-filter): Make leading zero optional in "0?1;31m" because
	git-grep emits "\033[1;31m" escape sequences unlike expected
	"\033[01;31m" as GNU Grep does (bug#9408).
	(grep-process-setup): Replace obsolete "ml=" with newer "sl=".

2011-09-05  Juri Linkov  <juri@jurta.org>

	* subr.el (y-or-n-p): Capitalize "yes".

2011-09-04  Michael Albinus  <michael.albinus@gmx.de>

	* net/tramp.el (top): Require 'shell.  Use `tramp-unload-hook' but
	`tramp-cache-unload-hook' where appropriate.
	(tramp-methods): Rename `tramp-remote-sh' to
	`tramp-remote-shell'.  Add `tramp-remote-shell-args'.
	(tramp-handle-shell-command): New defun, moved from tramp-sh.el.

	* net/tramp-sh.el (top): Don't require 'shell.
	(tramp-methods): Add `tramp-remote-shell' and
	`tramp-remote-shell-args' entries.
	(tramp-sh-file-name-handler-alist): Use `tramp-handle-shell-command'.
	(tramp-sh-handle-shell-command): Remove.
	(tramp-find-shell, tramp-open-connection-setup-interactive-shell):
	Use `tramp-remote-shell'.

2011-09-03  Chong Yidong  <cyd@stupidchicken.com>

	* mail/sendmail.el (sendmail-query-once-function): Delete.
	(sendmail-query-once): Save directly to send-mail-function.
	Update message-send-mail-function too.

	* mail/smtpmail.el (smtpmail-try-auth-methods): Clarify prompt.

2011-09-03  Christoph Scholtes  <cschol2112@googlemail.com>

	* progmodes/python.el (python-mode-map): Use correct function to
	start python interpreter from menu-bar (as reported by Geert
	Kloosterman).
	(inferior-python-mode-map): Fix typo.
	(python-shell-map): Remove.

2011-09-03  Deniz Dogan  <deniz@dogan.se>

	* net/rcirc.el (rcirc-print): Simplify code for
	rcirc-scroll-show-maximum-output.  There is no need to walk
	through all windows to find the right one.

2011-09-03  Christoph Scholtes  <cschol2112@googlemail.com>

	* help.el (help-return-method): Doc fix.

2011-09-03  Martin Rudalics  <rudalics@gmx.at>

	* window.el (window-deletable-p): Don't return a non-nil value
	when there's a buffer that was shown in the window before.
	(Bug#9419)
	(display-buffer-pop-up-frame, display-buffer-pop-up-window):
	Set window's previous buffers to nil.

2011-09-03  Eli Zaretskii  <eliz@gnu.org>

	* mail/rmailmm.el (rmail-mime-insert-tagline): Insert an extra
	newline before and after the tag line, so it doesn't interfere
	with determining the paragraph direction of bidirectional text.

2011-09-03  Leo Liu  <sdl.web@gmail.com>

	* files.el (find-file-not-true-dirname-list): Remove.  (Bug#9422)

2011-09-02  Chong Yidong  <cyd@stupidchicken.com>

	* window.el (pop-to-buffer-1, pop-to-buffer-same-window): Delete.
	(pop-to-buffer): Change interactive spec.  Pass second argument
	directly to display-buffer.
	(display-buffer): Fix interactive spec.  Use functionp to
	distinguish between a function and a list of functions.

	* abbrev.el (edit-abbrevs):
	* arc-mode.el (archive-extract):
	* autoinsert.el (auto-insert):
	* bookmark.el (bookmark-bmenu-list):
	* files.el (find-file):
	* view.el (view-buffer):
	* progmodes/compile.el (compilation-goto-locus):
	* textmodes/bibtex.el (bibtex-initialize): Use switch-to-buffer.

2011-09-02  Chong Yidong  <cyd@stupidchicken.com>

	* window.el (display-buffer-alist): Doc fix.
	(display-buffer): Add docstring.  Don't treat
	display-buffer-default specially.
	(display-buffer-reuse-selected-window)
	(display-buffer-same-window, display-buffer-maybe-same-window)
	(display-buffer-reuse-window, display-buffer-pop-up-frame)
	(display-buffer-pop-up-window)
	(display-buffer-reuse-or-pop-window)
	(display-buffer-use-some-window): New functions.
	(display-buffer-default-action): Use them.
	(display-buffer-default): Delete.
	(pop-to-buffer-1): Fix choice of actions.

2011-09-02  Stefan Monnier  <monnier@iro.umontreal.ca>

	* minibuffer.el (completion--insert-strings): Don't get confused by
	completion entries that end with an LF char.

2011-09-01  Eli Zaretskii  <eliz@gnu.org>

	* window.el (frame-auto-delete, window-deletable-p): Doc fix.

2011-09-01  Chong Yidong  <cyd@stupidchicken.com>

	* window.el (display-buffer): Restore interactive spec.
	(display-buffer-same-window, display-buffer-other-window):
	New functions.
	(pop-to-buffer-1): New function.  Use the above.
	(pop-to-buffer, pop-to-buffer-same-window): Use it.
	(pop-to-buffer-other-window, pop-to-buffer-other-frame): Delete.

	* view.el (view-buffer-other-window, view-buffer-other-frame):
	Just use pop-to-buffer.

2011-09-01  Thierry Volpiatto  <thierry.volpiatto@gmail.com>

	* vc/vc-rcs.el (vc-rcs-responsible-p): Handle directories.  (Bug#9391)

2011-09-01  Wilfred Hughes  <wilfred@potatolondon.com>  (tiny change)

	* vc/vc-git.el (vc-git-grep): Use --no-color.  (Bug#9408)

2011-08-31  Richard Stallman  <rms@gnu.org>

	* mail/rmail.el (rmail-epa-decrypt): Rewrite to take account
	of the separation of rmail-view-buffer from rmail-buffer.
	If you say no to "replace original", the decrypt is in the
	view buffer.  If you say yes, the decrypt goes into the
	rmail buffer also.

2011-08-31  Martin Rudalics  <rudalics@gmx.at>

	* window.el (display-buffer-window): Rewrite doc-string.
	(display-buffer-record-window): New function.
	(display-buffer-macro-specifiers)
	(display-buffer-even-window-sizes, display-buffer-set-height)
	(display-buffer-set-width, display-buffer-in-window)
	(display-buffer-reuse-window, display-buffer-split-specifiers)
	(display-buffer-side-specifiers, display-buffer-split-window-1)
	(display-buffer-split-window, display-buffer-split-atom-window)
	(display-buffer-pop-up-window, display-buffer-pop-up-frame)
	(display-buffer-pop-up-side-window, display-buffer-in-side-window)
	(display-buffer-other-window-means-other-frame)
	(display-buffer-normalize-special)
	(display-buffer-normalize-default)
	(display-buffer-normalize-argument)
	(display-buffer-normalize-alist-1, display-buffer-normalize-alist)
	(display-buffer-normalize-specifiers, display-buffer-frame)
	(display-buffer-same-window, display-buffer-same-frame)
	(display-buffer-other-window)
	(display-buffer-same-frame-other-window)
	(display-buffer-other-frame, pop-to-buffer-same-window)
	(pop-to-buffer-same-frame, pop-to-buffer-other-window)
	(pop-to-buffer-same-frame-other-window, pop-to-buffer-other-frame)
	(switch-to-buffer-same-frame)
	(switch-to-buffer-other-window-same-frame)
	(display-buffer-alist-of-strings-p, display-buffer-alist-add)
	(display-buffer-alist-set-1, display-buffer-alist-set-2)
	(display-buffer-alist-set): Remove.
	(display-buffer-function, special-display-buffer-names)
	(special-display-regexps, special-display-function):
	In doc-string refer to display-buffer-window and quit-restore
	parameter.
	(pop-up-frame-alist, pop-up-frame-function, special-display-p)
	(special-display-frame-alist, special-display-popup-frame)
	(same-window-buffer-names, same-window-regexps, same-window-p)
	(pop-up-frames, display-buffer-reuse-frames, pop-up-windows)
	(split-window-preferred-function, split-height-threshold)
	(split-width-threshold, window-splittable-p)
	(split-window-sensibly, window--try-to-split-window)
	(window--frame-usable-p, even-window-heights)
	(window--even-window-heights, window--display-buffer-1)
	(window--display-buffer-2, display-buffer-other-frame):
	Restore old Emacs 23 code, order and doc-strings where applicable.
	(display-buffer-default, display-buffer-assq-regexp): New functions.
	(display-buffer-alist): Rewrite doc-string.
	(display-buffer-default-action)
	(display-buffer-overriding-action): New variables.
	(display-buffer, switch-to-buffer): Rewrite.
	(pop-to-buffer): Restore Emacs 23 behavior but use
	window-normalize-buffer-to-display.
	(switch-to-buffer-other-window, switch-to-buffer-other-frame):
	Restore Emacs 23 behavior but use
	window-normalize-buffer-to-switch-to.
	(pop-to-buffer-same-window): Rewrite.
	(pop-to-buffer-other-window, pop-to-buffer-other-frame):
	Rewrite using Emacs 23 options.

2011-08-31  Michael Albinus  <michael.albinus@gmx.de>

	* net/tramp.el (tramp-root-regexp): Remove.
	(tramp-completion-file-name-regexp-unified)
	(tramp-completion-file-name-regexp-separate)
	(tramp-completion-file-name-regexp-url): Don't use leading volume
	letter on win32 systems.  (Bug#5303, Bug#9311)
	(tramp-drop-volume-letter): Simplify definition.
	Suggested by Stefan Monnier <monnier@iro.umontreal.ca>.

2011-08-30  Stefan Monnier  <monnier@iro.umontreal.ca>

	* subr.el (event-modifiers): Fix "missing modifier" part of docstring
	(bug#9356).

2011-08-30  Reuben Thomas  <rrt@sc3d.org>  (tiny change)

	* vc/pcvs-defs.el (cvs-find-file-and-jump): Docstring typo (bug#9369).

2011-08-29  Juri Linkov  <juri@jurta.org>

	* isearch.el (isearch-done): Don't display message "Mark saved"
	when arg `edit' is non-nil to prevent its flicker in the echo area.

2011-08-28  Chong Yidong  <cyd@stupidchicken.com>

	* emacs-lisp/package.el (package-menu-mark-delete): Allow marking
	obsolete packages for deletion.

2011-08-28  Christoph Scholtes  <cschol2112@googlemail.com>

	* help-mode.el (help-mode-map): Add special-mode-map to parent.
	(help-mode): Derive help-mode from special-mode.  Don't invoke
	view-mode from help-mode.
	(help-xref-override-view-map): Remove.
	(help-make-xrefs): Remove minor-mode-overriding-map-alist since
	view-mode is not used anymore.

2011-08-28  Chong Yidong  <cyd@stupidchicken.com>

	* server.el (server-port): Doc fix.

	* cus-theme.el (custom-theme-choose-mode): Inherit from
	special-mode (Bug#9124).
	(custom-theme-choose-mode-map): Add special-mode to parent.

2011-08-28  Alan Mackenzie  <acm@muc.de>

	* progmodes/cc-fonts.el
	(c-make-font-lock-BO-decl-search-function): New function.
	(c-basic-matchers-after - "Fontify the clauses after various
	keywords"): Extract the three keyword lists for the 3 erroneous
	constructs from the list of four, and use the new function above
	in place of an old one.

2011-08-28  Deniz Dogan  <deniz@dogan.se>

	* net/rcirc.el (rcirc-insert-prev-input)
	(rcirc-insert-next-input): Remove unused argument.

2011-08-28  Stefan Monnier  <monnier@iro.umontreal.ca>

	* shell.el (shell-parse-pcomplete-arguments): Unquote args (bug#9160).

2011-08-27  Alan Mackenzie  <acm@muc.de>

	* progmodes/cc-menus.el (cc-imenu-c++-generic-expression): Make it
	handle function pointer parameters properly.

2011-08-27  Martin Rudalics  <rudalics@gmx.at>

	* window.el (display-buffer-reuse-window): Fix case where
	selected window was reused with non-nil OTHER-WINDOW argument.
	(Bug#9381)

2011-08-27  Deniz Dogan  <deniz@dogan.se>

	* net/rcirc.el (rcirc-check-auth-status): Adding support for
	oftc's NickServ messages.

2011-08-27  Glenn Morris  <rgm@gnu.org>

	* saveplace.el (save-place-limit): Make it finite.  (Bug#9352)

2011-08-26  Chong Yidong  <cyd@stupidchicken.com>

	* emacs-lisp/package.el (package-install): Call package-initialize
	if called interactively.

2011-08-26  Leo Liu  <sdl.web@gmail.com>

	* emacs-lisp/cl-macs.el (defstruct): Fix format.  (Bug#9357)

2011-08-25  Juri Linkov  <juri@jurta.org>

	* isearch.el (isearch-occur): Let-bind `search-spaces-regexp' to
	`search-whitespace-regexp' (bug#9364).

2011-08-25  Juri Linkov  <juri@jurta.org>

	* isearch.el (isearch-edit-string): Let-bind `search-ring' and
	`regexp-search-ring' to their global values to protect from
	updating by `read-from-minibuffer' (bug#9185).

2011-08-25  Juri Linkov  <juri@jurta.org>

	* textmodes/ispell.el (ispell-command-loop): Add newline
	at the end of the "Use option `i'..." line.

2011-08-25  Juri Linkov  <juri@jurta.org>

	* battery.el (display-battery-mode): If `battery-status-function'
	or `battery-mode-line-format' is nil, display the message and set
	`display-battery-mode' to nil (bug#9363).

2011-08-25  Eli Zaretskii  <eliz@gnu.org>

	* buff-menu.el (Buffer-menu-buffer+size): Remove calls to
	bidi-string-mark-left-to-right; they are unnecessary now.

2011-08-25  Deniz Dogan  <deniz@dogan.se>

	* net/quickurl.el: Documentation typo fixes.

2011-08-25  Chong Yidong  <cyd@stupidchicken.com>

	* window.el (bury-buffer, quit-window): Use bury-buffer-internal.

2011-08-25  Glenn Morris  <rgm@gnu.org>

	* emacs-lisp/derived.el (define-derived-mode): Doc fix.

	* mail/smtpmail.el (smtpmail-smtp-user): Add version: tag.
	(smtpmail-via-smtp): Handle nil response from smtp.

2011-08-24  Juri Linkov  <juri@jurta.org>

	* proced.el (proced-marked): Inherit from `error' instead of
	`font-lock-warning-face'.

	* ibuffer.el (ibuffer-marked-face): Change default face from
	`font-lock-warning-face' to `warning'.
	(ibuffer-deletion-face): Change default face from
	`font-lock-type-face' to `error'.

	* battery.el (battery-update): Use the face `error' instead of
	`font-lock-warning-face' (bug#6117).

2011-08-24  Juri Linkov  <juri@jurta.org>

	* faces.el (success): Change face color from "Green3" to
	"ForestGreen" on light background (bug#9353).

2011-08-24  Chong Yidong  <cyd@stupidchicken.com>

	* window.el (quit-window): Rename from quit-restore-window.
	Use same arglist as old quit-window.
	(frame-auto-delete): Doc fix.

	* view.el (view-mode-exit): Use quit-window.

2011-08-24  Juri Linkov  <juri@jurta.org>

	* isearch.el (isearch-ring-adjust1): Start visiting previous
	search strings from the index 0 (-1 + 1) instead of 1 (0 + 1).
	(isearch-repeat, isearch-edit-string): Call `isearch-ring-adjust1'
	for empty search string (when the last search string is reused
	automatically) to adjust the isearch ring to the last element and
	prepare the correct index for further M-p commands (bug#9185).

2011-08-24  Kenichi Handa  <handa@m17n.org>

	* international/ucs-normalize.el: If decomposition property of
	CHAR is the default one (i.e. a list of CHAR itself), treat it as
	nil.
	(nfd, nfkd): Likewise.

2011-08-24  Stefan Monnier  <monnier@iro.umontreal.ca>

	* mpc.el (mpc--proc-filter): Don't signal mpc-proc-error since signals
	from process filters aren't reliably transmitted to the surrounding
	accept-process-output.
	(mpc-proc-check): New function.
	(mpc-proc-sync): Use it (bug#8293)

2011-08-23  Stefan Monnier  <monnier@iro.umontreal.ca>

	* emacs-lisp/eieio.el (eieio-defmethod, eieio-defgeneric):
	Add compatibility functions (bug#9313).

2011-08-23  Eli Zaretskii  <eliz@gnu.org>

	* cus-start.el (all): Add entry for bidi-paragraph-direction.

	* international/uni-bidi.el: Regenerate.

2011-08-23  Kenichi Handa  <handa@m17n.org>

	* international/charprop.el:
	* international/uni-bidi.el:
	* international/uni-category.el:
	* international/uni-combining.el:
	* international/uni-comment.el:
	* international/uni-decimal.el:
	* international/uni-decomposition.el:
	* international/uni-digit.el:
	* international/uni-lowercase.el:
	* international/uni-mirrored.el:
	* international/uni-name.el:
	* international/uni-numeric.el:
	* international/uni-old-name.el:
	* international/uni-titlecase.el:
	* international/uni-uppercase.el: Regenerate.

2011-08-23  Martin Rudalics  <rudalics@gmx.at>

	* help.el (help-window-setup): Fix message displayed when other
	window is reused.  (Bug#9341)

2011-08-23  Stefan Monnier  <monnier@iro.umontreal.ca>

	* shell.el (shell-completion-vars): Set pcomplete-arg-quote-list.
	* pcomplete.el (pcomplete-quote-argument): Fix thinko (bug#9161).

	* pcomplete.el (pcomplete-parse-comint-arguments): Fix inf-loop.
	Mark obsolete.
	* shell.el (shell-parse-pcomplete-arguments): New function.
	(shell-completion-vars): Use it instead (bug#9160).

2011-08-22  Stefan Monnier  <monnier@iro.umontreal.ca>

	* progmodes/sh-script.el (sh-maybe-here-document): Disable magic in
	strings and comments (bug#9333).

	* emacs-lisp/debug.el (debug-arglist): New function.
	(debug-convert-byte-code): Use it.  Handle lexical byte-codes.
	(debug-on-entry-1): Handle interpreted closures (bug#9120).

2011-08-22  Juri Linkov  <juri@jurta.org>

	* progmodes/compile.el (compilation-mode-font-lock-keywords):
	Revert regexp that highlights output switches to its old
	pre-2010-10-28 value and remove one `?' from it (bug#9319).

	* progmodes/grep.el (grep-process-setup): Use `buffer-modified-p'
	to check for empty output (bug#9226).

2011-08-22  Chong Yidong  <cyd@stupidchicken.com>

	* progmodes/scheme.el (scheme-mode-syntax-table): Don't use
	symbol-constituent as the default, as that stops font-lock from
	working properly (Bug#8843).

2011-08-21  Lars Magne Ingebrigtsen  <larsi@gnus.org>

	* mail/smtpmail.el (smtpmail-via-smtp): Only bind
	`coding-system-for-*' around the process open call to avoid
	auth-source side effects.
	(smtpmail-try-auth-methods): Expand the secret password.
	(smtpmail-query-smtp-server): Allow `quit'-ing out in case the
	probe hangs.

2011-08-21  Chong Yidong  <cyd@stupidchicken.com>

	* term.el (term-mouse-paste): Yank primary selection (Bug#6845).

	* emacs-lisp/find-func.el (find-function-noselect): New arg
	lisp-only.

	* emacs-lisp/edebug.el (edebug-instrument-function): Use it to
	signal an error for built-in functions (Bug#6664).

2011-08-21  Lars Magne Ingebrigtsen  <larsi@gnus.org>

	* mail/smtpmail.el (smtpmail-smtp-user): New variable.
	(smtpmail-try-auth-methods): Use it.

2011-08-21  Chong Yidong  <cyd@stupidchicken.com>

	* font-lock.el (font-lock-fontify-region)
	(font-lock-unfontify-region, font-lock-default-fontify-buffer)
	(font-lock-default-unfontify-buffer)
	(font-lock-default-fontify-region)
	(font-lock-default-unfontify-region): Add docstrings (Bug#8624).

	* progmodes/compile.el (compilation-error-properties):
	Fix confusion between file struct and message struct (Bug#9319).
	(compilation-error-regexp-alist-alist): Fix 2011-05-09 change to
	`ant' regexp.

	* net/browse-url.el (browse-url-firefox): Don't call
	browse-url-firefox-sentinel unless using -remote (Bug#9328).

2011-08-20  Glenn Morris  <rgm@gnu.org>

	* tutorial.el (help-with-tutorial): Avoid an error on short screens.

	* tutorial.el (tutorial--default-keys): Update some default bindings.

	* files.el (hack-local-variables): Fully ignore case for "mode:".

2011-08-20  Alan Mackenzie  <acm@muc.de>

	Resolve invalid use of a regexp in regexp-opt.

	* progmodes/cc-fonts.el (c-complex-decl-matchers): Add in special
	detection for a java annotation.

	* progmodes/cc-engine.el (c-forward-decl-or-cast-1): Add in special
	detection for a java annotation.

	* progmodes/cc-langs.el (c-prefix-spec-kwds-re): Remove the special
	handling for java.
	(c-modifier-kwds): Remove the regexp "@[A-za-z0-9]+".

2011-08-20  Chong Yidong  <cyd@stupidchicken.com>

	* startup.el (normal-top-level-add-subdirs-to-load-path): Doc fix
	(Bug#9274).

2011-08-20  Alan Mackenzie  <acm@muc.de>

	Fontify CPP expressions correctly when starting in the middle of
	such a construct.  Mainly for when jit-lock etc. starts a chunk
	here.

	* progmodes/cc-fonts.el (c-font-lock-context): New buffer local
	variable.
	(c-make-font-lock-search-form): New function, extracted from
	c-make-font-lock-search-function.
	(c-make-font-lock-search-function): Use the above function.
	(c-make-font-lock-context-search-function): New function.
	(c-cpp-matchers): Enhance the preprocessor expression case with
	the above function
	(c-font-lock-complex-decl-prepare): Test for being in a CPP form
	which takes an expression.

	* progmodes/cc-langs.el (c-cpp-expr-intro-re): New lang-variable.

2011-08-20  Martin Rudalics  <rudalics@gmx.at>

	* window.el (display-buffer-reuse-window)
	(display-buffer-pop-up-window): Don't reuse or split a side
	window.

2011-08-19  Glenn Morris  <rgm@gnu.org>

	* files.el (hack-local-variables-prop-line, hack-local-variables):
	Downcase "Mode:".  (Bug#9331)

2011-08-18  Chong Yidong  <cyd@stupidchicken.com>

	* international/characters.el: Add L and R categories.

	* subr.el (bidi-string-mark-left-to-right): Rename from
	string-mark-left-to-right.  Use category search.

	* buff-menu.el (Buffer-menu-buffer+size): Callers changed.

2011-08-18  Juri Linkov  <juri@jurta.org>

	* faces.el (error, warning, success): New faces with definitions
	copied from old default values of `font-lock-warning-face',
	`compilation-warning', `compilation-info' (bug#6117).

	* font-lock.el (font-lock-warning-face): Inherit from `error'.

	* progmodes/compile.el (compilation-error): Inherit from `error'.
	(compilation-warning): Inherit from `warning'.
	(compilation-info): Inherit from `success'.

	* dired.el (dired-marked): Inherit from `warning'.
	(dired-flagged): Inherit from `error'.

2011-08-17  Lars Magne Ingebrigtsen  <larsi@gnus.org>

	* mail/smtpmail.el (auth-source): Require to avoid problems with
	binding variables (bug#9298).  Also clean up some unused
	autoloads.

	* net/network-stream.el (network-stream-open-starttls):
	Support using starttls.el without using gnutls-cli.

2011-08-17  Juri Linkov  <juri@jurta.org>

	* progmodes/grep.el (rgrep): Handle the case when
	`grep-find-command' is a cons cell (bug#9278).

2011-08-17  Martin Rudalics  <rudalics@gmx.at>

	* window.el (display-buffer-pop-up-frame): Run frame creation
	function with BUFFER current (as special-display-popup-frame
	does).  Reported by Drew Adams.

2011-08-17  Daiki Ueno  <ueno@unixuser.org>

	* epa-mail.el: Simplify GnuPG group expansion using
	epg-expand-group.
	(epa-mail-group-alist, epa-mail-group-modtime)
	(epa-mail-gnupg-conf-file, epa-mail-parse-groups)
	(epa-mail-sync-groups, epa-mail-expand-recipient-1)
	(epa-mail-expand-recipients-2, epa-mail-expand-recipients):
	Remove.

2011-08-16  Feng Li  <fengli@gmail.com>  (tiny change)

	* calc/calc-ext.el (math-defintegral-2): Remove nested backquote.

2011-08-16  Alan Mackenzie  <acm@muc.de>

	* progmodes/cc-engine.el (c-state-cache-non-literal-place):
	Correct, to avoid the inside of macros.

2011-08-16  Richard Stallman  <rms@gnu.org>

	* epa-mail.el: Handle GnuPG group definitions.
	(epa-mail-group-alist, epa-mail-group-modtime)
	(epa-mail-gnupg-conf-file): New variables.
	(epa-mail-parse-groups, epa-mail-sync-groups)
	(epa-mail-expand-recipient-1, epa-mail-expand-recipients-2)
	(epa-mail-expand-recipients): New functions.
	(epa-mail-encrypt): Call epa-mail-expand-recipients.

	* mail/rmail.el (rmail-epa-decrypt): New command.

	* epa.el (epa-decrypt-region): New arg MAKE-BUFFER-FUNCTION.
	Don't bind buffer-read-only, just inhibit-read-only.
	(epa--find-coding-system-for-mime-charset): Fix the non-xemacs case.
	(epa-decrypt-armor-in-region): Make error message clearer.

2011-08-15  Stefan Monnier  <monnier@iro.umontreal.ca>

	* minibuffer.el (completion-pcm--merge-completions): Don't merge "a1b"
	and "a2b" to "ab" for `prefix'.

2011-08-14  Chong Yidong  <cyd@stupidchicken.com>

	* ibuf-ext.el (ibuffer-filter-disable): New arg for deleting
	filter groups.
	(ibuffer-included-in-filter-p-1): Use it.  Suggested by Rafaël
	Fourquet (Bug#8804).

2011-08-12  Juanma Barranquero  <lekktu@gmail.com>

	* startup.el (argi): Declare as global variable (bug#9275).

2011-08-12  Chong Yidong  <cyd@stupidchicken.com>

	* subr.el (string-mark-left-to-right): Search the entire string
	for RTL script, not just the terminating character.  Doc fix.

2011-08-12  Stefan Monnier  <monnier@iro.umontreal.ca>

	* progmodes/js.el (js-syntax-propertize, js-syntax-propertize-regexp):
	New function.
	(js--regexp-literal, js-syntax-propertize-function): Remove.
	(js-mode): Use js-syntax-propertize to handle multilines (bug#9183).
	(js-mode-map): Don't rebind electric keys.
	(js-insert-and-indent): Remove.
	(js-mode): Setup electric-layout and electric-indent instead.

	* epa-file.el (epa-file-select-keys): Revert to nil default (bug#9280).

2011-08-12  Daiki Ueno  <ueno@unixuser.org>

	* epa.el (epa-progress-callback-function): Fix the logic of
	displaying progress.
	* epa-file.el (epa-file-insert-file-contents): Make progress
	display more user-friendly.
	(epa-file-write-region): Ditto.

2011-08-10  Chong Yidong  <cyd@stupidchicken.com>

	* subr.el (string-mark-left-to-right): New function.

	* buff-menu.el (Buffer-menu-buffer+size): Remove LRM argument.
	Use string-mark-left-to-right.
	(list-buffers-noselect): Caller changed.

	* emacs-lisp/tabulated-list.el (tabulated-list-print-entry):
	Use string-mark-left-to-right.
	(tabulated-list-print): Recenter after moving point.

2011-08-10  Juri Linkov  <juri@jurta.org>

	* progmodes/grep.el (rgrep): Don't bind `process-connection-type'.
	This finishes incomplete reversion of 2011-06-30T01:09:13Z!larsi@gnus.org
	intended by 2011-07-06T15:49:19Z!larsi@gnus.org.

2011-08-09  Chong Yidong  <cyd@stupidchicken.com>

	* hi-lock.el (hi-lock-unface-buffer): Fix interactive spec
	(Bug#7554).

2011-08-09  Andreas Schwab  <schwab@linux-m68k.org>

	* xt-mouse.el (xterm-mouse-event-read): Try to recover the raw
	character.  (Bug#6594)

2011-08-08  Chong Yidong  <cyd@stupidchicken.com>

	* image-dired.el: Don't use find-file for temporary work (Bug#7895).
	(image-dired--with-db-file): New macro.
	(image-dired-write-tags, image-dired-remove-tag)
	(image-dired-create-gallery-lists, image-dired-write-comments)
	(image-dired-get-comment, image-dired-mark-tagged-files)
	(image-dired-list-tags, image-dired-gallery-generate): Use it.
	(image-dired-gallery-generate): Use insert-file-contents.

	* time.el (display-time-world-list, display-time-world-display):
	* time-stamp.el (time-stamp-string):
	* vc/add-log.el (add-change-log-entry): Use setenv instead of
	set-time-zone-rule (Bug#7337).

2011-08-08  Daiki Ueno  <ueno@unixuser.org>

	* epg.el (epg--status-KEYEXPIRED, epg--status-KEYREVOKED): Fix typo.
	(epg-error-to-string, epg-errors-to-string): New function.
	(epg-wait-for-completion): Reverse errors list.
	(epg--check-error-for-decrypt, epg-sign-file, epg-sign-string)
	(epg-encrypt-file, epg-encrypt-string, epg-export-keys-to-file)
	(epg--import-keys-1, epg-receive-keys, epg-delete-keys)
	(epg-sign-keys, epg-generate-key-from-file)
	(epg-generate-key-from-string): Format errors by using
	epg-errors-to-string (bug#9255).
	(epg--status-INV_SGNR, epg--status-NO_SGNR): New status handler.

2011-08-07  Juri Linkov  <juri@jurta.org>

	* faces.el (list-faces-display): Remove extra angle bracket
	from `help-mode-map'.

	* info.el (Info-history-toc-nodes): Doc fix.

	* longlines.el (longlines-mode): Doc fix.

2011-08-05  Stefan Monnier  <monnier@iro.umontreal.ca>

	* progmodes/js.el (js--regexp-literal): Accept regexps at the beginning
	of statements and in a few more cases (bug#9183).

	* emacs-lisp/cl-macs.el (cl--make-usage-var, cl--make-usage-args):
	New functions.
	(cl-transform-lambda): Use them (bug#9239).

2011-08-05  Martin Rudalics  <rudalics@gmx.at>

	* window.el (display-buffer-same-window)
	(display-buffer-same-frame, display-buffer-other-window)
	(pop-to-buffer-same-window, pop-to-buffer-same-frame)
	(pop-to-buffer-other-window)
	(pop-to-buffer-same-frame-other-window)
	(pop-to-buffer-other-frame): Make them defuns.
	(switch-to-buffer): Don't set LABEL argument of pop-to-buffer.

2011-08-03  Stefan Monnier  <monnier@iro.umontreal.ca>

	* subr.el (make-composed-keymap): Move from C.  Change calling
	convention, and improve docstring to bring attention to a subtle point.
	* minibuffer.el (completing-read-default): Adjust accordingly.

2011-08-03  Michael Albinus  <michael.albinus@gmx.de>

	* net/tramp-sh.el (tramp-open-connection-setup-interactive-shell)
	(tramp-open-shell): Use `tramp-shell-quote-argument'.

	* net/trampver.el: Update release number.

2011-08-03  Stefan Monnier  <monnier@iro.umontreal.ca>

	* progmodes/sh-script.el (sh-font-lock-paren): Don't mistake "main" for
	"in" (bug#9190).

2011-08-02  Lars Magne Ingebrigtsen  <larsi@gnus.org>

	* mail/sendmail.el (sendmail-query-once): Restore the current
	buffer after querying (bug#9074).

	* dired.el (dired-flagged): Use different faces for marked and
	flagged files (bug#6117).

	* emacs-lisp/cl-macs.el (dolist): Mention that there's a nil block
	(bug#4433).

	* ido.el (ido-mode): Switch off the message if called
	non-interactively.

	* mail/smtpmail.el (smtpmail-query-smtp-server): Try port 25
	before 587, since it appears that that's more likely to work for
	more people.

	* cus-edit.el (custom-file): When running under emacs -q, always
	refuse to save the customizations, even if the .emacs file doesn't
	exist.

	* info.el: Remove the `Info-beginning-of-buffer' function
	(bug#8325).

	* net/network-stream.el (network-stream-open-starttls):
	Use `starttls-available-p' to see whether starttls.el can be used.

2011-08-01  Martin Rudalics  <rudalics@gmx.at>

	* window.el (display-buffer-in-window): Don't set dedicated status
	of window here (Bug#9215).
	(display-buffer-pop-up-window, display-buffer-pop-up-frame)
	(display-buffer-pop-up-side-window)
	(display-buffer-in-side-window): Set dedicated status of window here.

2011-08-01  Stefan Monnier  <monnier@iro.umontreal.ca>

	* emacs-lisp/package.el (package-generate-autoloads): Load autoloads
	before binding generated-autoload-file.

2011-08-01  Deniz Dogan  <deniz@dogan.se>

	* net/rcirc.el (rcirc-handler-333): Clarify docstring.

2011-07-30  Michael Albinus  <michael.albinus@gmx.de>

	Sync with Tramp 2.2.2.

	* net/trampver.el: Update release number.

2011-07-30  Juri Linkov  <juri@jurta.org>

	* dired-aux.el (dired-touch-initial): Remove function.
	(dired-do-chxxx): For op-symbol `touch', set `initial' to the
	current time, and `default' to the last modification time of the
	current marked file (bug#6887).

2011-07-28  Jose E. Marchesi  <jemarch@gnu.org>

	* simple.el (goto-line): Use string-to-number to provide a
	numeric argument to read-number (bug#9163).

2011-07-27  Michael Albinus  <michael.albinus@gmx.de>

	* net/tramp-sh.el (tramp-maybe-send-script): Don't let-bind the
	connection process, it could be nil.

2011-07-27  Leo Liu  <sdl.web@gmail.com>

	Simplify url handling in rcirc-mode.

	* net/rcirc.el (rcirc-browse-url-map, rcirc-browse-url-at-point)
	(rcirc-browse-url-at-mouse): Remove.
	* net/rcirc.el (rcirc-markup-urls): Use `make-button'.

2011-07-26  Alan Mackenzie  <acm@muc.de>

	Fontify bitfield declarations properly.

	* progmodes/cc-langs.el (c-has-bitfields): New lang variable.
	(c-symbol-chars): Now exported as a lang variable.
	(c-not-primitive-type-keywords): New lang variable.

	* progmodes/cc-fonts.el (c-font-lock-declarations): Jump over the
	QT keyword "more" to prevent "more slots: ...." being spuriously
	parsed as a bitfield declaration.

	* progmodes/cc-engine.el (c-beginning-of-statement-1):
	Refactor and enhance to handle bitfield declarations.
	(c-punctuation-in): New function.
	(c-forward-decl-or-cast-1): Enhance CASE 3 to handle bitfield
	declarations properly.

2011-07-26  Ulf Jasper  <ulf.jasper@web.de>

	* calendar/icalendar.el (icalendar--all-events): Take care of
	multiple vcalendars in a single file.
	(icalendar--convert-float-to-ical): Checkdoc fixes.

2011-07-25  Deniz Dogan  <deniz@dogan.se>

	* image.el (insert-image): Clarifying docstring.

2011-07-24  Michael Albinus  <michael.albinus@gmx.de>

	* net/tramp-sh.el (tramp-barf-unless-okay): Return the value of
	`tramp-send-command-and-check' if there is no error.
	(tramp-send-command-and-read): Suppress *all* errors if NOERROR.

2011-07-22  Alan Mackenzie  <acm@muc.de>

	Prevent cc-langs.elc being loaded at run time.

	* progmodes/cc-mode.el: Remove two autoload forms which loaded
	cc-langs.

	* progmodes/cc-langs.el (c-make-init-lang-vars-fun): Don't emit
	"(require 'cc-langs)".  Quote a form so it will evaluate at
	(cc-mode's) compilation time.

2011-07-22  Michael Albinus  <michael.albinus@gmx.de>

	* net/tramp.el (tramp-file-name-handler): Avoid recursive
	loading.  (Bug#9114)

2011-07-21  Martin Rudalics  <rudalics@gmx.at>

	* window.el (display-buffer-pop-up-window)
	(display-buffer-pop-up-side-window)
	(display-buffer-in-side-window): Call display-buffer-set-height
	and display-buffer-set-width after setting the new window's
	buffer so `fit-window-to-buffer' and friends work on the right buffer.

2011-07-20  Sam Steingold  <sds@gnu.org>

	* progmodes/etags.el (etags-file-of-tag, etags-tags-table-files)
	(etags-tags-included-tables): Call `convert-standard-filename' on
	the file names contained in TAGS so that windows Emacs can handle
	TAGS files created by cygwin ctags.

2011-07-20  Lars Magne Ingebrigtsen  <larsi@gnus.org>

	* proced.el (proced-update): Revert yesterday's bug#1779 patch,
	which apparently didn't work.

2011-07-19  Roland Winkler  <winkler@gnu.org>

	* proced.el (proced-send-signal): For *Marked Processes* buffer
	put point at beginning of buffer.

2011-07-19  Stephen Berman  <stephen.berman@gmx.net>

	* proced.el (proced-format): Make header lines align with the text
	(bug#1779).

2011-07-19  Lars Magne Ingebrigtsen  <larsi@gnus.org>

	* view.el (view-buffer): Allow running in `special' modes if we're
	visiting a file (bug#8615).

2011-07-19  Martin Rudalics  <rudalics@gmx.at>

	* window.el (display-buffer-alist-of-strings-p)
	(display-buffer-alist-set-1, display-buffer-alist-set-2):
	New functions.
	(display-buffer-alist-set): Rewrite to handle Emacs 23 options
	more accurately.

2011-07-18  Alan Mackenzie  <acm@muc.de>

	Fontify declarators properly when, e.g., a jit-lock chunk begins
	inside a declaration.

	* progmodes/cc-langs.el (c-symbol-chars): Correct a typo.

	* progmodes/cc-fonts.el (c-font-lock-enclosing-decls):
	New function.
	(c-complex-decl-matchers): Insert reference to
	c-font-lock-enclosing-decls.

	* progmodes/cc-engine.el (c-backward-single-comment):
	(c-backward-comments): Bind open-paren-in-column-0-is-defun-start
	to nil around calls to (forward-comment -1).

2011-07-17  Lars Magne Ingebrigtsen  <larsi@gnus.org>

	* image.el (put-image): Doc typo fix.

	* progmodes/etags.el (tags-search): Doc typo fix.

	* mail/smtpmail.el (smtpmail-via-smtp): Query the user for
	password if we get errors 550 to 554.

2011-07-16  Lars Magne Ingebrigtsen  <larsi@gnus.org>

	* net/gnutls.el (gnutls-log-level): Remove.

	* textmodes/fill.el (adaptive-fill-regexp): Include EN DASH as an
	indentation character (bug#6380).

	* files.el (buffer-offer-save): Made permanently local (bug#6241).

	* doc-view.el (doc-view-make-safe-dir): Rewrite the error message
	to clarify what the problem is (bug#4291).

	* simple.el (current-kill): Clarify what
	`interprogram-paste-function' does (bug#7500).
	(auto-fill-mode): Document `auto-fill-function' in relation to
	`auto-fill-mode' (bug#2470).

2011-07-16  Lawrence Mitchell  <wence@gmx.li>

	* emacs-lisp/cl-macs.el (defstruct): Ignore argument to setf
	method if slot is read-only (bug#9035).

2011-07-16  Martin Rudalics  <rudalics@gmx.at>

	* frame.el (select-frame-set-input-focus): New argument NORECORD.
	* window.el (pop-to-buffer): Select window used even if it was
	selected before, see discussion of (Bug#8615), (Bug#6954).
	Pass argument NORECORD on to select-frame-set-input-focus.

2011-07-15  Glenn Morris  <rgm@gnu.org>

	* subr.el (read-char-choice): Allow quitting.  (Bug#9001)
	Respect help-form.

2011-07-09  Lawrence Mitchell  <wence@gmx.li>

	* net/gnutls.el (gnutls-min-prime-bits): New variable.
	(gnutls-negotiate): Use it.

2011-07-15  Lars Magne Ingebrigtsen  <larsi@gnus.org>

	* net/gnutls.el (gnutls-negotiate):
	Upcase `gnutls-algorithm-priority'.

2011-07-15  Glenn Morris  <rgm@gnu.org>

	* jka-compr.el (jka-compr-verbose): Move from here...
	* jka-cmpr-hook.el (jka-compr-verbose): ... to here.  (Bug#9090)
	Add missing :version tag.
	* info.el: No need to require jka-compr when compiling.

2011-07-15  Lars Magne Ingebrigtsen  <larsi@gnus.org>

	* net/gnutls.el (gnutls-algorithm-priority): New variable.
	(gnutls-negotiate): Use it.

	* emacs-lisp/cl-macs.el (declare): Link to the "Declarations" node.

	* info.el (Info-beginning-of-buffer): New command.
	(Info-mode-map): Use it instead of `beginning-of-buffer' to allow
	announcing `b' as the key (bug#8325).
	(Info-mode-menu): Use `Info-beginning-of-buffer' for consistency.

	* emacs-lisp/cl-macs.el (declare): Doc string fix-up.

	* international/mule-cmds.el
	(describe-specified-language-support): Make the error message
	clearer (bug#8905).

	* emacs-lisp/cl-macs.el (declare): Add a doc string (bug#8690).

	* isearch.el (isearch-barrier): Add a doc string, since it's
	mentioned in a function doc string (bug#8678).

2011-07-15  Martin Rudalics  <rudalics@gmx.at>

	* window.el (switch-to-buffer): Call pop-to-buffer with normalized
	buffer argument (Bug#9083) and self-identifying label argument.

2011-07-15  Glenn Morris  <rgm@gnu.org>

	* emacs-lisp/debug.el (debug): Doc fix.  (Bug#8273)

2011-07-14  Lars Magne Ingebrigtsen  <larsi@gnus.org>

	* man.el (Man-fontify-manpage): Fix message when formatting the
	man page (bug#7929).

2011-07-14  Eli Zaretskii  <eliz@gnu.org>

	* buff-menu.el (Buffer-menu-buffer+size): Accept an additional
	argument LRM; if non-nil, append an invisible LRM character to the
	buffer name.
	(list-buffers-noselect): Call Buffer-menu-buffer+size with the
	last argument non-nil, when formatting buffer names.
	(Buffer-menu-mode, list-buffers-noselect): Force left-to-right
	paragraph direction.

2011-07-14  Lars Magne Ingebrigtsen  <larsi@gnus.org>

	* man.el (Man-bgproc-sentinel): Skip any arguments and only output
	the man page name (bug#7929).

	* image.el (put-image): Mention the `put-image' overlay property
	(bug#7834).

	* scroll-bar.el (set-scroll-bar-mode): Mention that
	`scroll-bar-mode' lists the values (bug#7772).

	* image-mode.el (image-mode-fit-frame): Mention that it's a toggle
	command (bug#7729).

	* rect.el (apply-on-rectangle): Return the point after the last
	operation.
	(string-rectangle): Go to the point after the last operation
	(bug#7522).

	* printing.el (pr-toggle-region): Clarify the documentation
	slightly (bug#7493).

	* time.el (display-time-update):
	Allow `display-time-mail-function' to return nil (bug#7158).
	Fix suggested by Detlev Zundel.

	* vc/diff.el (diff): Clarify the order the file names are read
	(bug#7111).

	* mouse.el (mouse-set-region): Link to `mouse-drag-copy-region' in
	the doc string (bug#7015).

	* font-lock.el (font-lock-maximum-decoration): Mention what
	numeric levels mean (bug#6935).

	* startup.el (initial-buffer-choice): Don't mention the `none'
	selection, which is against policy.

2011-07-14  Martin Rudalics  <rudalics@gmx.at>

	* window.el (display-buffer-normalize-special):
	Replace `dedicated' by `dedicate' to dedicate window (Bug#9072).

2011-07-14  Eli Zaretskii  <eliz@gnu.org>

	* subr.el (version<, version<=, version=): Mention "-CVS" and
	"-12345" alpha version numbers.

2011-07-14  Chong Yidong  <cyd@stupidchicken.com>

	* bindings.el: Add advertised binding for set-mark-command
	(Bug#5772).

2011-07-14  Chong Yidong  <cyd@stupidchicken.com>

	* bindings.el (mode-line-other-buffer):
	* bookmark.el (bookmark-bmenu-2-window):
	* bs.el (bs-cycle-next, bs-cycle-previous):
	* net/tramp-cmds.el (tramp-append-tramp-buffers): Revert to using
	switch-to-buffer.

	* net/tramp-compat.el (tramp-compat-pop-to-buffer-same-window):
	Delete.

2011-07-14  Juanma Barranquero  <lekktu@gmail.com>

	* follow.el (follow-debug-message, follow-redisplay):
	* jka-cmpr-hook.el (with-auto-compression-mode):
	Fix typos in docstrings.

2011-07-13  Lars Magne Ingebrigtsen  <larsi@gnus.org>

	* subr.el (with-silent-modifications): Clarify somewhat what the
	macro inhibits (bug#6525).

	* simple.el (eval-expression): Note what it does if called
	interactively (bug#6495).

2011-07-13  Chong Yidong  <cyd@stupidchicken.com>

	* window.el (switch-to-buffer): New arg FORCE-SAME-WINDOW.
	Use pop-to-buffer buffer-or-name if it is nil.

	* emacs-lisp/bytecomp.el (byte-compile-interactive-only-functions):
	Remove switch-to-buffer.

2011-07-13  Lars Magne Ingebrigtsen  <larsi@gnus.org>

	* files.el (make-directory): Clarify that an error will be raised
	if there's an error (bug#6397).

	* startup.el (initial-buffer-choice): Add `none' as a choice
	(bug#6234).

	* subr.el (add-hook): Clarify section about buffer-local hooks
	(bug#6218).

	* dired.el (dired-flagged): Clarify doc string (bug#6117).

2011-07-13  Juanma Barranquero  <lekktu@gmail.com>

	* tabify.el (untabify): Preserve the current column so that point
	doesn't move (bug#6032).

2011-07-13  Lars Magne Ingebrigtsen  <larsi@gnus.org>

	* progmodes/cperl-mode.el (cperl-syntaxify-by-font-lock):
	Rewrite to avoid awkward possessive "s" (bug#5986).

2011-07-13  Glenn Morris  <rgm@gnu.org>

	* dired.el (dired-use-ls-dired): Doc fix.  (Bug#9039).
	(dired-insert-directory): Give a message the first time
	if ls is found not to support --dired.

2011-07-13  Lars Magne Ingebrigtsen  <larsi@gnus.org>

	* simple.el (toggle-truncate-lines): Clarify what is toggled
	(bug#5580).  Text by Drew Adams.

2011-07-13  Chong Yidong  <cyd@stupidchicken.com>

	* simple.el (blink-matching-open): Make the error message from the
	last change less verbose.

2011-07-13  Dan Nicolaescu  <dann@ics.uci.edu>

	* font-lock.el (font-lock-comment-face): Use the high contrast
	"yellow" color for font-lock-comment-face on low color terminals
	using a dark background color (bug#4221).

2011-07-13  Lars Magne Ingebrigtsen  <larsi@gnus.org>

	* dired.el (dired-insert-set-properties): Make the doc string
	reflect what it does now (bug#5325).

	* simple.el (blink-matching-open): Say that we were unable to find
	the match within the limit, if we're limited (bug#5122).

	* international/mule-cmds.el (prefer-coding-system): Add an
	example (bug#4869).

	* progmodes/etags.el (tags-search): Document `file-list-form'
	(bug#4731).

2011-07-13  Lawrence Mitchell  <wence@gmx.li>

	* net/browse-url.el (browse-url-default-browser)
	(browse-url-browser-function): Make the default browser choice a
	bit more logical (bug#4300).  Also clean up the doc string.

2011-07-13  Juanma Barranquero  <lekktu@gmail.com>

	* bindings.el (completion-ignored-extensions): Add OpenMCL/Clozure
	binary endings (bug#4440).

2011-07-13  Lars Magne Ingebrigtsen  <larsi@gnus.org>

	* info.el (info-insert-file-contents): Inhibit jka-compr messages,
	which can be pretty annoying (bug#8971).

	* jka-compr.el (jka-compr-verbose): New variable, and use
	throughout (bug#8971).

	* info.el (Info-find-file): Fall back on the installation
	directory if we can't find the info node anywhere else.

2011-07-13  Sergei Organov  <osv@javad.com>  (tiny change)

	* vc/vc.el (vc-revert-file):
	Don't set file time-stamp in the past.  (Bug#5181)

2011-07-12  Lars Magne Ingebrigtsen  <larsi@gnus.org>

	* files.el (after-find-file): Give a better error message when
	trying to find a symlink that points to a file that doesn't exist
	(bug#4398).

	* progmodes/cc-vars.el: Remove (probably) misleading comment
	(bug#4396).

2011-07-12  Johan Bockgård  <bojohan@gnu.org>

	* mouse-sel.el (mouse-sel-primary-overlay): Use the `region' face.

2011-07-12  Chong Yidong  <cyd@stupidchicken.com>

	* mouse-sel.el: Hack restoring functionality, while keeping
	compatibility with 2010-07-03 changes to mouse selection.
	(mouse-sel-primary-overlay): New var.
	(mouse-sel-selection-alist): Use it.
	(mouse-sel-mode): Doc fix; remove points that are default features
	of mouse.el.

2011-07-12  Johan Bockgård  <bojohan@gnu.org>

	* progmodes/compile.el (compilation-error-regexp-alist-alist):
	Fix previous fix (bug#2490).

2011-07-12  Roland Winkler  <winkler@gnu.org>

	* textmodes/bibtex.el (bibtex-initialize):
	Use pop-to-buffer-same-window.
	(bibtex-search-entries): Fix interactive call.

2011-07-12  Lars Magne Ingebrigtsen  <larsi@gnus.org>

	* progmodes/compile.el (compilation-error-regexp-alist-alist):
	Fontise bytecomp Error lines more correctly (bug#2490).
	Fix suggested by Johan Bockgård.

	* subr.el (remove-duplicates): Remove; `delete-dups' is sufficient.

	* dired-x.el (dired-guess-default): Use `delete-dups'.

2011-07-12  Chong Yidong  <cyd@stupidchicken.com>

	* dired.el (dired-mark-prompt):
	* dired-aux.el (dired-read-shell-command): Doc fix.

2011-07-11  Lars Magne Ingebrigtsen  <larsi@gnus.org>

	* mail/sendmail.el (sendmail-query-once):
	Use `customize-save-variable' unconditionally, now that it works under
	emacs -Q.

	* mail/smtpmail.el (smtpmail-query-smtp-server): Ditto.

	* cus-edit.el (custom-file): Take an optional no-error variable.
	(customize-save-variable): Set the variable, and give a warning if
	running under "emacs -q".

2011-07-11  Juanma Barranquero  <lekktu@gmail.com>

	* loadhist.el (unload-feature-special-hooks):
	Add `auto-coding-functions', `fill-nobreak-predicate' and
	`find-directory-functions' (bug#5327).

2011-07-11  Lars Magne Ingebrigtsen  <larsi@gnus.org>

	* vc/ediff.el (ediff-patch-file): Clarify doc string (bug#3138).

	* cus-edit.el (custom-guess-name-alist): -alist variables should
	use the `alist' type (bug#3120).  Suggested by Drew Adams.

	* printing.el: Add documentation to all the `pr-toggle-' commands.

2011-07-11  Leo Liu  <sdl.web@gmail.com>

	* files.el (toggle-read-only): Only do the `C-x C-q' warning on VC
	backends where it makes sense (bug#2623).

2011-07-11  Lars Magne Ingebrigtsen  <larsi@gnus.org>

	* dired-x.el (dired-guess-default): Remove duplicate shell command
	entries (bug#2028).
	(dired-guess-default): Fix grammar in doc string (bug#2028).
	(dired-guess-shell-alist-user): Clarify the example a bit (bug#2030).

	* subr.el (remove-duplicates): New conveniency function.

2011-07-10  Lars Magne Ingebrigtsen  <larsi@gnus.org>

	* tool-bar.el (tool-bar-mode): Clarify positive/negative arguments
	(bug#1526).

2011-07-10  Martin Rudalics  <rudalics@gmx.at>

	* window.el (display-buffer-normalize-default): Don't invert
	meaning of even-window-heights.  Reported by Eli Zaretskii
	<eliz@gnu.org>.

2011-07-10  Bob Rogers  <rogers@rgrjr.dyndns.org>

	* vc/vc.el (vc-diff-internal): Fix race condition (Bug#1256).

2011-07-10  Chong Yidong  <cyd@stupidchicken.com>

	* window.el (display-buffer): Fix arguments to
	display-buffer-reuse-window in last change.

	* faces.el (link): Use a less saturated blue on light backgrounds.

	* startup.el (fancy-startup-text, fancy-about-text)
	(fancy-startup-tail): Use font-lock faces, for background safety.

2011-07-09  Bob Nnamtrop  <bobnnamtrop@gmail.com>  (tiny change)

	* emulation/viper-cmd.el (viper-change-state-to-vi):
	Limit triggering of abbrev expansion (Bug#9038).

2011-07-09  Martin Rudalics  <rudalics@gmx.at>

	* window.el (display-buffer-default-specifiers): Remove.
	(display-buffer-macro-specifiers): Remove default specifiers.
	(display-buffer-alist): Default to nil.
	(display-buffer-reuse-window): New optional argument other-window.
	(display-buffer-pop-up-window): Allow splitting internal
	windows.  Check whether a live window was created.
	(display-buffer-other-window-means-other-frame)
	(display-buffer-normalize-arguments): Rename to
	display-buffer-normalize-argument and rewrite.  Set the
	other-window specifier.
	(display-buffer-normalize-special): New function.
	(display-buffer-normalize-options): Rename to
	display-buffer-normalize-default and rewrite.
	(display-buffer-normalize-options-inhibit): Remove.
	(display-buffer-normalize-specifiers): Rewrite.
	(display-buffer): Process other-window specifier and call
	display-buffer-reuse-window with it.  Emulate Emacs 23 behavior
	more faithfully.
	(pop-up-windows, even-window-heights): Restore Emacs 23 default values.
	(display-buffer-alist-set): Don't handle 'unset default values.
	(display-buffer-in-window, display-buffer-alist-set):
	Replace symbol "dedicated" by "dedicate".  Reported by Tassilo Horn
	<tassilo@member.fsf.org>.

2011-07-09  Leo Liu  <sdl.web@gmail.com>

	* register.el (insert-register): Restore accidental change on
	2011-06-26.  (Bug#9028)

2011-07-09  Glenn Morris  <rgm@gnu.org>

	* subr.el (remq): Handle the empty list.  (Bug#9024)

2011-07-08  Andreas Schwab  <schwab@linux-m68k.org>

	* mail/sendmail.el (send-mail-function): No longer delay custom
	initialization.
	* custom.el (custom-initialize-delay): Doc fix.

2011-07-08  Stefan Monnier  <monnier@iro.umontreal.ca>

	* abbrev.el (expand-abbrev): Try to preserve point (bug#5805).

2011-07-08  Michael Albinus  <michael.albinus@gmx.de>

	* net/tramp-sh.el (tramp-sh-handle-start-file-process): Use a
	human-friendly prompt.

2011-07-08  Stefan Monnier  <monnier@iro.umontreal.ca>

	* vc/vc-bzr.el (vc-bzr-revision-keywords): Remove svn, it's only
	provided by a particular plugin.

2011-07-08  Lars Magne Ingebrigtsen  <larsi@gnus.org>

	* mail/sendmail.el (sendmail-query-once): If we aren't allowed to
	save customizations (with "emacs -Q"), just set the variable
	instead of erroring out.

	* mail/smtpmail.el (smtpmail-query-smtp-server): Ditto.

2011-07-08  Juri Linkov  <juri@jurta.org>

	* arc-mode.el (archive-zip-expunge, archive-zip-update)
	(archive-zip-update-case): Use 7z if found by `executable-find'.
	The order of searching the available programs is the same as in
	`archive-zip-extract' (bug#8968).

2011-07-07  Chong Yidong  <cyd@stupidchicken.com>

	* menu-bar.el (menu-bar-line-wrapping-menu): Revert last change.
	(menu-bar-options-menu): Tweak descriptions.

2011-07-07  Lars Magne Ingebrigtsen  <larsi@gnus.org>

	* menu-bar.el (menu-bar-line-wrapping-menu): Make all the Options
	menu items into verb phrases (bug#1421).  Also refill to fit under
	80 columns.

2011-07-07  Chong Yidong  <cyd@stupidchicken.com>

	* info.el (info, Info-read-node-name-2, Info-read-node-name-1)
	(Info-read-node-name): Doc fix (Bug#1084).

	* thingatpt.el (forward-thing, bounds-of-thing-at-point)
	(thing-at-point, beginning-of-thing, end-of-thing, in-string-p)
	(end-of-sexp, beginning-of-sexp)
	(thing-at-point-bounds-of-list-at-point, forward-whitespace)
	(forward-symbol, forward-same-syntax, word-at-point)
	(sentence-at-point): Doc fix (Bug#1144).

2011-07-07  Lars Magne Ingebrigtsen  <larsi@gnus.org>

	* info.el (Info-mode-map): Remove S-TAB binding, since [backtab]
	should cover it (bug#1281).

	* cus-edit.el (custom-show): Mark as obsolete.

	* net/network-stream.el (network-stream-open-starttls): If GnuTLS
	negotiation fails, then possibly try again with a non-encrypted
	connection (bug#9017).

	* mail/smtpmail.el (smtpmail-stream-type): Note that `plain' can
	be used.

2011-07-07  Richard Stallman  <rms@gnu.org>

	* mail/rmail.el (rmail-next-error-move): Use `compilation-message'
	property, and handle its changed format.
	Look for the correct line number.
	Use file's line contents (but not past first =) to find
	correct line in message.

2011-07-07  Kenichi Handa  <handa@m17n.org>

	* international/characters.el (build-unicode-category-table):
	Delete it.
	(unicode-category-table): Set it by unicode-property-table-internal.

	* international/mule-cmds.el (char-code-property-alist): Move to
	to src/chartab.c.
	(get-char-code-property): Call unicode-property-table-internal to
	load a file.  Call get-unicode-property-internal where necessary.
	(put-char-code-property): Call unicode-property-table-internal to
	load a file.  Call put-unicode-property-internal where necessary.
	put-unicode-property-internal where necessary.
	(char-code-property-description):
	Call unicode-property-table-internal to load a file.

	* international/charprop.el:
	* international/uni-bidi.el:
	* international/uni-category.el:
	* international/uni-combining.el:
	* international/uni-comment.el:
	* international/uni-decimal.el:
	* international/uni-decomposition.el:
	* international/uni-digit.el:
	* international/uni-lowercase.el:
	* international/uni-mirrored.el:
	* international/uni-name.el:
	* international/uni-numeric.el:
	* international/uni-old-name.el:
	* international/uni-titlecase.el:
	* international/uni-uppercase.el: Regenerate.

	* loadup.el: Load international/charprop.el before
	international/characters.

2011-07-07  Chong Yidong  <cyd@stupidchicken.com>

	* window.el (next-buffer, previous-buffer): Signal an error if
	called from a minibuffer window.

	* bindings.el: Revert 2011-07-04 change.

2011-07-06  Richard Stallman  <rms@gnu.org>

	* mail/rmailmm.el (rmail-mime-process): Use markers for buf positions.
	(rmail-mime-insert-bulk, rmail-mime-insert-text):
	Treat markers like ints.
	(rmail-mime-entity): Doc fix.

2011-07-06  Lars Magne Ingebrigtsen  <larsi@gnus.org>

	* mail/smtpmail.el (smtpmail-default-smtp-server): Made into a
	defcustom again for backwards compatibility.

	* simple.el (shell-command-on-region): Fill.

	* dired-aux.el (dired-kill-line): Add a doc string.

	* dabbrev.el (dabbrev-abbrev-char-regexp): Note that nil defaults
	to "\\sw\\|\\s_" (bug#358).

	* dired.el (dired-mode): Clarify "unmark or unflag" (bug#8770).
	(dired-unmark-backward): Ditto.
	(dired-flag-backup-files): Ditto.

	* dired-x.el (dired-mark-sexp): Ditto.

2011-07-06  Richard Stallman  <rms@gnu.org>

	* mail/rmailmm.el: Give entity a new slot, TRUNCATED.
	(rmail-mime-entity): New arg TRUNCATED.
	(rmail-mime-entity-truncated, rmail-mime-entity-set-truncated):
	New functions.
	(rmail-mime-save): Warn if entity is truncated.
	(rmail-mime-toggle-hidden): Likewise, for showing.
	(rmail-mime-process-multipart): Record when an entity is truncated.

	* mail/rmailmm.el (rmail-search-mime-message): Don't get confused
	if ENTITY is a string.

2011-07-06  Lars Magne Ingebrigtsen  <larsi@gnus.org>

	* emacs-lisp/lisp-mode.el (eval-defun-1): Update the documentation
	of faces when `M-C-x'-ing their definitions (bug#8378).
	Also clean up the code slightly.

	* progmodes/grep.el (rgrep): Don't bind `process-connection-type',
	because that makes the colors go away.

	* mail/sendmail.el (send-mail-function): Change the default to
	`sendmail-query-once'.
	(sendmail-query-once): Add an autoload cookie.

	* net/network-stream.el (network-stream-open-starttls): Try using
	a plain connection even if the server offered STARTTLS, and we
	kinda wanted to use it, if Emacs doesn't have any STARTTLS
	capability.  This should make smtpmail.el work in slightly more
	configurations.

2011-07-06  Michael Albinus  <michael.albinus@gmx.de>

	* net/tramp-compat.el (tramp-compat-pop-to-buffer-same-window):
	New defun.
	* net/tramp-cmds.el (tramp-append-tramp-buffers): Use it.

2011-07-06  Michael R. Mauger  <mmaug@yahoo.com>

	* progmodes/sql.el: Version 3.0
	(sql-product-alist): Add product :completion-object,
	:completion-column, and :statement attributes.
	(sql-mode-menu, sql-interactive-mode-map): Fix List entries.
	(sql-mode-syntax-table): Mark all punctuation.
	(sql-font-lock-keywords-builder): Temporarily remove fallback on
	ansi keywords.
	(sql-regexp-abbrev, sql-regexp-abbrev-list): New functions.
	(sql-mode-oracle-font-lock-keywords): Improve.
	(sql-oracle-show-reserved-words): New function for development.
	(sql-product-font-lock): Simplify for source code buffers.
	(sql-product-syntax-table, sql-product-font-lock-syntax-alist):
	New functions.
	(sql-highlight-product): Set product specific syntax table.
	(sql-mode-map): Add statement movement functions.
	(sql-ansi-statement-starters, sql-oracle-statement-starters):
	New variable.
	(sql-statement-regexp, sql-beginning-of-statement)
	(sql-end-of-statement, sql-signum): New functions.
	(sql-buffer-live-p, sql=find-sqli-buffer): Add CONNECTION parameter.
	(sql-show-sqli-buffer): Bug fix.
	(sql-interactive-mode): Store connection data as buffer local.
	(sql-connect): Add NEW-NAME parameter.  Redesign interaction
	with sql-interactive-mode.
	(sql-save-connection): Save buffer local settings.
	(sql-connection-menu-filter): Change menu entry name.
	(sql-product-interactive): Bug fix.
	(sql-preoutput-hold): New variable.
	(sql-interactive-remove-continuation-prompt): Bug fixes.
	(sql-debug-redirect): New variable.
	(sql-str-literal): New function.
	(sql-redirect, sql-redirect-one, sql-redirect-value, sql-execute):
	Redesign.
	(sql-oracle-save-settings, sql-oracle-restore-settings)
	(sql-oracle-list-all, sql-oracle-list-table): New functions.
	(sql-completion-object, sql-completion-column)
	(sql-completion-sqlbuf): New variables.
	(sql-build-completions-1, sql-build-completions)
	(sql-try-completion): New functions.
	(sql-read-table-name): Use them.
	(sql-contains-names): New buffer local variable.
	(sql-list-all, sql-list-table): Use it.
	(sql-oracle-completion-types): New variable.
	(sql-oracle-completion-object, sql-sqlite-completion-object)
	(sql-postgres-completion-object): New functions.

2011-07-06  Glenn Morris  <rgm@gnu.org>

	* window.el (pop-to-buffer): Doc fix.

2011-07-06  Markus Heiser  <markus.heiser@darmarit.de>  (tiny change)

	* progmodes/gud.el (gud-pdb-marker-regexp): Accept \r char (Bug#5653).

2011-07-06  Chong Yidong  <cyd@stupidchicken.com>

	* window.el (special-display-popup-frame): Doc fix (Bug#8853).

	* info.el (Info-directory-toc-nodes): Minor doc fix (Bug#8833).

2011-07-05  Chong Yidong  <cyd@stupidchicken.com>

	* button.el (button): Inherit from link face.  Suggested by Dan
	Nicolaescu.

2011-07-05  Stefan Monnier  <monnier@iro.umontreal.ca>

	* progmodes/gdb-mi.el: Fit in 80 columns.
	(gdb-setup-windows, gdb-restore-windows): Avoid other-window and
	switch-to-buffer.

	* progmodes/which-func.el (which-func-ff-hook): Don't output a message
	if imenu is simply not configured (bug#8941).

2011-07-05  Ken Manheimer  <ken.manheimer@gmail.com>

	* allout.el (allout-post-undo-hook): New allout outline-change
	event hook to signal undo activity.
	(allout-post-command-business): Run allout-post-undo-hook if an
	undo just occurred.
	(allout-after-copy-or-kill-hook, allout-mode): Minor docstring changes.
	* allout-widgets.el (allout-widgets-after-undo-function):
	Ensure the integrity of the current item's decoration after it has been
	in the vicinity of an undo.
	(allout-widgets-mode): Include allout-widgets-after-undo-function
	on the new allout-post-undo-hook.

2011-07-05  Stefan Monnier  <monnier@iro.umontreal.ca>

	* emacs-lisp/lisp-mode.el (lisp-interaction-mode-abbrev-table):
	Let define-derived-mode define it.
	* emacs-lisp/derived.el (define-derived-mode): Try to avoid creating
	cycles of abbrev-table inheritance (bug#8998).

2011-07-05  Roland Winkler  <winkler@gnu.org>

	* textmodes/bibtex.el: Add support for biblatex.
	(bibtex-BibTeX-entry-alist, bibtex-biblatex-entry-alist)
	(bibtex-BibTeX-field-alist, bibtex-biblatex-field-alist)
	(bibtex-dialect-list, bibtex-dialect, bibtex-no-opt-remove-re)
	(bibtex-entry-alist, bibtex-field-alist): New variables.
	(bibtex-entry-field-alist): Obsolete alias for
	bibtex-BibTeX-entry-alist.
	(bibtex-entry-alist, bibtex-field-alist): New widgets.
	(bibtex-set-dialect): New command.
	(bibtex-entry-type, bibtex-entry-head)
	(bibtex-entry-maybe-empty-head, bibtex-any-valid-entry-type):
	Bind via bibtex-set-dialect.
	(bibtex-Article, bibtex-Book, bibtex-Booklet, bibtex-InBook)
	(bibtex-InCollection, bibtex-InProceedings, bibtex-Manual)
	(bibtex-MastersThesis, bibtex-Misc, bibtex-PhdThesis)
	(bibtex-Proceedings, bibtex-TechReport, bibtex-Unpublished):
	Define via bibtex-set-dialect.
	(bibtex-name-in-field, bibtex-remove-OPT-or-ALT):
	Obey bibtex-no-opt-remove-re.
	(bibtex-vec-push, bibtex-vec-incr): New functions.
	(bibtex-format-entry, bibtex-field-list)
	(bibtex-print-help-message, bibtex-validate)
	(bibtex-search-entries): Use new format of bibtex-entry-alist.

2011-07-05  Stefan Monnier  <monnier@iro.umontreal.ca>

	* progmodes/compile.el (compilation-goto-locus):
	* net/tramp-cmds.el (tramp-append-tramp-buffers):
	* bs.el (bs-cycle-next, bs-cycle-previous):
	* bookmark.el (bookmark-bmenu-list, bookmark-bmenu-2-window):
	* bindings.el (mode-line-other-buffer):
	* autoinsert.el (auto-insert):
	* arc-mode.el (archive-extract):
	* abbrev.el (edit-abbrevs): Fix some uses of switch-to-buffer.

2011-07-05  Juanma Barranquero  <lekktu@gmail.com>

	* emacs-lock.el (emacs-lock-mode): Fix typo in variable name.
	Fix check of `emacs-lock-unlockable-modes'.
	Coerce true values of `emacs-lock--try-unlocking' to t.

2011-07-05  Juanma Barranquero  <lekktu@gmail.com>

	* obsolete/old-emacs-lock.el: Rename from emacs-lock.el.
	* emacs-lock.el: New file.

2011-07-05  Julien Danjou  <julien@danjou.info>

	* textmodes/rst.el (rst-define-level-faces): Use `facep' rather
	than `boundp' to check if face is set.

2011-07-05  Juanma Barranquero  <lekktu@gmail.com>

	* register.el (registerv-make):
	* window.el (window-min-height): Fix typos in docstrings.

2011-07-05  Jan Djärv  <jan.h.d@swipnet.se>

	* dynamic-setting.el (dynamic-setting-handle-config-changed-event):
	Update doc string.

2011-07-04  Juanma Barranquero  <lekktu@gmail.com>

	* server.el (server-execute): Catch quit and call
	`server-return-error' to pass the error back to emacsclient and
	close the connection (bug#8942).

2011-07-04  Ken Manheimer  <ken.manheimer@gmail.com>

	* allout.el (allout-encrypt-unencrypted-on-saves): Do not provide
	insecure exception for current topic.  Also note that auto-saves
	are handled differently.

	(allout-auto-save-temporarily-disabled), (allout-just-did-undo):
	State variables for tracking auto-save inhibition situation.

	(allout-write-contents-hook-handler): Rename from
	'allout-write-file-hook-handler', and describe how it depends on
	write-contents-functions sensitivity to non-nil value to prevent
	file write.

	(allout-auto-save-hook-handler): Remove.  auto-save does not check
	this in individual buffers, only in the starting buffer, so this
	is not the right way for us to inhibit auto-save in a buffer
	according to its condition.

	(allout-mode): Use new allout-write-contents-hook-handler, and
	only with write-contents-functions.  Remove auto-save provisions -
	they're implemented elsewhere.

	(allout-before-change-handler): If undo is in progress, note that
	for attention of allout-post-command-business.

	(allout-post-command-business): If the command we're following was
	an undo, check for change in the status of encrypted items and
	adjust auto-save inhibitions accordingly.

	(allout-toggle-subtree-encryption): Adjust auto-save inhibition
	according to whether there are or aren't any plain-text topics
	pending encryption.

	(allout-inhibit-auto-save-info-for-decryption):
	Adjust buffer-saved-size and some allout state to inhibit auto-saves
	if there are plain-text topics pending encryption.

	(allout-maybe-resume-auto-save-info-after-encryption): Adjust
	buffer-saved-size and some allout state to not inhibit auto-saves
	if there are no longer any plain-text topics pending encryption.

	(allout-next-topic-pending-encryption, allout-encrypt-decrypted):
	No longer provide for exemption of the current topic.

2011-07-04  Juri Linkov  <juri@jurta.org>

	Add 7z operations to delete and save changed members (bug#8968).
	* arc-mode.el (archive-7z-expunge, archive-7z-update):
	New defcustoms.
	(archive-7z-write-file-member): New function.
	(archive-7z-summarize): Fix the number of dashes in the
	listing output.

2011-07-04  Stefan Monnier  <monnier@iro.umontreal.ca>

	* pcmpl-linux.el (pcomplete-pare-list): Re-add, from pcomplete.el
	(bug#8958).

2011-07-04  Chong Yidong  <cyd@stupidchicken.com>

	* bindings.el: Ignore next-buffer and previous-buffer in
	minibuffer-local-map.

	* font-lock.el (font-lock-builtin-face): Change light background
	color to dark slate blue (Bug#6693).

2011-07-04  Wang Diancheng  <dcwang@kingbase.com.cn>  (tiny change)

	* progmodes/gdb-mi.el (gdb): Use completion-at-point.

2011-07-04  Stefan Monnier  <monnier@iro.umontreal.ca>

	* files.el (find-file): Use pop-to-buffer-same-window (bug#8911).
	* emacs-lisp/bytecomp.el (byte-compile-interactive-only-functions):
	Add switch-to-buffer.

2011-07-04  Lars Magne Ingebrigtsen  <larsi@gnus.org>

	* isearch.el (isearch-search-fun-function): Clarify further the
	meaning of the function returned.

2011-07-04  Michael Albinus  <michael.albinus@gmx.de>

	* net/tramp-cmds.el (tramp-cleanup-this-connection): New command.

	* net/tramp-sh.el (tramp-color-escape-sequence-regexp): New defconst.
	(tramp-sh-handle-insert-directory, tramp-convert-file-attributes):
	Use it.
	(tramp-remote-path): Add "/bin" and "/usr/bin".  On busyboxes,
	`tramp-default-remote-path' does not exist.
	(tramp-send-command-and-read): New optional argument NOERROR.
	(tramp-open-connection-setup-interactive-shell)
	(tramp-get-remote-path, tramp-get-remote-stat): Use it.
	(tramp-get-remote-readlink): Do not mask with `ignore-errors'.
	(tramp-process-sentinel): Flush also process' connection property.
	(tramp-sh-handle-start-file-process): Do not set process
	sentinel.  It is done now ...
	(tramp-maybe-open-connection): ... here.  (Bug#8929)

2011-07-04  MON KEY  <monkey@sandpframing.com>

	* play/animate.el (animate-string): Doc fixes and allow changing
	the buffer name (bug#5417).

2011-07-04  Lars Magne Ingebrigtsen  <larsi@gnus.org>

	* play/animate.el (animation-buffer-name): Rename from *animate*.

2011-07-04  Paul Eggert  <eggert@cs.ucla.edu>

	* emacs-lisp/timer.el: Use time-date fns rather than rolling our own.
	This is simpler and helps future-proof the code.
	(timer-until): Use time-subtract and float-time.
	(timer--time-less-p): Use time-less-p.

2011-07-04  Juanma Barranquero  <lekktu@gmail.com>

	* type-break.el (timep): Use the value of `float-time' to avoid a
	byte-compiler warning.

	* server.el (server-eval-and-print): Return any result, even nil.

2011-07-03  Paul Eggert  <eggert@cs.ucla.edu>

	* type-break.el: Accept time formats that the builtins accept.
	(timep, type-break-time-difference): Accept any format that
	float-time accepts, rather than insisting on (HIGH LOW USECS) format.
	This is simpler and helps future-proof the code.
	(type-break-time-difference): Round rather than ignoring
	subseconds components.

2011-07-03  Lars Magne Ingebrigtsen  <larsi@gnus.org>

	* info.el (Info-apropos-matches): Make non-interactive, since it
	doesn't seem to do anything useful as a command (bug#8829).

2011-07-03  Chong Yidong  <cyd@stupidchicken.com>

	* frame.el (frame-background-mode, frame-set-background-mode):
	Move from faces.el.
	(frame-default-terminal-background): New function.

	* custom.el (custom-push-theme): Don't record faces in `changed'
	theme; this doesn't work correctly for per-frame face settings.
	(disable-theme): Use face-set-after-frame-default to reset faces.
	(custom--frame-color-default): New function.

2011-07-03  Lars Magne Ingebrigtsen  <larsi@gnus.org>

	* dired.el (dired-flagging-regexp): Remove unused variable
	(bug#8769).

2011-03-29  Kevin Ryde  <user42@zip.com.au>

	* progmodes/compile.el (compilation-error-regexp-alist-alist):
	`perl-Test2' extend to match possible "fail #N" rep count
	(bug#8377).

2011-07-03  Lars Magne Ingebrigtsen  <larsi@gnus.org>

	* mail/feedmail.el (feedmail-buffer-to-smtpmail):
	`smtpmail-via-smtp' now returns the error instead of nil.

	* isearch.el (isearch-search-fun-function): Clarify the doc string
	(bug#8101).

2011-07-03  Richard Kim  <emacs18@gmail.com>  (tiny change)

	* textmodes/texnfo-upd.el (texinfo-insert-menu): Don't insert
	unnecessary spaces (bug#8987).

2011-07-03  Lars Magne Ingebrigtsen  <larsi@gnus.org>

	* net/network-stream.el (open-network-stream): Use the
	:end-of-capability command thoughout.

2011-07-03  Wolfgang Jenkner  <wjenkner@inode.at>  (tiny change)

	* net/network-stream.el (open-network-stream): Add the
	:end-of-capability command parameter, used by pop3.el.

2011-07-03  Lars Magne Ingebrigtsen  <larsi@gnus.org>

	* dired.el (dired-map-over-marks): Refill the doc string (bug#6814).

	* fringe.el (fringe-query-style): Remove redundant text " (type ?
	for list)" (bug#6475).

	* files.el (file-expand-wildcards): Ignore non-readable
	sub-directories while trying to find matches instead of signaling
	an error (bug#6297).

	* man.el (Man-reference-regexp): Allow matching possible
	word-wrapped references (bug#6289).

	* vc/vc.el (vc-modify-change-comment): Change *VC-log* to *vc-log*
	for consistency with the other vc buffers (bug#6197).
	(vc-checkin): Ditto.

	* vc/vc-arch.el: Fix comments to match the *VC-log* name change.

	* longlines.el (longlines-mode): Document what ARG does (bug#6150).

2011-07-02  Lars Magne Ingebrigtsen  <larsi@gnus.org>

	* custom.el (defcustom): Clarify that :set is only used in the
	Customize user interface (bug#6089).

	* progmodes/flymake.el (flymake-mode): If the buffer isn't
	associated with a file, refuse to run instead of erroring out
	(bug#6084).

	* textmodes/fill.el (fill-region): Remove the "Ordinarily" from
	the doc string, since it appears that using `fill-column' always
	controls the width (bug#7845).

	* simple.el (shell-command-on-region): Say where the error output
	went if `shell-command-default-error-buffer' is set (bug#6857).

2011-07-02  Ken Manheimer  <ken.manheimer@gmail.com>

	* allout.el (allout-yank-processing): Adjust cursor position for
	backwards-deleted space.

	(allout-rebullet-heading): Register changes with
	allout-exposure-changed-hook, so the modified topic is properly
	decorated.

2011-07-02  Lars Magne Ingebrigtsen  <larsi@gnus.org>

	* minibuffer.el (completion-in-region): Document PREDICATE
	(bug#7136).

	* info-look.el (info-lookup-add-help): Clarify that ARGS is a list
	of keyword/argument pairs (bug#6904).

	* replace.el (multi-occur):
	Mention `multi-occur-in-matching-buffers' in the doc string (bug#7566).

2011-07-02  Drew Adams  <drew.adams@oracle.com>

	* dired.el (dired-mark-if): Make the message about whether it's
	marking or unmarking clearer (bug#8523).

2011-07-02  Lars Magne Ingebrigtsen  <larsi@gnus.org>

	* disp-table.el (display-table-print-array): New function.
	(describe-display-table): Use it to print the vectors more pretty
	(Bug#8859).

2011-07-02  Martin Rudalics  <rudalics@gmx.at>

	* window.el (window-state-get-1): Don't assign clone numbers.
	Add clone-of item to list of window parameters.
	(window-state-put-2): Don't process clone numbers.
	(display-buffer-alist): Fix doc-string.

2011-07-02  Stefan Monnier  <monnier@iro.umontreal.ca>

	* subr.el (remq): Don't allocate if it's not needed.
	(keymap--menu-item-binding, keymap--menu-item-with-binding)
	(keymap--merge-bindings): New functions.
	(keymap-canonicalize): Use them to refine the canonicalization.
	* minibuffer.el (minibuffer-local-completion-map)
	(minibuffer-local-must-match-map): Move initialization from C.
	(minibuffer-local-filename-completion-map): Move initialization from C;
	don't inherit from anything here.
	(minibuffer-local-filename-must-match-map): Make obsolete.
	(completing-read-default): Use make-composed-keymap to combine
	minibuffer-local-filename-completion-map with either
	minibuffer-local-must-match-map or
	minibuffer-local-filename-completion-map.

2011-07-01  Glenn Morris  <rgm@gnu.org>

	* type-break.el (type-break-time-sum): Use dolist.

	* textmodes/flyspell.el (flyspell-word-search-backward):
	Replace CL function.

2011-07-01  Stefan Monnier  <monnier@iro.umontreal.ca>

	* mouse.el (mouse--strip-first-event): New function.
	(function-key-map): Use it to map fringe clicks to normal clicks
	by default.

	* vc/vc-bzr.el (vc-bzr-revision-keywords): Update.
	(vc-bzr-revision-completion-table): Add support for annotate and date.

	* emacs-lisp/derived.el (define-derived-mode): Make abbrev-table
	inherit from parent.

2011-07-01  Lars Magne Ingebrigtsen  <larsi@gnus.org>

	* dired-aux.el (dired-diff): Doc fixup (bug#8816).
	(dired-show-file-type): Doc fixup (bug#8818).

	* dired.el (dired-mode): Fix up the doc string as suggested by
	Drew Adams (bug#8817).

	* progmodes/flymake.el (flymake-find-file-hook): Add an `autoload'
	cookie, since the manual says that it should be possible to add
	this function to `find-file-hook' (bug#8709).

2011-07-01  Teodor Zlatanov  <tzz@lifelogs.com>

	* progmodes/cfengine.el: Moved all cfengine3.el functionality
	here.  Noted Ted Zlatanov as the maintainer.
	(cfengine-common-settings, cfengine-common-syntax): New functions
	to set up common things between `cfengine-mode' and
	`cfengine3-mode'.
	(cfengine3-mode): New mode.
	(cfengine3-defuns cfengine3-defuns-regex
	(cfengine3-class-selector-regex cfengine3-category-regex)
	(cfengine3-vartypes cfengine3-font-lock-keywords)
	(cfengine3-beginning-of-defun, cfengine3-end-of-defun)
	(cfengine3-indent-line): Add from cfengine3.el.

2011-07-01  Michael Albinus  <michael.albinus@gmx.de>

	* net/tramp.el (tramp-encoding-command-interactive): New defcustom.

	* net/tramp-sh.el (tramp-maybe-open-connection): Use it.

2011-07-01  Martin Rudalics  <rudalics@gmx.at>

	* window.el (same-window-buffer-names, same-window-regexps)
	(same-window-p, special-display-frame-alist)
	(special-display-popup-frame, special-display-function)
	(special-display-buffer-names, special-display-regexps)
	(special-display-p, pop-up-frame-alist, pop-up-frame-function)
	(pop-up-frames, display-buffer-reuse-frames, pop-up-windows)
	(split-window-preferred-function, split-height-threshold)
	(split-width-threshold, even-window-heights)
	(display-buffer-mark-dedicated, window-splittable-p)
	(split-window-sensibly, window-safely-shrinkable-p):
	Un-obsolete.
	(display-buffer): Don't spread args with function specifier
	because special-display-popup-frame won't like it.

2011-07-01  Paul Eggert  <eggert@cs.ucla.edu>

	Time-stamp simplifications and fixes.
	These improve accuracy slightly, and future-proof the code
	against some potential changes to current-time format.

	* woman.el (woman-decode-buffer, WoMan-log-end): Log fractional secs
	by using time-since and float-time.

	* vc/ediff-util.el (ediff-calc-command-time): Use time-since
	and float-time.  Say "NNN.NNN seconds" rather than "NNN seconds
	+ NNN microseconds".

	* type-break.el (type-break-time-sum): Rewrite using time-add.

	* play/hanoi.el (hanoi-current-time-float): Remove.
	All uses replaced by float-time.

	* nxml/rng-maint.el (rng-time-function): Rewrite using time-subtract.
	This yields a more-accurate answer.
	(rng-time-to-float): Remove; no longer needed.

	* emacs-lisp/timer.el (timer-relative-time): Use time-add.

	* calendar/timeclock.el (timeclock-seconds-to-time):
	Defalias to seconds-to-time, since they're the same thing.

	* emacs-lisp/elp.el (elp-elapsed-time):
	* emacs-lisp/benchmark.el (benchmark-elapse):
	* allout-widgets.el (allout-elapsed-time-seconds): Use float-time.

2011-07-01  Stefan Monnier  <monnier@iro.umontreal.ca>

	* window.el (bury-buffer): Don't iconify the only frame.
	(switch-to-buffer): Revert to Emacs<23 behavior, i.e. do not fallback
	to pop-to-buffer.  Use pop-to-buffer-same-frame if you don't like that.

2011-07-01  Chong Yidong  <cyd@stupidchicken.com>

	* eshell/em-smart.el (eshell-smart-display-navigate-list):
	Add mouse-yank-primary.

2011-07-01  Teodor Zlatanov  <tzz@lifelogs.com>

	* progmodes/cfengine3.el: New file to support CFEngine 3.x.

2011-07-01  Stefan Monnier  <monnier@iro.umontreal.ca>

	* emacs-lisp/find-func.el (find-library--load-name): New fun.
	(find-library-name): Use it to find relative load names when provided
	absolute file name (bug#8803).

2011-06-30  Lars Magne Ingebrigtsen  <larsi@gnus.org>

	* textmodes/flyspell.el (flyspell-word): Consider words that
	differ only in case as potential doublons (bug#5687).

	* net/soap-client.el (soap-invoke, soap-wsdl-resolve-references):
	Remove two rather uninteresting debugging-like messages to make
	debbugs.el more silent.

	* comint.el (comint-password-prompt-regexp): Accept "Response" as
	a password-like phrase.

2011-06-30  Masatake YAMATO  <yamato@redhat.com>

	* progmodes/cc-guess.el: New file.

	* progmodes/cc-langs.el (c-mode-menu): Add "Style..." submenu.

	* progmodes/cc-styles.el (cc-choose-style-for-mode): New function
	derived from `c-basic-common-init'.

	* progmodes/cc-mode.el (top-level): Require cc-guess.
	(c-basic-common-init): Use `cc-choose-style-for-mode'.

2011-06-30  Lawrence Mitchell  <wence@gmx.li>

	* progmodes/js.el (js-mode): Don't stomp on global settings (bug#8933).

2011-06-30  Alan Mackenzie  <acm@muc.de>

	* progmodes/cc-engine.el (c-guess-continued-construct):
	Correct the handling of template-args-cont, particularly for when font
	lock is disabled.  Name this case as "CASE G".

2011-06-30  Ken Manheimer  <ken.manheimer@gmail.com>

	* allout.el (allout-yank-processing): Fix injection of extra space
	between bullet and non-whitespace character in first topic when
	pasting, ensuring that the actual spacing in the pasted topic
	following the bullet char is preserved.  This extra space was
	causing pasted encrypted topics to get a decrypted status even
	when the content was actually still encrypted.  Now the decryption
	status from before the paste is preserved.

	(allout-flag-region): Set all allout overlays so they evaporate
	when reduced to zero length (evanescent), to prevent overlay
	leakage.

2011-06-30  Glenn Morris  <rgm@gnu.org>

	* w32-fns.el (w32-charset-info-alist): Declare.

	* find-dired.el (find-grep-options): Simplify.

	* term/ns-win.el (ns-set-resource): Declare.

	* ses.el (row, col): Declare dynamic variables honestly.

	* textmodes/reftex-parse.el (index-tags): Declare.

2011-06-30  Chong Yidong  <cyd@stupidchicken.com>

	* cus-edit.el (customize-push-and-save): New function.

	* files.el (hack-local-variables-confirm): Use it.

	* custom.el (load-theme): New arg NO-CONFIRM.
	Use customize-push-and-save (Bug#8720).
	(custom-enabled-themes): Doc fix.

	* cus-theme.el (customize-create-theme)
	(custom-theme-merge-theme): Callers to load-theme changed.

2011-06-30  Lars Magne Ingebrigtsen  <larsi@gnus.org>

	* thingatpt.el (thing-at-point-short-url-regexp): Require that
	short URLs have at least one dot in them (bug #7614).

	* progmodes/grep.el (rgrep): Bind `process-connection-type' to
	nil, because using a pty is apparently too slow (bug #895).

2011-06-29  Lars Magne Ingebrigtsen  <larsi@gnus.org>

	* mail/sendmail.el (sendmail-query-once): New function.
	(sendmail-query-once-function): New variable.

2011-06-29  Glenn Morris  <rgm@gnu.org>

	* files.el (auto-mode-alist): Add .f03, .f08 for f90-mode.

	* ses.el (top-level): Require cl when compiling.
	(ses-set-localvars): Fix error statement.
	Call it at compile time to silence a storm of warnings.

2011-06-29  Martin Rudalics  <rudalics@gmx.at>

	* window.el (normalize-live-buffer): Rename to
	window-normalize-buffer.
	(normalize-live-frame): Rename to window-normalize-frame.
	(normalize-any-window): Rename to window-normalize-any-window.
	(normalize-live-window): Rename to window-normalize-live-window.
	(make-window-atom): Rename to window-make-atom.
	(window-resize-reset): Rename to window--resize-reset.
	(window-resize-reset-1): Rename to window--resize-reset-1.
	(resize-mini-window): Rename to window--resize-mini-window.
	(resize-subwindows-skip-p): Rename to
	window--resize-subwindows-skip-p.
	(resize-subwindows-normal): Rename to
	window--resize-subwindows-normal.
	(resize-subwindows): Rename to window--resize-subwindows.
	(resize-other-windows): Rename to window--resize-siblings.
	(resize-this-window): Rename to window--resize-this-window.
	(resize-root-window): Rename to window--resize-root-window.
	(resize-root-window-vertically): Rename to
	window--resize-root-window-vertically.
	(normalize-buffer-to-display): Rename to
	window-normalize-buffer-to-display.
	(normalize-buffer-to-switch-to): Rename to
	window-normalize-buffer-to-switch-to.
	Correspondingly update all callers of the functions listed
	above.
	(display-buffer-alist, display-buffer-normalize-arguments)
	(display-buffer-normalize-options, display-buffer)
	(display-buffer-alist-set): Use "function" instead of
	"fun-with-args".

2011-06-28  Chong Yidong  <cyd@stupidchicken.com>

	* mail/emacsbug.el (report-emacs-bug): Handle non-gnu bug
	addresses more clearly.  Add hyperlinks for bug-gnu-emacs and
	debbugs.gnu.org.  Mention acknowledgment email.

2011-06-28  Lars Magne Ingebrigtsen  <larsi@gnus.org>

	* mail/smtpmail.el (smtpmail-send-it): Leave off changing the
	buffer multibyteness, since it shouldn't matter.

2011-06-28  Martin Rudalics  <rudalics@gmx.at>

	* window.el (display-buffer-in-side-window): Handle dedicated
	windows as in display-buffer-reuse-window.
	(display-buffer-normalize-alist): Use value of override
	specifier.
	(display-buffer-normalize-specifiers): Use value of
	other-window-means-other-frame specifier.
	(display-buffer-alist): Rewrite some texts in widgets.
	(display-buffer): Spread arguments when calling function
	specified by fun-with-args.

2011-06-28  Deniz Dogan  <deniz@dogan.se>

	* emacs-lisp/lisp-mode.el (emacs-lisp-mode-syntax-table):
	Unnest `let'.

	* textmodes/css-mode.el (css-font-lock-keywords): Fix grouped
	selectors (Bug#5732).
	(css-proprietary-nmstart-re): Use `regexp-opt'.

2011-06-27  Jari Aalto  <jari.aalto@cante.net>

	* eshell/em-ls.el: Display `ls -l' dates in ISO format (Bug#8440).
	(eshell-ls-date-format): New defcustom.
	(eshell-ls-file): Use it.

2011-06-27  Stefan Monnier  <monnier@iro.umontreal.ca>

	* help-fns.el (describe-variable): Fix message for terminal-local vars.

2011-06-27  Katsumi Yamaoka  <yamaoka@jpl.org>

	* net/ange-ftp.el: Allow loading .gz files (Bug#6923).
	(ange-ftp-make-tmp-name): New arg.
	(ange-ftp-file-local-copy): Use it.

2011-06-27  Jambunathan K  <kjambunathan@gmail.com>

	* tar-mode.el (tar-untar-buffer): Set coding-system-for-write to
	no-conversion (Bug#8870).

2011-06-27  Martin Rudalics  <rudalics@gmx.at>

	* window.el (window-right, window-left, window-child)
	(window-child-count, window-last-child)
	(window-iso-combination-p, walk-window-tree-1)
	(window-atom-check-1, window-tree-1, delete-window)
	(window-state-get-1, display-buffer-even-window-sizes): Adapt to
	new naming conventions - window-vchild, window-hchild,
	window-next and window-prev are now called window-top-child,
	window-left-child, window-next-sibling and window-prev-sibling
	respectively.
	(resize-window-reset): Rename to window-resize-reset.
	(resize-window-reset-1): Rename to window-resize-reset-1.
	(resize-window): Rename to window-resize.
	(window-min-height, window-min-width)
	(resize-mini-window, resize-this-window, resize-root-window)
	(resize-root-window-vertically, adjust-window-trailing-edge)
	(enlarge-window, shrink-window, maximize-window)
	(minimize-window, delete-window, quit-restore-window)
	(split-window, balance-windows, balance-windows-area-adjust)
	(balance-windows-area, window-state-put-2)
	(display-buffer-even-window-sizes, display-buffer-set-height)
	(display-buffer-set-width, set-window-text-height)
	(fit-window-to-buffer): Rename all "resize-window" prefixed
	calls to use the "window-resize" prefix convention.
	(display-buffer-alist): Fix symbol for label specifier.
	(display-buffer-reuse-window): Set reuse-dedicated to cdr of
	corresponding specifier.
	Reported by Juanma Barranquero <lekktu@gmail.com>.

2011-06-27  Vincent Belaïche  <vincentb1@users.sourceforge.net>

	* ses.el (ses-destroy-cell-variable-range): Fix heading comment
	convention.
	(ses-call-printer): Does not pass an empty string to formatter when the
	cell is empty to keep from barking printer Calc math-format-value.

2011-06-27  Richard Stallman  <rms@gnu.org>

	* battery.el (battery-mode-line-limit): New variable.
	(battery-update): Handle it.

	* mail/rmailmm.el (rmail-mime-process-multipart):
	Handle truncated messages.

2011-06-27  Glenn Morris  <rgm@gnu.org>

	* progmodes/flymake.el (flymake-err-line-patterns):
	Allow for column numbers in the ant/javac pattern.  (Bug#8866)

2011-06-27  Vincent Belaïche  <vincentb1@users.sourceforge.net>

	* ses.el (ses-relocate-range): Keep rest of arguments for ses-range.
	(ses--clean-!, ses--clean-_): New functions.
	(ses-range): Add configurability of readout order, and conversion
	to Calc vector.

	* ses.el (ses-repair-cell-reference-all): New function.
	(ses-cell-symbol): Set macro as safe, so that it can be used in
	formulas.

	* ses.el: Update cycle detection algorithm.
	(ses-localvars): Add ses--Dijkstra-attempt-nb and
	ses--Dijkstra-weight-bound, and initial values thereof when applicable.
	(ses-set-localvars): New function.
	(ses-make-cell): Add property-list as a cell element.
	(ses-cell-property-get-fun, ses-cell-property-get)
	(ses-cell-property-delq-fun, ses-cell-property-set-fun)
	(ses-cell-property-pop-fun, ses-cell-property-get-handle-fun):
	New functions.
	(ses-cell-property-set, ses-cell-property-pop)
	(ses-cell-property-get-handle): New macro.
	(ses-cell-property-handle-car, ses-cell-property-handle-setcar):
	New aliases, used for code readability.
	(ses-calculate-cell, ses-update-cells): Use Dijkstra algorithm for
	cycle detection.
	(ses-self-reference-early-detection): New defcustom.
	(ses-formula-references): Robustify against self-referring cells.
	(ses-mode): Use ses-set-localvars.
	(ses-command-hook): Add call to ses-initialize-Dijkstra-attempt
	before lauching the update processing.
	(ses-initialize-Dijkstra-attempt): New function.
	(ses-recalculate-cell): Update for cycle detection based on
	Dijkstra algorithm.

	* ses.el: Fix commenting and indenting convention.

2011-06-27  Stefan Monnier  <monnier@iro.umontreal.ca>

	* bs.el (bs-cycle-next): Complete last change.

2011-06-27  Drew Adams  <drew.adams@oracle.com>

	* faces.el (list-faces-display): Add help-mode-map to output (bug#8939).

2011-06-27  Lars Magne Ingebrigtsen  <larsi@gnus.org>

	* net/network-stream.el (network-stream-open-starttls):
	Don't re-get capabilities unless we've reestablished connection.
	(network-stream-open-starttls): Fix stupid typo with gnutls-clii.

	* mail/smtpmail.el (smtpmail-via-smtp): Bind coding-system-for-*
	to binary to possibly avoid line encoding issues on Windows (among
	other things).

2011-06-26  Lars Magne Ingebrigtsen  <larsi@gnus.org>

	* net/network-stream.el (open-network-stream): Return an :error
	saying what the problem was, if possible.

	* mail/smtpmail.el (smtpmail-via-smtp): Report the error from the
	server.

	* net/network-stream.el (network-stream-open-starttls): If we
	wanted to use STARTTLS, and the server offered it, but we weren't
	able to because we had no STARTTLS support, then close the connection.
	(open-network-stream): Return an :error element, if present.

2011-06-26  Chong Yidong  <cyd@stupidchicken.com>

	* hl-line.el (hl-line-sticky-flag): Doc fix.
	(global-hl-line-sticky-flag): New option (Bug#8323).
	(global-hl-line-highlight): Obey it.

	* vc/vc.el (vc-revert-show-diff): Default to t.

2011-06-26  Ken Manheimer  <ken.manheimer@gmail.com>

	* allout-widgets.el (allout-widgets-post-command-business):
	Stop decorating intermediate isearch matches.  They're not being
	undecorated when an isearch is continued past, and isearch
	automatically collapses them.  This leads to "widget leaks", where
	decorated items accumulate in collapsed areas.  Lines with lots of
	hidden widgets can slow down cursor travel, substantially.
	Too much complicated machinery would be needed to ensure undecoration,
	so we're doing without this nicety.

	(allout-widgets-tally-string): Don't try to do a hash-table-count
	of allout-widgets-tally when it's nil.  This eliminates spurious "Error
	during redisplay: (wrong-type-argument hash-table-p nil)" warnings in
	*Messages* when allout-widgets-maintain-tally is t.

2011-06-26  Martin Rudalics  <rudalics@gmx.at>

	* window.el (display-buffer-normalize-argument): Rename to
	display-buffer-normalize-arguments.  Handle special meaning of
	LABEL argument.  Respect special-display-function when popping up
	a new frame.  Fix code searching for a window showing the buffer
	on another frame.
	(display-buffer-normalize-specifiers):
	Call display-buffer-normalize-arguments.
	(display-buffer-in-window): Don't undedicate the window if its
	buffer remains the same.
	Reported by Drew Adams <drew.adams@oracle.com>.
	(display-buffer-alist): Add choice for same-window macro
	specfier.
	(display-buffer): Mention special meaning of LABEL argument in
	doc-string.  Fix quoting.  Don't pop up a new frame even as
	fallback.

2011-06-26  Juanma Barranquero  <lekktu@gmail.com>

	* bs.el (bs-cycle-next): Pass current buffer to `bury-buffer' to
	avoid deleting the current window in some cases (bug#8911).

2011-06-26  Andreas Schwab  <schwab@linux-m68k.org>

	* emacs-lisp/smie.el (smie-bnf->prec2): Fix last change.
	(Bug#8934)

2011-06-26  Lars Magne Ingebrigtsen  <larsi@gnus.org>

	* net/network-stream.el (network-stream-open-starttls):
	Use built-in TLS support if `gnutls-available-p' is true.
	(network-stream-open-tls): Ditto.

2011-06-26  Leo Liu  <sdl.web@gmail.com>

	* register.el (registerv): New struct.
	(registerv-make): New function.
	(jump-to-register, describe-register-1, insert-register):
	Support the jump-func, print-func and insert-func slot of a registerv
	struct.  (Bug#8415)

2011-06-26  Chong Yidong  <cyd@stupidchicken.com>

	* vc/vc.el (vc-revert-show-diff): New defcustom.
	(vc-diff-internal): New arg specifying diff buffer.
	(vc-revert): Obey vc-revert-show-diff.  If we show a diff, don't
	reuse an existing *vc-diff* buffer (Bug#8927).

	* progmodes/cperl-mode.el (cperl-mode): Derive from prog-mode.

2011-06-26  Glenn Morris  <rgm@gnu.org>

	* progmodes/f90.el (f90-critical-indent): New option.
	(f90-font-lock-keywords-2, f90-blocks-re, f90-end-block-re)
	(f90-start-block-re, f90-mode-abbrev-table): Add block, critical.
	(f90-mode): Doc fix.
	(f90-looking-at-critical, f90-looking-at-end-critical): New funcs.
	(f90-no-block-limit, f90-calculate-indent, f90-end-of-block)
	(f90-beginning-of-block, f90-next-block, f90-indent-region)
	(f90-match-end): Handle block, critical.

2011-06-25  Glenn Morris  <rgm@gnu.org>

	* calendar/diary-lib.el (diary-included-files): Doc fix.
	(diary-include-files): New function, extracted from
	diary-include-other-diary-files and diary-mark-included-diary-files.
	(diary-include-other-diary-files, diary-mark-included-diary-files):
	Just call diary-include-files.
	(diary-mark-entries): Reset diary-included-files on first call.

	* calendar/diary-lib.el (diary-mark-entries)
	(diary-mark-included-diary-files):
	Visit included diary-files in temp buffers.

	* progmodes/f90.el (f90-keywords-re, f90-font-lock-keywords-1)
	(f90-blocks-re, f90-program-block-re, f90-end-block-re)
	(f90-start-block-re, f90-imenu-generic-expression)
	(f90-looking-at-program-block-start, f90-no-block-limit):
	Add support for submodules.

	* progmodes/f90.el (f90-keywords-re, f90-keywords-level-3-re)
	(f90-procedures-re, f90-constants-re): Add some F2008 stuff.

2011-06-25  Eli Zaretskii  <eliz@gnu.org>

	* net/ange-ftp.el (ange-ftp-insert-file-contents): Let-bind
	buffer-file-type before setting its value, to avoid disastrous
	global effects on decoding files for DOS/Windows systems.  (Bug#8780)

2011-06-25  Juanma Barranquero  <lekktu@gmail.com>

	* allout.el (allout-unload-function): Pass -1 to `allout-mode'.

	* ses.el (ses-unload-function):
	* emacs-lisp/re-builder.el (re-builder-unload-function): Simplify.

	* proced.el (proced-unload-function):
	* progmodes/cperl-mode.el (cperl-mode-unload-function): Remove.

2011-06-25  Andreas Rottmann  <a.rottmann@gmx.at>

	* server.el (server-create-window-system-frame): Add parameters arg.
	(server-process-filter): Doc fix.  Handle frame-parameters.

2011-06-25  Juanma Barranquero  <lekktu@gmail.com>

	Fix bug#8730, bug#8781.

	* loadhist.el (unload--set-major-mode): New function.
	(unload-feature): Use it.

	* progmodes/python.el (python-after-info-look): Add autoload cookie.
	(python-unload-function): New function.

2011-06-25  Stefan Monnier  <monnier@iro.umontreal.ca>

	* mail/rmail.el (rmail-show-message-1): Use restore-buffer-modified-p.

2011-06-25  Giuseppe Scrivano  <gscrivano@gnu.org>

	* net/browse-url.el (browse-url-firefox-program): Add icecat to
	the candidates list.

2011-06-24  Juanma Barranquero  <lekktu@gmail.com>

	* progmodes/verilog-mode.el (verilog-mode): Fix test for bound variable.

2011-06-23  Richard Stallman  <rms@gnu.org>

	* mail/rmail.el: Going to grep hit in Rmail buffer finds the message.
	(rmail-variables): Set next-error-move-function.
	(rmail-what-message): Take argument POS.
	(rmail-next-error-move): New function.

2011-06-23  Stefan Monnier  <monnier@iro.umontreal.ca>

	* emacs-lisp/smie.el (smie-bnf->prec2): Give more understandable error
	messages for adjacent non-terminals.

2011-06-23  Richard Stallman  <rms@gnu.org>

	* mail/rmail.el (rmail-retry-ignored-headers): Add message-id.
	(rmail-show-message-1): Preserve buffer modified flag.
	(rmail-start-mail): Don't specify use of rmail-mail-return;
	that's done by mail-bury now.
	(rmail-mail-return): Handle arg NEWBUF.

2011-06-23  Michael Albinus  <michael.albinus@gmx.de>

	* net/tramp-sh.el (tramp-method-out-of-band-p): Check, whether
	SIZE is a number.

2011-06-23  Martin Rudalics  <rudalics@gmx.at>

	* window.el (get-lru-window, get-mru-window)
	(get-largest-window): Never return a minibuffer window.
	(display-buffer-pop-up-window): Fix a bug that could lead to
	reusing the minibuffer window.
	(display-buffer): Pass original specifier argument to
	display-buffer-function instead of the normalized one.
	Reported by Thierry Volpiatto <thierry.volpiatto@gmail.com>.

2011-06-22  Leo Liu  <sdl.web@gmail.com>

	* minibuffer.el (completing-read-function)
	(completing-read-default): Move from minibuf.c

2011-06-22  Richard Stallman  <rms@gnu.org>

	* mail/sendmail.el (mail-bury): If Rmail is in use, return nicely
	to Rmail even if not started by a special Rmail command.

	* mail/rmailmm.el (rmail-insert-mime-forwarded-message):
	Copy the buffer currently showing just one message.

2011-06-22  Roland Winkler  <winkler@gnu.org>

	* textmodes/bibtex.el (bibtex-entry-update): Use mapc.
	(bibtex-clean-entry): First delete the old key so that a
	customized algorithm for generating the new key does not get
	confused by the old key.
	(bibtex-url): Obey regexp of first step.
	(bibtex-search-entries): Do not use add-to-list with local
	list-var.

2011-06-22  Lars Magne Ingebrigtsen  <larsi@gnus.org>

	* mail/smtpmail.el (smtpmail-try-auth-methods): If the user has
	stored a user name, then query for the password first, instead of
	waiting for SMTP to give an error message and the trying again.

2011-06-22  Lawrence Mitchell  <wence@gmx.li>

	* net/browse-url.el (browse-url-xdg-open): Use 0, rather than nil
	BUFFER in call-process.

2011-06-22  Lars Magne Ingebrigtsen  <larsi@gnus.org>

	* mail/smtpmail.el (smtpmail-via-smtp): Make sure we don't send
	QUIT twice.
	(smtpmail-try-auth-methods): Require user name and password from
	auth-source.

2011-06-22  Martin Rudalics  <rudalics@gmx.at>

	* window.el (display-buffer-default-specifiers)
	(display-buffer-alist): Remove entries for pop-up-frame-alist.
	Suggested by Katsumi Yamaoka <yamaoka@jpl.org>.
	(split-window): Normalize SIDE argument (Bug#8916).

	* frame.el (pop-up-frame-alist, pop-up-frame-function)
	(special-display-frame-alist, special-display-popup-frame):
	Remove duplicate declarations.  These are now in window.el.

2011-06-21  Lars Magne Ingebrigtsen  <larsi@gnus.org>

	* mail/smtpmail.el (smtpmail-via-smtp):
	Set :use-starttls-if-possible so that we always use STARTTLS if the
	server supports it.  SMTP servers that support STARTTLS commonly
	require it.

	* net/network-stream.el (network-stream-open-starttls): Support
	upgrading to STARTTLS always, even if we don't have built-in support.
	(open-network-stream): Add the :always-query-capabilities keyword.

	* mail/smtpmail.el: Rewritten to do opportunistic STARTTLS
	upgrades with `open-network-stream', and rely solely on
	auth-source for all credentials.  Big changes throughout the file,
	but in particular:
	(smtpmail-auth-credentials): Remove.
	(smtpmail-starttls-credentials): Remove.
	(smtpmail-via-smtp): Check for servers saying they want AUTH after
	MAIL FROM, too.

	* net/network-stream.el (network-stream-open-starttls):
	Provide support for client certificates both for external and built-in
	STARTTLS.
	(auth-source): Require.
	(open-network-stream): Document the :client-certificate keyword.
	(network-stream-certificate): Change cert-cert to cert and
	cert-key to key.

2011-06-21  Michael Albinus  <michael.albinus@gmx.de>

	* net/tramp-cache.el (top): Don't load the persistency file when
	"emacs -Q" has been called.

2011-06-21  Tim Harper  <timcharper@gmail.com>

	* term/ns-win.el (ns-initialize-window-system):
	Set application-specific `ApplePressAndHoldEnabled' system
	resource to NO as it is not yet supported by the NS port.

2011-06-21  Juanma Barranquero  <lekktu@gmail.com>

	* misc.el (list-dynamic-libraries--refresh): Compute header here...
	(list-dynamic-libraries): ...not here.

2011-06-21  Leo Liu  <sdl.web@gmail.com>

	* subr.el (sha1): Implement sha1 using secure-hash.

2011-06-21  Martin Rudalics  <rudalics@gmx.at>

	* window.el (display-buffer-alist): In default value do not
	enforce searching a window on any but the selected frame.
	Reported by Katsumi Yamaoka <yamaoka@jpl.org>.
	(display-buffer-select-window): Remove function.
	(display-buffer-in-window): When a window on another frame gets
	reused, do not select it any more but just raise its frame if
	necessary (Bug#8851) and (Bug#8856).
	(display-buffer-normalize-options): Handle pop-up-frames related
	options more faithfully.
	(pop-to-buffer): Don't rely on `display-buffer' selecting the
	window if it is on another frame.
	(display-buffer-alist, display-buffer-default-specifiers):
	Don't make new frame unsplittable by default.
	(display-buffer-normalize-argument): Fix doc-string typo and use
	'same-frame-other-window instead of 'other-window when associating
	with display-buffer-macro-specifiers.

2011-06-21  Vincent Belaïche  <vincent.b.1@hotmail.fr>

	* play/5x5.el (5x5-solve-rotate-left, 5x5-solve-rotate-right):
	New functions.
	(5x5-mode-map, 5x5-mode-menu): Bind them.
	(5x5-draw-grid): Tweak the solver's rendering.

2011-06-21  Stefan Monnier  <monnier@iro.umontreal.ca>

	* progmodes/compile.el (compilation-error-regexp-alist-alist): Rename
	`caml' to `python-tracebacks-and-caml'; allow leading tabs (bug#8585).

2011-06-21  Drew Adams  <drew.adams@oracle.com>

	* menu-bar.el: Use function variable instead of switch-to-buffer.
	(menu-bar-select-buffer-function): New variable.
	(menu-bar-update-buffers): Use it (bug#8876).

2011-06-21  Stefan Monnier  <monnier@iro.umontreal.ca>

	* emacs-lisp/bytecomp.el (add-to-list): Add handler to check the
	variable's status.

2011-06-20  Jan Djärv  <jan.h.d@swipnet.se>

	* x-dnd.el (x-dnd-version-from-flags)
	(x-dnd-more-than-3-from-flags): New functions that handle long-as-cons
	and long as number (Bug#8899).
	(x-dnd-handle-xdnd): Call functions above (Bug#8899).

2011-06-20  Stefan Monnier  <monnier@iro.umontreal.ca>

	* minibuffer.el (completion-metadata): Add `metadata' to the alist.
	(completion-try-completion, completion-all-completions): Compute the
	metadata argument if it's missing; make it optional (bug#8795).

	* wid-edit.el: Use lex-bind and move towards completion-at-point.
	(widget-complete): Use new :completion-function property.
	(widget-completions-at-point): New function.
	(default): Use :completion-function instead of :complete.
	(widget-default-completions): Rename from widget-default-complete;
	Rewrite.
	(widget-string-complete, widget-file-complete, widget-color-complete):
	Remove functions.
	(file, symbol, function, variable, coding-system, color):
	* international/mule-cmds.el (default-input-method, charset)
	(language-info-custom-alist):
	* cus-edit.el (face): Use new property :completions.

	* progmodes/pascal.el (pascal-completions-at-point): New function.
	(pascal-mode): Use it.
	(pascal-mode-map): Use completion-at-point.
	(pascal-toggle-completions): Make obsolete.
	(pascal-complete-word, pascal-show-completions):
	* progmodes/octave-mod.el (octave-complete-symbol):
	Redefine as obsolete alias.
	* progmodes/octave-inf.el (inferior-octave-completion-at-point):
	Signal absence of completion info for old Octave,
	(inferior-octave-complete): Redefine as obsolete alias.
	* progmodes/meta-mode.el: Use lexical-binding and completion-at-point.
	(meta-completions-at-point): Rename from meta-complete-symbol and
	adapt it for use on completion-at-point-functions.
	(meta-common-mode): Use it.
	(meta-looking-at-backward, meta-match-buffer): Remove.
	(meta-complete-symbol): Redefine as obsolete alias.
	(meta-common-mode-map): Use completion-at-point.
	* progmodes/make-mode.el: Use lexical-binding and completion-at-point.
	(makefile-mode-map): Use completion-at-point.
	(makefile-completions-at-point): Rename from makefile-complete and
	adapt it for use on completion-at-point-functions.
	(makefile-mode): Use it.
	(makefile-complete): Redefine as obsolete alias.

2011-06-20  Deniz Dogan  <deniz@dogan.se>

	* net/rcirc.el: Delete trailing whitespaces once and for all.

2011-06-20  Daniel Colascione  <dan.colascione@gmail.com>

	* emacs-lisp/syntax.el (syntax-ppss): Further improve docstring.

2011-06-19  Chong Yidong  <cyd@stupidchicken.com>

	* files.el (auto-mode-alist): Entry for m2-mode (Bug#8852).

	* info.el (Info-apropos-toc-nodes): Minor doc fix (Bug#8833).

2011-06-19  Martin Rudalics  <rudalics@gmx.at>

	* window.el (display-buffer-other-window-means-other-frame):
	Call display-buffer-normalize-alist.
	(display-buffer-normalize-specifiers-1): Rename to
	display-buffer-normalize-argument.  New argument other-frame.
	Rewrite.
	(display-buffer-normalize-specifiers-2): Rename to
	display-buffer-normalize-options.
	(display-buffer-normalize-alist-1): New function.
	(display-buffer-normalize-specifiers-3): Rename to
	display-buffer-normalize-alist.
	Call display-buffer-normalize-alist-1.
	(display-buffer-normalize-options-inhibit): New variable.
	(display-buffer-normalize-specifiers): Rewrite calling
	display-buffer-normalize-alist,
	display-buffer-normalize-argument, and
	display-buffer-normalize-options.  Don't call the latter if
	display-buffer-normalize-options-inhibit is non-nil.
	(frame-auto-delete): New option.
	(window-deletable-p): Use frame-auto-delete.
	(window-list-no-nils, window-state-ignored-parameters)
	(window-state-get-1, window-state-get, window-state-put-list)
	(window-state-put-1, window-state-put-2, window-state-put):
	New functions.
	(display-buffer-normalize-options): Move special-display-p group
	after pop-up-frame group (Bug#8851) and (Bug#8856).

2011-06-18  Chong Yidong  <cyd@stupidchicken.com>

	* emacs-lisp/rx.el (rx-constituents): Add support for numbered
	groups (Bug#8776).
	(rx-submatch-n): New function.
	(rx): Document it.

	* dired-x.el (dired-mark-unmarked-files): Fix interactive spec
	(Bug#8768).

	* replace.el (occur-mode-map): Set occur-edit-mode binding to "e".

	* textmodes/fill.el (default-justification): Add :safe (Bug#8879).

	* cus-face.el (custom-declare-face): Call custom-theme-recalc face
	anytime existing face settings are present (Bug#8889).

	* progmodes/delphi.el (delphi-mode-syntax-table): Use defvar.
	(delphi-mode): Use define-derived-mode to inherit from prog-mode.
	Remove unused argument.

2011-06-18  Martin Rudalics  <rudalics@gmx.at>

	* window.el (display-buffer-default-specifiers):
	Remove pop-up-frame.  Add pop-up-window-min-height,
	pop-up-window-min-width, and another reuse-window specifier
	(Bug#8882).  Reported by Dan Nicolaescu <dann@gnu.org>.
	(display-buffer-normalize-specifiers-2):
	Handle split-height-threshold and split-width-threshold also when
	pop-up-windows is unset.  Add a reuse-window specifier for the
	case popping up a new window fails.
	(special-display-popup-frame): Remove double quoting.
	(display-buffer-normalize-specifiers-1): Fix thinko.

2011-06-17  Stefan Monnier  <monnier@iro.umontreal.ca>

	* shell.el (shell-completion-vars): Set pcomplete-termination-string
	according to comint-completion-addsuffix.

	* pcomplete.el: Convert to lexical binding and fix bug#8819.
	(pcomplete-suffix-list): Mark as obsolete.
	(pcomplete-completions-at-point): Capture pcomplete-norm-func and
	pcomplete-seen in the closure.
	(pcomplete-comint-setup): Setup completion-at-point as well.
	(pcomplete--entries): New function.
	(pcomplete--env-regexp): New var.
	(pcomplete-entries): Rewrite to work with partial-completion and
	without relying on pcomplete-suffix-list.
	(pcomplete-pare-list): Remove, unused.

2011-06-17  Martin Rudalics  <rudalics@gmx.at>

	* window.el (display-buffer-alist): Set pop-up-window-min-height
	and pop-up-window-min-width in default value.  Reported by
	Thierry Volpiatto <thierry.volpiatto@gmail.com>.  New specifier
	other-window-means-other-frame.
	(display-buffer-macro-specifiers): Comment out entry for
	other-window specifier.
	(display-buffer-other-window-means-other-frame): New function.
	(display-buffer-normalize-specifiers-1): New arguments
	buffer-name and label.  Treat other-window case specially.
	(display-buffer-normalize-specifiers-2): Treat other-window case
	specially.
	(display-buffer-normalize-specifiers-3): New function.
	(display-buffer-normalize-specifiers):
	Call display-buffer-normalize-specifiers-3.

2011-06-17  Martin Rudalics  <rudalics@gmx.at>

	* window.el (same-window-p): Fix two typos introduced when
	adding with-no-warnings.
	(display-buffer-normalize-specifiers-1): Don't check
	pop-up-frames for 'unset initialization.
	(display-buffer-normalize-specifiers-2): Major rewrite using
	special-display-p and same-window-p (Bug#8851) and (Bug#8856).
	(pop-up-frames, display-buffer-reuse-frames)
	(display-buffer-mark-dedicated): Don't initialize to 'unset.
	Suggested by David Engster <deng@randomsample.de>.
	(even-window-heights): Initialize to 'unset.
	(display-buffer-alist-set): Handle new 'unset initializations.
	(display-buffer-macro-specifiers): Don't pop up a new frame in the
	other window case.

2011-06-16  Martin Rudalics  <rudalics@gmx.at>

	* window.el (display-buffer-normalize-specifiers-1):
	Respect current value of pop-up-frames for most reasonable values of
	second argument of display-buffer (Bug#8865).
	(switch-to-buffer-same-frame, switch-to-buffer-other-window)
	(switch-to-buffer-other-window-same-frame)
	(switch-to-buffer-other-frame): Fix doc-strings.  Reported by Drew
	Adams (Bug#8875).
	(display-buffer): Don't check noninteractive when calling
	display-buffer-pop-up-frame.
	(display-buffer-pop-up-frame): Never pop up a frame in
	noninteractive mode (Bug#8857).
	(enlarge-window, shrink-window): Don't report an error when the
	window can't be resized as requested (Bug#8862).

2011-06-15  Stefan Monnier  <monnier@iro.umontreal.ca>

	* pcmpl-rpm.el (pcomplete/rpm): Minor simplification.

	* emacs-lisp/debug.el (debug): Don't leave the buffer in Debugger.

	* abbrev.el (define-abbrev-table): Don't add a table multiple times.

2011-06-15  Alan Mackenzie  <acm@muc.de>

	* progmodes/cc-fonts.el (c-font-lock-declarations): 1: Whilst checking
	for declarators, disable knr checking to speed up for normal files.
	2: Refactor, replacing a sequence of nested if forms by a cond form.

2011-06-15  Lars Magne Ingebrigtsen  <larsi@gnus.org>

	* net/network-stream.el (open-network-stream): Add the keyword
	:always-query-capabilities for the case where you want to force a
	`plain' network connection, but the protocol still requires the
	capabilitiy command (i.e., SMTP and EHLO).

	* subr.el (process-live-p): Rename from `process-alive-p' for
	consistency with other `-live-p' functions.

2011-06-15  Stefan Monnier  <monnier@iro.umontreal.ca>

	* window.el (same-window-buffer-names, same-window-regexps)
	(special-display-frame-alist, special-display-popup-frame)
	(special-display-function, special-display-buffer-names)
	(special-display-regexps, pop-up-frame-alist)
	(pop-up-frame-function, pop-up-frames, display-buffer-reuse-frames)
	(pop-up-windows, split-window-preferred-function)
	(split-height-threshold, split-width-threshold, even-window-heights)
	(display-buffer-mark-dedicated): Don't encourage the use of
	display-buffer-alist from Elisp code.

2011-06-15  Dan Nicolaescu  <dann@ics.uci.edu>

	* progmodes/python.el (python-mode): Derive from prog-mode.
	* progmodes/ps-mode.el (ps-mode):
	* progmodes/mixal-mode.el (mixal-mode):
	* progmodes/cfengine.el (cfengine-mode):
	* progmodes/ld-script.el (ld-script-mode): Likewise.

2011-06-15  Martin Rudalics  <rudalics@gmx.at>

	* window.el (display-buffer-alist): Trim default value to avoid
	popping up a new frame (Bug#8857) or reusing an arbitrary window
	on another frame.
	(display-buffer): Do not fall back on popping up a new frame in
	batch mode (Bug#8857).

2011-06-14  Chong Yidong  <cyd@stupidchicken.com>

	* cus-theme.el (describe-theme-1): Use custom-theme-p.
	(custom-theme-summary): New function.
	(customize-themes): Use it.

2011-06-13  Glenn Morris  <rgm@gnu.org>

	* cus-dep.el (custom-make-dependencies): Use up command-line-args-left.

2011-06-13  Martin Rudalics  <rudalics@gmx.at>

	* help.el (help-window): Remove variable.
	(help-window-point-marker, temp-buffer-max-height)
	(temp-buffer-resize-mode, help-window-select): Rewrite doc-strings.
	(help-print-return-message): Don't set help-window.
	(resize-temp-buffer-window): Rewrite cod eand doc-string.
	(help-window-setup-finish): Remove.
	(help-window-display-message, help-window-setup)
	(with-help-window): Major rewrite based on new
	display-buffer-window variable.

	* help-mode.el (help-mode-finish): Remove help-window related
	code.

	* view.el (view-exits-all-viewing-windows): Remove reference to
	view-return-to-alist in doc-string.
	(view-return-to-alist): Make obsolete.
	(view-buffer): Call pop-to-buffer-same-window and remove
	undo-window code.
	(view-buffer-other-window): Call pop-to-buffer-other-window and
	simplify code.  Ignore second argument.
	(view-buffer-other-frame): Call pop-to-buffer-other-frame and
	simplify code.  Ignore second argument.
	(view-return-to-alist-update): Make obsolete.
	(view-mode-enter): Rename second argument to QUIT-RESTORE.
	Rewrite using quit-restore window parameters.
	(view-mode-exit): Rename second argument to EXIT-ONLY.
	Rewrite using quit-restore-window.
	(View-exit, View-exit-and-edit, View-leave, View-quit)
	(View-quit-all, View-kill-and-leave): Call view-mode-exit with
	appropriate arguments.
	(view-end-message): Use quit-restore window parameter.

	* window.el (display-buffer-function): Rewrite doc-string.
	(display-buffer-window, display-buffer-alist): New variables.
	(display-buffer-split-specifiers)
	(display-buffer-side-specifiers)
	(display-buffer-macro-specifiers): New constants.
	(display-buffer-even-window-sizes, display-buffer-set-height)
	(display-buffer-set-width, display-buffer-select-window)
	(display-buffer-in-window, display-buffer-reuse-window)
	(display-buffer-split-window-1, display-buffer-split-window)
	(display-buffer-split-atom-window, display-buffer-pop-up-window)
	(display-buffer-pop-up-frame, display-buffer-pop-up-side-window)
	(display-buffer-in-side-window, normalize-buffer-to-display)
	(display-buffer-normalize-specifiers-1)
	(display-buffer-normalize-specifiers-2)
	(display-buffer-normalize-specifiers, display-buffer-frame):
	New functions.
	(display-buffer): Major rewrite.
	(display-buffer-other-window, display-buffer-other-frame)
	(pop-to-buffer, switch-to-buffer-other-window)
	(switch-to-buffer-other-frame): Rewrite.
	(display-buffer-same-window, display-buffer-same-frame)
	(display-buffer-same-frame-other-window)
	(pop-to-buffer-same-window, pop-to-buffer-same-frame)
	(pop-to-buffer-other-window)
	(pop-to-buffer-same-frame-other-window)
	(pop-to-buffer-other-frame, switch-to-buffer-same-frame)
	(switch-to-buffer-other-window-same-frame): New functions.
	(same-window-p, special-display-p): Rewrite disabling warnings.
	Make obsolete.
	(pop-up-frames, display-buffer-reuse-frames, pop-up-windows)
	(display-buffer-mark-dedicated): Initialize to symbol 'unset.
	Make obsolete
	(same-window-buffer-names, same-window-regexps)
	(special-display-frame-alist, special-display-popup-frame)
	(special-display-function, special-display-buffer-names)
	(special-display-regexps, pop-up-frame-alist)
	(pop-up-frame-function, split-window-preferred-function)
	(split-height-threshold, split-width-threshold)
	(even-window-heights): Make obsolete.

2011-06-12  Glenn Morris  <rgm@gnu.org>

	* term/xterm.el (terminal-init-xterm): `version' may be nil.  (Bug#8838)
	Misc simplifications.

2011-06-12  Martin Rudalics  <rudalics@gmx.at>

	* window.el (window-safely-shrinkable-p): Restore function which
	was inadvertently removed in change from 2011-06-11.  Declare as
	obsolete.

	* calendar/calendar.el (calendar-generate-window):
	Use window-iso-combined-p instead of combination of one-window-p and
	window-safely-shrinkable-p.

2011-06-12  Glenn Morris  <rgm@gnu.org>

	* progmodes/fortran.el (fortran-mode-syntax-table):
	* progmodes/f90.el (f90-mode-syntax-table):
	Set % to punctuation.  (Bug#8820)
	(f90-find-tag-default): Remove, no longer needed.

2011-06-12  Daniel Colascione  <dan.colascione@gmail.com>

	* emacs-lisp/syntax.el (syntax-ppss): Clarify which items are invalid.

2011-06-11  Chong Yidong  <cyd@stupidchicken.com>

	* image.el (image-animated-p): Return animation delay in seconds.
	Avoid bit manipulation in Lisp; use `delay' entry in the metadata.
	(image-animate-timeout): Remove DELAY argument.  Don't assume
	every subimage has the same delay; get it from image-animated-p.
	(image-animate): Caller changed.

2011-06-11  Michael Albinus  <michael.albinus@gmx.de>

	* net/tramp.el (tramp-debug-message): Add `tramp-with-progress-reporter'
	to ignored backtrace functions.

2011-06-11  Glenn Morris  <rgm@gnu.org>

	* calendar/appt.el (appt-disp-window-function): Doc fix.
	(appt-check): Handle overlapping appointments.  (Bug#8337)

2011-06-11  Martin Rudalics  <rudalics@gmx.at>

	* window.el (window-tree-1, window-tree): New functions, moving
	the latter to window.el.
	(bw-get-tree, bw-get-tree-1, bw-find-tree-sub)
	(bw-find-tree-sub-1, bw-l, bw-t, bw-r, bw-b, bw-dir, bw-eqdir)
	(bw-refresh-edges): Remove.
	(balance-windows-1, balance-windows-2): New functions.
	(balance-windows): Rewrite in terms of window tree functions,
	balance-windows-1 and balance-windows-2.
	(bw-adjust-window): Remove.
	(balance-windows-area-adjust): New function with functionality of
	bw-adjust-window but using resize-window.
	(set-window-text-height): Rewrite doc-string.
	Use normalize-live-window and resize-window.
	(enlarge-window-horizontally, shrink-window-horizontally):
	Rename argument to DELTA.
	(window-buffer-height): New function.
	(fit-window-to-buffer, shrink-window-if-larger-than-buffer):
	Rewrite using new window resize routines.
	(kill-buffer-and-window, mouse-autoselect-window-select):
	Use ignore-errors instead of condition-case.
	(quit-window): Call delete-frame instead of delete-windows-on
	for the only buffer on frame.

2011-06-10  Martin Rudalics  <rudalics@gmx.at>

	* loadup.el (top-level): Load window before files for the sake
	of replace-buffer-in-windows.

	* files.el (read-buffer-to-switch)
	(switch-to-buffer-other-window)
	(switch-to-buffer-other-frame, display-buffer-other-frame):
	Move to window.el.

	* simple.el (get-next-valid-buffer, last-buffer, next-buffer)
	(previous-buffer): Move to window.el.

	* bindings.el (unbury-buffer): Move to window.el.

	* window.el (delete-other-windows-vertically): Move after
	definition of delete-other-windows.
	(other-window, delete-windows-on, replace-buffer-in-windows):
	Move here from window.c.
	(record-window-buffer, unrecord-window-buffer)
	(set-window-buffer-start-and-point, switch-to-prev-buffer)
	(switch-to-next-buffer): New functions.
	(get-next-valid-buffer, last-buffer, next-buffer): Move here
	from simple.el.  Call switch-to-next-buffer.
	(previous-buffer): Move here from simple.el.
	Call switch-to-prev-buffer.
	(bury-buffer): Move here from buffer.c.  Switch to previous
	buffer when window cannot be deleted.
	(unbury-buffer): Move here from bindings.el.
	(ctl-x-map): Move binding for other-window from window.c to
	here.
	(read-buffer-to-switch, switch-to-buffer-other-window)
	(switch-to-buffer-other-frame): Move here from files.el.
	(normalize-buffer-to-switch-to): New functions.
	(switch-to-buffer): Move here from buffer.c.
	Use read-buffer-to-switch and normalize-buffer-to-switch-to.

2011-06-10  Martin Rudalics  <rudalics@gmx.at>

	* window.el (window-min-height, window-min-width): Move here
	from window.c.  Add defcustoms and rewrite doc-strings.
	(resize-mini-window, resize-window): New functions.
	(adjust-window-trailing-edge, enlarge-window, shrink-window):
	Move here from window.c.
	(maximize-window, minimize-window): New functions.
	(delete-window, delete-other-windows, split-window): Move here
	from window.c.
	(window-split-min-size): New function.
	(split-window-keep-point): Mention split-window-above-each-other
	instead of split-window-vertically.
	(split-window-above-each-other, split-window-vertically):
	Rename split-window-vertically to split-window-above-each-other
	and provide defalias for old definition.
	(split-window-side-by-side, split-window-horizontally):
	Rename split-window-horizontally to split-window-side-by-side
	and provide defalias for the old definition.
	(ctl-x-map): Move bindings for delete-window,
	delete-other-windows and enlarge-window here from window.c.
	Replace bindings for split-window-vertically and
	split-window-horizontally by bindings for
	split-window-above-each-other and split-window-side-by-side.

	* cus-start.el (all): Remove entries for window-min-height and
	window-min-width.  Add entries for window-splits and
	window-nest.

2011-06-09  Glenn Morris  <rgm@gnu.org>

	* calendar/appt.el (appt-mode-line): New function.
	(appt-check, appt-disp-window): Use it.

	* files.el (hack-one-local-variable-eval-safep):
	Allow minor-modes with explicit +/-1 arguments.

2011-06-09  Teodor Zlatanov  <tzz@lifelogs.com>

	* term/xterm.el (xterm): Add defgroup.
	(xterm-extra-capabilities): Add defcustom to supply known xterm
	capabilities, skip querying them, or query them (default).
	(terminal-init-xterm): Use it.
	(terminal-init-xterm-modify-other-keys): New function to set up
	modifyOtherKeys support to simplify `terminal-init-xterm'.

2011-06-09  Martin Rudalics  <rudalics@gmx.at>

	* window.el (resize-window-reset, resize-window-reset-1)
	(resize-subwindows-skip-p, resize-subwindows-normal)
	(resize-subwindows, resize-other-windows, resize-this-window)
	(resize-root-window, resize-root-window-vertically)
	(window-deletable-p, window-or-subwindow-p)
	(frame-root-window-p): New functions.

2011-06-09  Glenn Morris  <rgm@gnu.org>

	* net/ange-ftp.el (ange-ftp-switches-ok): New function.
	(ange-ftp-get-files): Use it.

2011-06-09  Alexander Klimov  <alserkli@inbox.ru>  (tiny change)

	* mail/sendmail.el (mail-recover-1, mail-recover):
	* files.el (recover-file, recover-session):
	Handle dired-listing-switches not being just a single short option.

2011-06-09  Glenn Morris  <rgm@gnu.org>

	* calendar/appt.el (appt-display-message, appt-disp-window):
	Handle lists of appointments.

2011-06-08  Martin Rudalics  <rudalics@gmx.at>

	* window.el (one-window-p): Move down in code.
	Rewrite doc-string.
	(window-current-scroll-bars): Rewrite doc-string.
	Normalize live window argument.
	(walk-windows, get-window-with-predicate, count-windows):
	Rewrite doc-string.  Use window-list-1.
	(window-in-direction-2, window-in-direction, get-mru-window):
	New functions.

2011-06-08  Reuben Thomas  <rrt@sc3d.org>

	* progmodes/flymake.el (flymake-compilation-prevents-syntax-check):
	Doc fix (Bug#8713).

2011-06-08  Chong Yidong  <cyd@stupidchicken.com>

	* repeat.el (repeat-on-final-keystroke): Fix type (Bug#8696).

2011-06-08  Juanma Barranquero  <lekktu@gmail.com>

	* loadhist.el (unload-feature-special-hooks):
	Add `comint-output-filter-functions'.

2011-06-08  Ivan Kanis  <gnu@kanis.fr>

	* calendar/appt.el (appt-check): Move some initializations into the let.

2011-06-08  Martin Rudalics  <rudalics@gmx.at>

	* window.el (window-height): Defalias to window-total-height.
	(window-width): Defalias to window-body-width.

2011-06-07  Chong Yidong  <cyd@stupidchicken.com>

	* image-mode.el (image-toggle-animation): New command.
	(image-mode-map): Bind it to RET.
	(image-mode): Update message.
	(image-toggle-display-image): Avoid a spurious cache flush.
	(image-transform-rotation): Doc fix.
	(image-transform-properties): Return quickly in the normal case.
	(image-animate-loop): Rename from image-animate-max-time.

	* image.el (image-animate-max-time): Move to image-mode.el.
	(create-animated-image): Remove unnecessary function.
	(image-animate): Rename from image-animate-start.  New arg.
	(image-animate-stop): Remove; just use image-animate-timer.
	(image-animate-timer): Use car-safe.
	(image-animate-timeout): Rename argument.

2011-06-07  Martin Rudalics  <rudalics@gmx.at>

	* window.el (get-lru-window, get-largest-window): Move here from
	window.c.  Rename first argument to ALL-FRAMES.
	Rephrase doc-strings.
	(get-buffer-window-list): Rewrite using window-list-1.
	Rephrase doc-string.
	(window-safe-min-height, window-safe-min-width): New constants.
	(window-size-ignore, window-min-size, window-min-size-1)
	(window-sizable, window-sizable-p, window-size-fixed-1)
	(window-size-fixed-p, window-min-delta-1, window-min-delta)
	(window-max-delta-1, window-max-delta, window-resizable)
	(window-resizable-p, window-total-height, window-total-width)
	(window-body-width): New functions.
	(window-full-height-p, window-full-width-p): Rewrite using
	window-total-size.
	(window-body-height): Rewrite using window-body-size.

2011-06-06  Martin Rudalics  <rudalics@gmx.at>

	* window.el (window-right, window-left, window-child)
	(window-child-count, window-last-child, window-any-p)
	(normalize-live-buffer, normalize-live-frame)
	(normalize-any-window, normalize-live-window)
	(window-iso-combination-p, window-iso-combined-p)
	(window-iso-combinations)
	(walk-window-tree-1, walk-window-tree, walk-window-subtree)
	(windows-with-parameter, window-with-parameter)
	(window-atom-root, make-window-atom, window-atom-check-1)
	(window-atom-check, window-side-check, window-check):
	New functions.
	(ignore-window-parameters, window-sides, window-sides-vertical)
	(window-sides-slots): New variables.
	(window-size-fixed): Move down in code.  Minor doc-string fix.

2011-06-05  Andreas Schwab  <schwab@linux-m68k.org>

	* comint.el (comint-dynamic-complete-as-filename)
	(comint-dynamic-complete-filename): Correctly call
	completion-in-region.

2011-06-05  Deniz Dogan  <deniz@dogan.se>

	* net/rcirc.el (rcirc-prompt-for-encryption): Fix bug introduced
	in last change.

2011-06-05  Deniz Dogan  <deniz@dogan.se>

	* net/rcirc.el (rcirc-prompt-for-encryption): New function.
	(rcirc): Use it to prompt for encryption.

2011-06-05  Roland Winkler  <winkler@gnu.org>

	* textmodes/bibtex.el (bibtex-search-buffer): New variable.
	(bibtex-search-entries): New command bound to C-c C-a.
	(bibtex-display-entries): New function.

2011-06-05  Roland Winkler  <winkler@gnu.org>

	* textmodes/bibtex.el (bibtex-generate-url-list): Fix docstring.
	(bibtex-insert-kill): After yanking insert newline if necessary.
	(bibtex-initialize): Call bibtex-string-files-init only once.
	(bibtex-mode): Do not call easy-menu-add.
	(bibtex-validate-globally): Use save-excursion in bibtex buffers.
	(bibtex-yank): Set arg properly if nil.

2011-06-05  Roland Winkler  <winkler@gnu.org>

	* textmodes/bibtex.el (bibtex-search-entry-globally):
	New variable.
	(bibtex-search-entry): Use it.

2011-06-05  Roland Winkler  <winkler@gnu.org>

	* textmodes/bibtex.el (bibtex-entry-format): New option
	sort-fields.
	(bibtex-format-entry, bibtex-reformat): Honor this option.
	(bibtex-parse-entry): Return fields in proper order.

2011-06-05  Juanma Barranquero  <lekktu@gmail.com>

	* doc-view.el (doc-view-remove-if): Move computation of result out
	of `dolist' to silence misleading lexical-binding warning.

2011-06-04  Chong Yidong  <cyd@stupidchicken.com>

	* emacs-lisp/timer.el (timer-activate): Remove unused arg.
	(timer-activate, timer-activate-when-idle): Doc fix (Bug#8793).

2011-06-04  Michael Albinus  <michael.albinus@gmx.de>

	* net/tramp-sh.el (tramp-find-shell): Apply workaround also for
	"SunOS 5.10".

2011-06-04  Michael Albinus  <michael.albinus@gmx.de>

	* net/tramp.el (tramp-set-completion-function, tramp-parse-rhosts)
	(tramp-parse-shosts, tramp-parse-sconfig, tramp-parse-shostkeys)
	(tramp-parse-hosts, tramp-parse-passwd, tramp-parse-netrc)
	(tramp-parse-putty):
	* net/tramp-sh.el (tramp-completion-function-alist-rsh)
	(tramp-completion-function-alist-ssh)
	(tramp-completion-function-alist-telnet)
	(tramp-completion-function-alist-su)
	(tramp-completion-function-alist-putty): Set `tramp-autoload'
	cookie.

	* net/tramp-ftp.el:
	* net/tramp-sh.el:
	* net/tramp-smb.el: Set `tramp-autoload' cookie, and eval after
	load "tramp.el" `tramp-set-completion-function'.

2011-06-04  Stefan Monnier  <monnier@iro.umontreal.ca>

	* shell.el: Require and use pcomplete.
	(shell-dynamic-complete-functions): Add pcomplete-completions-at-point.
	(shell-completion-vars): Set pcomplete-default-completion-function.

2011-06-04  Deniz Dogan  <deniz@dogan.se>

	* iswitchb.el (iswitchb-window-buffer-p): Use `member' instead of
	`memq' (Bug#8799).

2011-06-02  Stefan Monnier  <monnier@iro.umontreal.ca>

	* subr.el (make-progress-reporter): Add "..." by default (bug#8785).

2011-06-02  Juanma Barranquero  <lekktu@gmail.com>

	* bs.el (bs--mark-unmark, bs--nth-wrapper):
	* mpc.el (mpc-select-extend, mpc-songpointer-context):
	* vc/log-view.el (log-view-beginning-of-defun):
	* vc/smerge-mode.el (smerge-apply-resolution-patch)
	(smerge-refine-forward, smerge-refine-chopup-region):
	Silence warning for unused `dotimes' counter variables.

2011-06-02  Stefan Monnier  <monnier@iro.umontreal.ca>

	* net/tramp.el (tramp-with-progress-reporter): Rename from
	with-progress-reporter.  Use `declare'.
	* net/tramp-smb.el:
	* net/tramp-sh.el:
	* net/tramp-gvfs.el: Update all uses.

2011-06-02  Jay Belanger  <jay.p.belanger@gmail.com>

	* calc/calc.el (calc-kill-stack-buffer): Make sure that the trail
	buffer isn't killed before making it current.

2011-06-01  Stefan Monnier  <monnier@iro.umontreal.ca>

	Silence various byte-compiler warnings.
	* emacs-lisp/byte-run.el (make-obsolete-variable): New argument
	`access-type' and new obsolescence format.
	* emacs-lisp/bytecomp.el (byte-compile-warn-obsolete): Adjust to
	new format.
	(byte-compile-check-variable): New `access-type' argument.
	Only warn if the access-type is obsolete.
	(byte-compile-dynamic-variable-bind, byte-compile-variable-ref)
	(byte-compile-variable-set): Adjust callers.
	* help-fns.el (describe-variable): Adjust to new obsolescence format.
	* mail/sendmail.el (mail-mailer-swallows-blank-line): Only mark
	setting it as obsolete.
	* simple.el (minibuffer-completing-symbol):
	* font-lock.el (font-lock-beginning-of-syntax-function): Only mark read
	access as obsolete.
	* minibuffer.el (minibuffer-completing-file-name): Don't make it
	obsolete yet.
	* international/quail.el (quail-mouse-choose-completion): Remove unused
	code referring to obsolete var.
	(quail-choose-completion-string): Remove.
	* server.el (server-clients-with, server-kill-buffer-query-function)
	(server-kill-emacs-query-function): Silence "unused `proc'" warnings.
	* proced.el (proced-send-signal):
	* emacs-lisp/lisp.el (lisp-complete-symbol):
	Replace completion-annotate-function with completion-extra-properties.

2011-06-01  Stefan Monnier  <monnier@iro.umontreal.ca>

	* simple.el (goto-line): Use read-number.
	(overriding-map-is-bound): Remove.
	(saved-overriding-map): Change default.
	(save&set-overriding-map): Rename from ensure-overriding-map-is-bound;
	Take the map as argument.
	(universal-argument, negative-argument, digit-argument): Use it.
	(restore-overriding-map): Adjust.
	(do-auto-fill): Use fill-forward-paragraph.
	(keyboard-quit): Don't signal an error when debug-on-quit is non-nil.

	* minibuffer.el (minibuffer-inactive-mode-map): New var.
	(minibuffer-inactive-mode): New major mode.
	* mouse.el (mouse-drag-region): Remove the "mouse-1 pops up
	the *Messages* buffer" hack.
	(mouse-popup-menubar): Don't burp if the event is a normal key.

	Miscellaneous tweaks.
	* emacs-lisp/cl-macs.el (dolist, dotimes): Use the same strategy for
	lexical scoping as in subr.el's dolist and dotimes.
	* emacs-lisp/bytecomp.el (byte-compile-unfold-bcf):
	Silence compiler warning.
	* thingatpt.el (forward-whitespace): Trivial coding style fix.
	* subr.el (with-output-to-temp-buffer): Provide an edebug spec.
	* international/ccl.el (ccl-compile): Trivial simplification.
	* help-fns.el (help-do-arg-highlight): Silence compiler warning.
	* emacs-lisp/testcover.el (testcover-end): Remove spurious
	`printflag' argument.
	* emacs-lisp/byte-run.el (make-obsolete, make-obsolete-variable):
	Purecopy the whole obsolescence data.

2011-06-01  Leo Liu  <sdl.web@gmail.com>

	* net/rcirc.el (rcirc-decode-coding-system): Revert last change;
	improve doc-string as suggested by Marco Pessotto
	<melmothx@gmail.com>.
	(rcirc-print): Fix last change.

2011-05-31  Stefan Monnier  <monnier@iro.umontreal.ca>

	* minibuffer.el (complete-with-action): Return nil for the metadata and
	boundaries of non-functional tables.
	(completion-table-dynamic): Return nil for the metadata.
	(completion-table-with-terminator): Add default case, using
	complete-with-action.
	(completion--metadata): New function.
	(completion-all-sorted-completions, minibuffer-completion-help): Use it
	to try and avoid pathological performance problems.
	(completion--embedded-envvar-table): Return `category' metadata.

2011-05-31  Lars Magne Ingebrigtsen  <larsi@gnus.org>

	* subr.el (process-alive-p): New tiny convenience function.

2011-05-31  Stefan Monnier  <monnier@iro.umontreal.ca>

	* emacs-lisp/debug.el (debug): Save&restore not just the buffer's
	content but also its previous major mode.

2011-05-31  Helmut Eller  <eller.helmut@gmail.com>

	* emacs-lisp/debug.el (debug): Restore the previous content of the
	*Backtrace* buffer when we exit with C-M-c.

2011-05-31  Stefan Monnier  <monnier@iro.umontreal.ca>

	* minibuffer.el: Add metadata method to completion tables.
	(completion-category-overrides): New defcustom.
	(completion-metadata, completion--field-metadata)
	(completion-metadata-get, completion--styles)
	(completion--cycle-threshold): New functions.
	(completion-try-completion, completion-all-completions):
	Add `metadata' argument to choose completion-styles.
	(completion--do-completion): Use metadata to choose cycling.
	(completion-all-sorted-completions): Use metadata for sorting.
	Remove :completion-cycle-penalty which is not needed any more.
	(completion--try-word-completion): Add `metadata' argument.
	(minibuffer-completion-help): Check metadata for annotation function
	and sorting.
	(completion-file-name-table): Return `category' metadata.
	(minibuffer-completing-file-name): Make obsolete.
	* simple.el (minibuffer-completing-symbol): Make obsolete.
	* icomplete.el (icomplete-completions): Pass new `metadata' param to
	completion-try-completion.

2011-05-30  Stefan Monnier  <monnier@iro.umontreal.ca>

	* mail/smtpmail.el (smtpmail-send-data): Add progress reporter.

2011-05-30  Leo Liu  <sdl.web@gmail.com>

	* net/rcirc.el (rcirc-debug-buffer): Use visible buffer name.
	(rcirc-print): Decode all incoming messages (bug#8744).
	(rcirc-decode-coding-system): Allow value nil for automatic coding
	system detection.

2011-06-01  Glenn Morris  <rgm@gnu.org>

	* mail/emacsbug.el (report-emacs-bug-hook): Mailclient ignores From.

2011-05-29  Chong Yidong  <cyd@stupidchicken.com>

	* image.el (image-animate-max-time): Allow nil and t values.
	Default to nil.
	(create-animated-image): Doc fix.
	(image-animate-start): Remove second arg; just use
	image-animate-max-time.
	(image-animate-timeout): Doc fix.  Args changed.

	* image-mode.el (image-toggle-display-image): Ensure that the
	image spec passed to the animate timer is the same object as in
	the buffer's display property (Bug#6981).
	(image-transform-properties): Doc fix.

	* image.el (image-animate-max-time): Default to nil.

2011-05-29  Martin Rudalics  <rudalics@gmx.at>

	* menu-bar.el (kill-this-buffer-enabled-p): Avoid looping over
	entire buffer list (Bug#8184).

2011-05-29  Chong Yidong  <cyd@stupidchicken.com>

	* image.el (imagemagick-types-inhibit)
	(imagemagick-register-types): Doc fix.

2011-05-29  Deniz Dogan  <deniz@dogan.se>

	* net/rcirc.el (rcirc): Use the user's stored encryption method by
	default.

2011-05-29  Chong Yidong  <cyd@stupidchicken.com>

	* select.el: Don't perform clipboard-manager saving in hooks;
	leave the hooks empty.

2011-05-28  Leo Liu  <sdl.web@gmail.com>

	* replace.el (occur-menu-map, occur-edit-mode-map): New vars.
	(occur-mode-map): Bind occur-edit-mode.  Use occur-menu-map.
	(occur-edit-mode): New major mode (Bug#8463).
	(occur-after-change-function): New function.
	(occur-engine): Give Occur tags a read-only property.

2011-05-28  Kevin Ryde  <user42@zip.com.au>

	* subr.el (def-edebug-spec): Doc fix (Bug#8430).

2011-05-28  Chong Yidong  <cyd@stupidchicken.com>

	* bindings.el (help-echo): Make the initial non-indicator dash
	empty on graphical terminals (Bug#7295).

	* files.el (auto-mode-alist): Move config rule after the
	in-stripping one (Bug#8547).

	* newcomment.el (comment-end-skip): Doc fix (Bug#8659).

	* startup.el (normal-splash-screen): Remove gratuitous mode-line
	setting (Bug#8740).

2011-05-28  Alp Aker  <aker@pitt.edu>  (tiny change)

	* buff-menu.el (Buffer-menu-revert-function, Buffer-menu-sort)
	(Buffer-menu-buffer+size): Use Buffer-menu-buffer-column
	(Bug#8539).

2011-05-28  Chong Yidong  <cyd@stupidchicken.com>

	* emacs-lisp/re-builder.el (re-builder): Improve doc (Bug#8286).

2011-05-28  Dima Kogan  <dkogan@cds.caltech.edu>  (tiny change)

	* progmodes/hideshow.el (hs-looking-at-block-start-p): New fun.
	(hs-hide-block-at-point, hs-find-block-beginning)
	(hs-already-hidden-p, hs-hide-block, hs-show-block): Use it
	(Bug#8279).

2011-05-28  Glenn Morris  <rgm@gnu.org>

	* startup.el (fancy-about-screen): Use standard mode line.  (Bug#8740)

2011-05-28  Chong Yidong  <cyd@stupidchicken.com>

	* help-fns.el (describe-function-1): If the function is a derived
	major mode, print the parent mode.

	* progmodes/cc-mode.el (c-mode, c++-mode, objc-mode, java-mode)
	(idl-mode, pike-mode, awk-mode): Inherit from prog-mode.

2011-05-28  Stefan Monnier  <monnier@iro.umontreal.ca>

	* minibuffer.el (completion--capf-wrapper): Check applicability before
	returning non-nil for non-exclusive completion data.
	* progmodes/etags.el (tags-completion-at-point-function):
	* info-look.el (info-lookup-completions-at-point): Mark as
	non-exclusive.
	(info-complete): Adjust accordingly.

	* info-look.el: Convert to lexical-binding and completion-at-point.
	(info-lookup-completions-at-point): New function.
	(info-complete): Use it and completion-in-region.

2011-05-28  Drew Adams  <drew.adams@oracle.com>

	* isearch.el: Let M-e start with point at the first mismatched char.
	(isearch-fail-pos): New function.
	(isearch-edit-string): Use it.

2011-05-28  Dmitry Kurochkin  <dmitry.kurochkin@gmail.com>  (tiny change)

	* isearch.el (isearch-range-invisible): Use invisible-p (bug#8721).

2011-05-27  Toby Cubitt  <toby-predictive@dr-qubit.org>

	* emacs-lisp/avl-tree.el: New avl-tree-stack datatype.  Add new
	traversal functions for avl-trees.
	(avl-tree--stack): New struct.
	(avl-tree-stack-p, avl-tree--stack-repopulate): New funs.
	(avl-tree-enter): Add optional `updatefun' arg.
	(avl-tree--do-enter): Add optional `updatefun' arg.
	Change return value.
	(avl-tree-delete): Add optional `test' and `nilflag' args.
	(avl-tree--do-delete): Add `test' and `nilflag' args.
	Change return value.
	(avl-tree-member): Add optional `nilflag'
	(avl-tree-member-p): New function.
	(avl-tree-mapc, avl-tree-mapf, avl-tree-mapcar): New functions.
	(avl-tree-stack, avl-tree-stack-pop, avl-tree-stack-first)
	(avl-tree-stack-empty-p): New functions.

	* emacs-lisp/avl-tree.el (avl-tree--del-balance): Rename from
	avl-tree--del-balance1 and make it work both ways.
	(avl-tree--del-balance2): Remove.
	(avl-tree--enter-balance): Rename from avl-tree--enter-balance1 and
	make it work both ways.
	(avl-tree--enter-balance2): Remove.
	(avl-tree--switch-dir, avl-tree--dir-to-sign, avl-tree--sign-to-dir):
	New macros.
	(avl-tree--mapc, avl-tree-map): Add direction argument.

2011-05-27  David Michael  <fedora.dm0@gmail.com>  (tiny change)

	* files.el (interpreter-mode-alist): Add rbash (bug#8745).

2011-05-27  Chong Yidong  <cyd@stupidchicken.com>

	* select.el: Support clipboard managers with built-in function
	x-clipboard-manager-save, via delete-frame-functions and
	kill-emacs-hook.
	(xselect-convert-to-targets): Add MULTIPLE target to list.
	(xselect-convert-to-save-targets): New function.

2011-05-27  Kenichi Handa  <handa@m17n.org>

	* mail/sendmail.el (mail-encode-header): Avoid double encoding by
	let-binding rfc2047-encode-encoded-words to nil.

2011-05-27  Glenn Morris  <rgm@gnu.org>

	* mail/emacsbug.el: Don't require url-util.

	* shell.el (shell-directory-tracker): Case matters.  (Bug#8735)

	* files.el (set-auto-mode):
	Also respect mode: entries at the end of the file.  (Bug#8586)

2011-05-26  Glenn Morris  <rgm@gnu.org>

	* files.el (hack-local-variables-prop-line, hack-local-variables):
	Downcase mode names, as seems to be traditional.
	(hack-local-variables, hack-local-variables-apply): Doc fixes.

	* mail/emacsbug.el (report-emacs-bug): Mention checking From address.
	(report-emacs-bug-hook): Try to validate the From address.  (Bug#8038)

2011-05-25  Julien Danjou  <julien@danjou.info>

	* textmodes/rst.el (rst-define-level-faces): Do not define face
	symbol if it is already defined.

2011-05-24  Vincent Belaïche  <vincentb1@users.sourceforge.net>

	* play/5x5.el (5x5-new-game, 5x5-randomize):
	Reset 5x5-solver-output to nil when a new grid is cast.
	(5x5-log-init, 5x5-log): Use defsubst instead of defmacro to shunt
	these debugging traces, as defmacro breaks the compiled code.

2011-05-24  Dmitry Kurochkin  <dmitry.kurochkin@gmail.com>  (tiny change)

	* isearch.el (isearch-range-invisible): Use invisible-p (bug#8721).

2011-05-24  Leo Liu  <sdl.web@gmail.com>

	* vc/vc-bzr.el (vc-bzr-sha1-program): Rename from sha1-program.
	(vc-bzr-sha1): Adapt.

	* sha1.el: Remove.  Function `sha1' is now builtin.

	* bindings.el: Provide sha1 feature.

2011-05-24  Kenichi Handa  <handa@m17n.org>

	* mail/sendmail.el: Require `rfc2047'.
	(mail-insert-from-field): Do not perform RFC2047 encoding.
	(mail-encode-header): New function.
	(sendmail-send-it): Set buffer-file-coding-system of the work
	buffer to the return value of select-message-coding-system.
	Call mail-encode-header.

	* mail/smtpmail.el (smtpmail-send-it): Call mail-encode-header.

2011-05-24  Sean Neakums  <sneakums@zork.net>  (tiny change)

	* mail/supercite.el (sc-default-cite-frame):
	Handle sc-nested-citation-p when sc-cite-blank-lines-p is non-nil.

2011-05-24  Glenn Morris  <rgm@gnu.org>

	* progmodes/python.el (brm-menu): Declare.

	* emulation/viper.el (viper-set-hooks): Declare.

	* play/5x5.el (5x5-log-init, 5x5-log): Evaluate when compiling.
	(5x5-log-init, 5x5-log, 5x5-solver): Doc fixes.
	(math-map-vec, math-sub, math-mul, math-make-intv, math-reduce-vec)
	(math-format-number, math-pow, calcFunc-arrange, calcFunc-cvec)
	(calcFunc-diag, calcFunc-trn, calcFunc-inv, calcFunc-mrow)
	(calcFunc-mcol, calcFunc-vconcat, calcFunc-index): Declare.

2011-05-24  Stefan Monnier  <monnier@iro.umontreal.ca>

	Add an :exit-function for completion-at-point.

	* minibuffer.el (completion--done): New fun.
	(completion--do-completion): Use it.  New arg `expect-exact'.
	(minibuffer-complete, minibuffer-complete-word): Don't output message,
	since completion--do-completion does it for us now.
	(minibuffer-force-complete): Use completion--done and
	completion--replace.  Handle sole-completion case with more care.
	(minibuffer-complete-and-exit): Use new `expect-exact' arg.
	(completion-extra-properties): New var.
	(completion-annotate-function): Make obsolete.
	(minibuffer-completion-help): Adjust accordingly.
	Use completion-list-insert-choice-function.
	(completion-at-point, completion-help-at-point):
	Bind completion-extra-properties.
	(completion-pcm-word-delimiters): Add | (for uniquify, for example).
	* simple.el (completion-list-insert-choice-function): New var.
	(completion-setup-function): Preserve it.
	(choose-completion): Pay attention to it, shuffle the code a bit.
	(choose-completion-string): New arg `insert-function'.

	* textmodes/bibtex.el: Convert to lexical binding.
	(bibtex-mode-map): Use completion-at-point.
	(bibtex-mode): Use define-derived-mode&completion-at-point-functions.
	(bibtex-completion-at-point-function): New fun, from bibtex-complete.
	(bibtex-complete): Define as obsolete alias.
	(bibtex-complete-internal): Remove.
	(bibtex-format-entry): Remove unused sub-group in regexp.
	* shell.el (shell--command-completion-data)
	(shell-environment-variable-completion):
	* pcomplete.el (pcomplete-completions-at-point):
	* comint.el (comint--complete-file-name-data): Use :exit-function
	instead of completion-table-with-terminator so it also works for
	choose-completion.

2011-05-23  Stefan Monnier  <monnier@iro.umontreal.ca>

	* <lots-of-files>.el: Don't quote lambda expressions with `quote'.

	* vc/smerge-mode.el (smerge-refine-subst): Don't deactivate the mark
	(bug#8710).

	* emacs-lisp/lisp.el (up-list): Fix forward movement (bug#8708).

2011-05-23  Ken Manheimer  <ken.manheimer@gmail.com>

	* allout.el (allout-inhibit-auto-fill-on-headline): Create new
	customization variable and implement: If non-nil, auto-fill will
	be inhibited while on topic's header line.

2011-05-23  Vincent Belaïche  <vincentb1@users.sourceforge.net>

	* play/5x5.el: I/ Add an arithmetic solver to suggest positions to
	click on.  II/ Make 5x5 multisession.  III/ Ensure that random grids
	always have a solution in grid size = 5 cases.
	(5x5-mode-map): Add keybinding to function `5x5-solve-suggest'.
	(5x5-solver-output, 5x5-log-buffer): New vars.
	(5x5-grid, 5x5-x-pos, 5x5-y-pos, 5x5-moves, 5x5-cracking):
	Make these variables buffer local to achieve 5x5 multi-session-ness.
	(5x5): Set 5x5-grid-size only if SIZE is non-negative.
	(5x5-grid-to-vec, 5x5-vec-to-grid, 5x5-log-init, 5x5-log, 5x5-solver)
	(5x5-solve-suggest): New funs.
	(5x5-randomize): Use 5x5-make-move instead of 5x5-flip-cell to
	randomize a grid so that we ensure that there is always a solution.
	(5x5-make-random-grid): Allow other movement than flipping.

2011-05-23  Kevin Ryde  <user42@zip.com.au>

	* emacs-lisp/advice.el (ad-read-advised-function):
	Use `function-called-at-point' as the default, if it has
	advice and passes PREDICATE.

2011-05-23  Stefan Monnier  <monnier@iro.umontreal.ca>

	* emacs-lisp/bytecomp.el (byte-compile-function-form): Only call
	byte-compile-lambda if it's actually a lambda.

	* emacs-lisp/eieio.el (eieio-defgeneric-form-primary-only-one):
	Fix function quoting.  Use backquote better.

2011-05-22  Yuanle Song  <sylecn@gmail.com>

	* nxml/rng-xsd.el (rng-xsd-check-pattern): Use case-sensitive
	matching (Bug#8516).

2011-01-22  Jari Aalto  <jari.aalto@cante.net>

	* vc/vc-dir.el (vc-default-dir-printer): Give edited tag a
	different face (Bug#8178).

2011-05-22  Chong Yidong  <cyd@stupidchicken.com>

	* vc/diff-mode.el (diff-changed): Don't use terminal specs for
	defface (Bug#8144).

2011-05-22  Stefan Monnier  <monnier@iro.umontreal.ca>

	* emacs-lisp/macroexp.el (macroexpand-all-1): Convert ' to #' for
	funcall as well (bug#8712).  Warn when performing those conversions.
	* emacs-lisp/bytecomp.el (byte-compile-form): Fix error report.

	* progmodes/grep.el (grep-mode): Fix it for good (bug#8684)!

2011-05-22  Glenn Morris  <rgm@gnu.org>

	* files.el (hack-local-variables-prop-line): Small simplifications.
	(hack-local-variables, hack-local-variables-prop-line):
	If MODE-ONLY, return the mode, rather than just `t'.

2011-05-21  Stefan Monnier  <monnier@iro.umontreal.ca>

	* progmodes/grep.el (grep-mode): Fix last change (bug#8684).

2011-05-21  Glenn Morris  <rgm@gnu.org>

	* files.el (hack-local-variables-prop-line, hack-local-variables):
	If only interested in the mode, don't bother doing the other stuff.

	* image-mode.el (image-after-revert-hook):
	Redraw all frames on which the image is visible.  (Bug#8567)

	* dired-aux.el (dired-touch-initial): Just use current-time.  (Bug#6887)

	* wid-edit.el (widget-checklist-match-inline):
	Fix 2011-04-19 change.  (Bug#8649)

2011-05-20  Stefan Monnier  <monnier@iro.umontreal.ca>

	* emacs-lisp/checkdoc.el (checkdoc-sentencespace-region-engine):
	Also allow singlespace after single-letter capitals followed by a dot.

	* nxml/nxml-mode.el (nxml-electric-slash): Reindent when completion is
	enabled.  Suggested by James Ahlborn <jahlborn@gmail.com> (bug#8704).

2011-05-20  Nix  <nix@esperi.org.uk>

	* files.el (basic-save-buffer-2):
	Fix handling of break-hardlink-on-save with non-existent files.

2011-05-19  Deniz Dogan  <deniz@dogan.se>

	* net/rcirc.el (rcirc-mode): Initialize rcirc-urls to nil.
	(rcirc-markup-urls): Check if rcirc-url-regexp is nil.

2011-05-19  Glenn Morris  <rgm@gnu.org>

	* progmodes/f90.el (f90-type-def-re):
	Handle "type, bind(c)".  (Bug#8691)

	* emacs-lisp/autoload.el (batch-update-autoloads):
	Set autoload-excludes by parsing loadup.el rather than Makefiles.

2011-05-18  Michael Albinus  <michael.albinus@gmx.de>

	* net/tramp.el (tramp-process-actions): Set "first-password-request"
	property for the correct connection in case of multihops.

2011-05-18  Glenn Morris  <rgm@gnu.org>

	* emacs-lisp/authors.el (authors-fixed-entries): Remove fakemail.c.
	* mail/sendmail.el (sendmail-program): Fall back to just "sendmail".

	Rationalize calendar handling of day and month abbrev-arrays.
	* calendar/calendar.el (calendar-customized-p): New function.
	(calendar-abbrev-construct, calendar-make-alist): Change what it does.
	(calendar-day-name-array, calendar-month-name-array): Doc fix.
	Add :set function.
	(calendar-abbrev-length, calendar-day-abbrev-array)
	(calendar-month-abbrev-array): Make defcustoms, with appropriate :set.
	(calendar-day-abbrev-array, calendar-month-abbrev-array):
	Elements may no longer be nil.
	(calendar-day-name, calendar-month-name):
	Update for changed nature of abbrev arrays.
	* calendar/diary-lib.el (diary-name-pattern):
	Update for changed nature of abbrev arrays.
	(diary-mark-entries-1): Update calendar-make-alist calls.
	(diary-font-lock-date-forms): Doc fix for changed abbrev arrays.
	* calendar/cal-html.el (cal-html-day-abbrev-array):
	Simply inherit from calendar-day-abbrev-array.

2011-05-17  Stefan Monnier  <monnier@iro.umontreal.ca>

	* progmodes/grep.el (grep-mode): Disable default
	compilation-directory-matcher setting (bug#8684).

2011-05-17  Michael Albinus  <michael.albinus@gmx.de>

	* net/tramp.el (tramp-handle-insert-file-contents): Use "dd"
	instead of "head" and "tail".  There were problems with SunOS 5.9,
	and it performs better.

2011-05-17  Glenn Morris  <rgm@gnu.org>

	* mail/mail-utils.el (mail-dont-reply-to): Silence compiler.

	* progmodes/idlw-shell.el (idlwave-shell-complete-filename):
	Replace obsolete function.

	* shell.el (pcomplete-parse-arguments-function): Declare.

	* calendar/appt.el (appt-message-warning-time, appt-display-mode-line)
	(appt-display-diary, appt-display-interval, appt-prev-comp-time)
	(appt-check): Doc fixes.
	(appt-disp-window-function, appt-delete-window-function):
	Remove needless special case in custom :type.
	(appt-display-count): Default to 0, not nil.
	(appt-check): Reset appt-display-count to 0, not nil.

2011-05-17  Juanma Barranquero  <lekktu@gmail.com>

	* progmodes/python.el (python-font-lock-keywords):
	Add the Python 3.X keyword "nonlocal" (bug#8639).

2011-05-16  Stefan Monnier  <monnier@iro.umontreal.ca>

	* emacs-lisp/eieio.el (defmethod): Fix quoting of code (bug#8677).

2011-05-16  Kevin Ryde  <user42@zip.com.au>

	* info-look.el (makefile-automake-mode): New setups, looking in
	automake manual, then makefile-mode.
	(makefile-mode): Remove automake manual, have it just in
	makefile-automake-mode since there's various things different or
	not relevant to plain make.
	(makefile-mode): Remove "other-modes" non-existent automake-mode,
	believe a hypothetical automake-mode would go to makefile-mode,
	not the other way around.

2011-05-15  Chong Yidong  <cyd@stupidchicken.com>

	* vc/diff-mode.el (diff-fixup-modifs): Locate correct position for
	hunk-end tags (Bug#8672).

	* vc/vc-annotate.el (vc-annotate-mode-map): Bind = to
	vc-annotate-show-diff-revision-at-line (Bug#8671).

2011-05-14  Glenn Morris  <rgm@gnu.org>

	* vc/add-log.el (add-change-log-entry): Don't start adding a new entry
	in the middle of an existing one with multiple authors.  (Bug#8645)
	(change-log-font-lock-keywords): Also handle multiple author lines
	with leading tabs.  (Bug#8644)

	* calendar/appt.el (appt-check): Rename some local variables.
	Some simplification/reordering.

	* mail/feedmail.el (feedmail-confirm-outgoing-timeout)
	(feedmail-sendmail-f-doesnt-sell-me-out)
	(feedmail-queue-slug-suspect-regexp, feedmail-debug)
	(feedmail-debug-sit-for, feedmail-queue-express-hook)
	(feedmail-queue-runner-message-sender): Set :version.
	(bbdb-search, bbdb-records, smtp-via-smtp, smtp-server)
	(bbdb-dwim-net-address, vm-mail): Declare.
	(feedmail-binmail-gnulinuxish-template):
	Rename from feedmail-binmail-linuxish-template.
	(feedmail-buffer-to-smtp, feedmail-vm-mail-mode):
	Use insert-buffer-substring.

2011-05-14  Bill Carpenter  <bill@carpenter.org>

	* mail/feedmail.el (feedmail-patch-level): Increase.
	(feedmail-debug): New custom group.
	(feedmail-confirm-outgoing-timeout)
	(feedmail-sendmail-f-doesnt-sell-me-out)
	(feedmail-queue-slug-suspect-regexp, feedmail-debug)
	(feedmail-debug-sit-for, feedmail-queue-express-hook): New options.
	(feedmail-sender-line, feedmail-from-line)
	(feedmail-fiddle-headers-upwardly, feedmail-enable-spray)
	(feedmail-spray-this-address)
	(feedmail-spray-address-fiddle-plex-list)
	(feedmail-queue-use-send-time-for-date)
	(feedmail-queue-use-send-time-for-message-id)
	(feedmail-last-chance-hook, feedmail-queue-runner-mode-setter)
	(feedmail-buffer-eating-function):
	Doc fixes.
	(feedmail-spray-via-bbdb, feedmail-buffer-to-smtp)
	(feedmail-vm-mail-mode, feedmail-message-action-scroll-up)
	(feedmail-message-action-scroll-down): New functions.
	(feedmail-queue-directory, feedmail-queue-draft-directory):
	Use expand-file-name.
	(feedmail-prompt-before-queue-standard-alist): Add scroll entries.
	Remove C-v help entry.
	(feedmail-queue-buffer-file-name): New variable.
	(feedmail-mail-send-hook-splitter, feedmail-buffer-to-binmail)
	(feedmail-buffer-to-smtpmail, feedmail-queue-express-to-draft)
	(feedmail-message-action-send-strong, feedmail-message-action-edit)
	(feedmail-message-action-draft, feedmail-message-action-draft-strong)
	(feedmail-message-action-queue, feedmail-message-action-queue-strong)
	(feedmail-message-action-toggle-spray)
	(feedmail-run-the-queue-no-prompts)
	(feedmail-run-the-queue-global-prompt, feedmail-queue-reminder)
	(feedmail-look-at-queue-directory, feedmail-queue-subject-slug-maker)
	(feedmail-create-queue-filename, feedmail-rfc822-time-zone):
	(feedmail-fiddle-header, feedmail-give-it-to-buffer-eater)
	(feedmail-envelope-deducer, feedmail-fiddle-from)
	(feedmail-fiddle-sender, feedmail-default-date-generator)
	(feedmail-fiddle-date, feedmail-fiddle-message-id)
	(feedmail-fiddle-spray-address)
	(feedmail-fiddle-list-of-spray-fiddle-plexes)
	(feedmail-fiddle-list-of-fiddle-plexes)
	(feedmail-fill-to-cc-function, feedmail-fill-this-one)
	(feedmail-one-last-look, feedmail-fqm-p): Add debug calls.
	(feedmail-queue-runner-message-sender, feedmail-binmail-template):
	Change default.  Doc fix.
	(feedmail-queue-runner-cleaner-upper): Use feedmail-say-chatter.
	(feedmail-binmail-linuxish-template): New constant.
	(feedmail-buffer-to-sendmail): Doc fix.  Add debug call.
	Respect feedmail-sendmail-f-doesnt-sell-me-out.
	(feedmail-send-it): Add debug call.
	Use feedmail-queue-buffer-file-name, and
	feedmail-send-it-immediately-wrapper.
	(feedmail-message-action-send): Add debug call.
	Use feedmail-send-it-immediately-wrapper.
	(feedmail-queue-express-to-queue): Add debug call.
	Run feedmail-queue-express-hook.
	(feedmail-message-action-help): Add debug call.  Use feedmail-p-h-b-n.
	(feedmail-message-action-help-blat):
	Rename from feedmail-queue-send-edit-prompt-help-first.
	(feedmail-run-the-queue): Add debug call.  Set buffer-file-type.
	Check line-endings.  Handle errors better.
	(feedmail-queue-reminder-brief, feedmail-queue-reminder-medium):
	Doc fix.  Add debug call.
	(feedmail-queue-send-edit-prompt): Doc fix.  Add debug call.
	Use feedmail-queue-send-edit-prompt-inner.
	(feedmail-queue-runner-prompt, feedmail-scroll-buffer): New functions.
	(feedmail-queue-send-edit-prompt-inner): New function, extracted
	from feedmail-queue-send-edit-prompt.
	(feedmail-queue-send-edit-prompt-help)
	(feedmail-queue-send-edit-prompt-help-later): Remove functions.
	(feedmail-tidy-up-slug): Add debug call.
	Respect feedmail-queue-slug-suspect-regexp.
	(feedmail-queue-subject-slug-maker): Use buffer-substring-no-properties.
	(feedmail-dump-message-to-queue): Add debug call.
	Expand queue-directory.
	(feedmail-dump-message-to-queue): Change message slightly.
	Use feedmail-say-chatter.
	(feedmail-rfc822-date): Add debug call.  Bind system-time-locale.
	(feedmail-send-it-immediately-wrapper): New function.
	(feedmail-send-it-immediately): Add debug calls.  Use let not let*.
	Insert empty string rather than newline.  Handle full-frame case.
	Use catch/throw.  Use feedmail-say-chatter.
	(feedmail-fiddle-from): Try mail-host-address.
	(feedmail-default-message-id-generator): Doc fix.
	Bind system-time-locale.  Handle missing end.
	(feedmail-fiddle-x-mailer): Add debug call.
	Handle feedmail-x-mailer-line being nil.
	(feedmail-accume-n-nuke-header, feedmail-deduce-address-list):
	Add debug call.  Use buffer-substring-no-properties.
	(feedmail-say-debug, feedmail-say-chatter): New functions.
	(feedmail-find-eoh): Give an explicit error.

2011-05-13  Ulf Jasper  <ulf.jasper@web.de>

	* net/newst-treeview.el (newsticker-treeview-face): Change default
	family from helvetica to sans.
	(newsticker-treeview-tool-bar-map): Move tool-bar icons to
	etc/images/newsticker.

	* net/newst-reader.el (newsticker-feed-face): Change default
	family from helvetica to sans.

	* net/newst-plainview.el (newsticker-new-item-face)
	(newsticker-old-item-face, newsticker-immortal-item-face)
	(newsticker-obsolete-item-face, newsticker-date-face)
	(newsticker-statistics-face): Change default family from
	helvetica to sans.
	(newsticker--plainview-tool-bar-map): Move tool-bar icons to
	etc/images/newsticker.

	* net/newst-backend.el (newsticker--do-run-auto-mark-filter),
	(newsticker--process-auto-mark-filter-match): : Tell user about
	auto-marking.

2011-05-13  Didier Verna  <didier@xemacs.org>

	Common Lisp indentation improvements on defmethod and lambda-lists.
	* emacs-lisp/cl-indent.el: Advertise the changes and remove obsolete
	TODO entries.
	(lisp-lambda-list-keyword-parameter-indentation)
	(lisp-lambda-list-keyword-parameter-alignment)
	(lisp-lambda-list-keyword-alignment): New customizable user options.
	(lisp-indent-defun-method): Improve docstring.
	(extended-loop-p): Fix comment.
	(lisp-indent-lambda-list-keywords-regexp): New variable.
	(lisp-indent-lambda-list): New function.
	(lisp-indent-259): Use it.
	(lisp-indent-defmethod): Support for more than one
	method qualifier and properly indent methods lambda-lists.
	(defgeneric): Provide a missing common-lisp-indent-function property.

2011-05-13  Stefan Monnier  <monnier@iro.umontreal.ca>

	* thingatpt.el (bounds-of-thing-at-point): Return nil rather than
	bounds for the empty string (bug#8667).

2011-05-13  Glenn Morris  <rgm@gnu.org>

	* mail/feedmail.el (feedmail-buffer-to-sendmail): Require sendmail.

	* mail/sendmail.el (sendmail-program): Try executable-find first.
	(sendmail-send-it): `sendmail-program' cannot be unbound.

	* calendar/appt.el (appt-make-list): Simplify.
	(appt-time-msg-list): Doc fix.
	(appt-check): Change mode-line message at the time of the appointment.

2011-05-12  Andreas Schwab  <schwab@linux-m68k.org>

	* progmodes/ld-script.el (ld-script-keywords)
	(ld-script-builtins): Update keywords list.

2011-05-12  Stefan Monnier  <monnier@iro.umontreal.ca>

	* progmodes/grep.el (grep-filter): Don't trip on partial lines.

	* shell.el (shell-completion-vars): New function.
	(shell-mode):
	* simple.el (read-shell-command): Use it.
	(blink-matching-open): No need for " [...]" in minibuffer-message.

2011-05-12  Glenn Morris  <rgm@gnu.org>

	* calendar/appt.el (appt-now-displayed): Remove pointless variable.
	(appt-check): Simplify.

2011-05-12  Eli Zaretskii  <eliz@gnu.org>

	* vc/smerge-mode.el (smerge-resolve): Use null-device rather than a
	literal "/dev/null".

2011-05-12  Stefan Monnier  <monnier@iro.umontreal.ca>

	* emacs-lisp/lisp.el (lisp-complete-symbol, lisp-completion-at-point):
	Fix typo.

2011-05-12  Ralph Schleicher  <rs@ralph-schleicher.de>

	* progmodes/which-func.el (which-function):
	Use add-log-current-defun instead of add-log-current-defun-function,
	which might not be defined (Bug#8260).

2011-05-12  Glenn Morris  <rgm@gnu.org>

	* emacs-lisp/bytecomp.el (byte-compile-file-form-defmumble):
	Let byte-compile-initial-macro-environment always take precedence.

2011-05-12  Stefan Monnier  <monnier@iro.umontreal.ca>

	* net/rcirc.el: Add support for SSL/TLS connections.
	(rcirc-server-alist): New field `encryption'.
	(rcirc): Check `encryption' settings.
	(rcirc-connect): New arg `encryption'.  Use open-network-stream.
	Merge make-local-variable into `set'.
	(rcirc--connection-open-p): New function.
	(rcirc-send-string, rcirc-clean-up-buffer): Use it to handle case where
	the process is not a network process (e.g. running gnutls-cli).
	(set-rcirc-decode-coding-system, set-rcirc-encode-coding-system):
	Make rcirc-(en|de)code-coding-system local here.
	(rcirc-mode): Merge make-local-variable into `set'.
	(rcirc-parent-buffer): Make permanent buffer-local.
	(rcirc-multiline-minor-mode): Don't do it here.
	(rcirc-switch-to-server-buffer): Don't switch to a random buffer if
	there's no server buffer.

2011-05-11  Glenn Morris  <rgm@gnu.org>

	* newcomment.el (comment-kill): Prefix "unused" local.

	* term/w32console.el (get-screen-color): Declare.

	* emacs-lisp/bytecomp.el (byte-compile-arglist-warn):
	Handle symbol elements of byte-compile-initial-macro-environment.

2011-05-10  Leo Liu  <sdl.web@gmail.com>

	* bookmark.el (bookmark-bmenu-mode-map):
	Bind bookmark-bmenu-search to `/'.

	* mail/footnote.el: Convert to utf-8 encoding.
	(footnote-unicode-string, footnote-unicode-regexp): New variable.
	(Footnote-unicode): New function.
	(footnote-style-alist): Add unicode style to the list.
	(footnote-style): Doc fix.

2011-05-10  Jim Meyering  <meyering@redhat.com>

	Fix doubled-word typos.
	* international/quail.el (quail-insert-kbd-layout): and and -> and
	* kermit.el: and and -> and
	* net/ldap.el (ldap-search-internal): to to -> to
	* progmodes/vhdl-mode.el (vhdl-offsets-alist): Likewise.
	* progmodes/js.el (js-mode): and and -> and
	* textmodes/artist.el (artist-move-to-xy): at at -> at
	(artist-draw-region-trim-line-endings): if if -> if
	And Safetyc -> Safety.
	* textmodes/reftex-dcr.el (reftex-view-crossref): at at -> at a

2011-05-10  Glenn Morris  <rgm@gnu.org>
            Stefan Monnier  <monnier@iro.umontreal.ca>

	* files.el (hack-one-local-variable-eval-safep):
	Consider "eval: (foo-mode)" to be safe.  (Bug#8613)

2011-05-10  Glenn Morris  <rgm@gnu.org>

	* calendar/diary-lib.el (diary-list-entries-hook)
	(diary-mark-entries-hook, diary-nongregorian-listing-hook)
	(diary-nongregorian-marking-hook, diary-list-entries)
	(diary-include-other-diary-files, diary-mark-entries)
	(diary-mark-included-diary-files): Doc fixes.

2011-05-09  Juanma Barranquero  <lekktu@gmail.com>

	* misc.el: Require tabulated-list.el during compilation.

2011-05-09  Chong Yidong  <cyd@stupidchicken.com>

	* progmodes/compile.el (compilation-start):
	Run compilation-filter-hook for the async case too.
	(compilation-filter-hook): Doc fix.

2011-05-09  Deniz Dogan  <deniz@dogan.se>

	* wdired.el: Remove outdated installation comment.  Fix usage
	comment.

2011-05-09  Juanma Barranquero  <lekktu@gmail.com>

	* misc.el: Implement new command `list-dynamic-libraries'.
	(list-dynamic-libraries--loaded-only-p): New variable.
	(list-dynamic-libraries--refresh): New function.
	(list-dynamic-libraries): New command.

2011-05-09  Chong Yidong  <cyd@stupidchicken.com>

	* progmodes/compile.el (compilation-error-regexp-alist-alist):
	Fix the ant regexp to handle end-line and end-column info from jikes.
	Re-introduce maven regexp.  Give the ruby-Test::Unit regexp a
	higher priority to avoid clobbering by gnu.

2011-05-08  Chong Yidong  <cyd@stupidchicken.com>

	* cus-face.el (custom-declare-face): Call custom-theme-recalc-face
	if the face has existing theme settings (Bug#8454).

2011-05-08  Ralph Schleicher  <rs@ralph-schleicher.de>

	* progmodes/perl-mode.el (perl-imenu-generic-expression):
	Only match variables declared via `my' or `our' (Bug#8261).

	* net/browse-url.el (browse-url-of-dired-file): Allow browsing of
	special file names `.' and `..' (Bug#8259).

2011-05-08  Chong Yidong  <cyd@stupidchicken.com>

	* progmodes/grep.el (grep-mode-font-lock-keywords):
	Remove buffer-changing entries.
	(grep-filter): New function.
	(grep-mode): Add it to compilation-filter-hook.

	* progmodes/compile.el (compilation-filter-hook)
	(compilation-filter-start): New defvars.
	(compilation-filter): Call compilation-filter-hook prior to
	updating the process mark.

2011-05-08  Stefan Monnier  <monnier@iro.umontreal.ca>

	* emacs-lisp/eieio.el (defmethod): Fix typo in last change.

2011-05-07  Eli Zaretskii  <eliz@gnu.org>

	* mail/sendmail.el (send-mail-function): On MS-Windows, default to
	mailclient-send-it even if window-system is nil.  (Bug#8595)

	* term/w32console.el (terminal-init-w32console):
	Call get-screen-color and use its output to set the frame
	background-mode.  (Bug#8597)

2011-05-07  Stefan Monnier  <monnier@iro.umontreal.ca>

	Make bytecomp.el understand that defmethod defines funs (bug#8631).
	* emacs-lisp/eieio.el (eieio--defalias, eieio--defgeneric-init-form):
	New functions.
	(defgeneric, eieio--defmethod): Use them.
	(eieio-defgeneric): Remove.
	(defmethod): Call defgeneric in a way visible to the byte-compiler.

2011-05-07  Glenn Morris  <rgm@gnu.org>

	* calendar/timeclock.el (timeclock-log-data): Remove unused local.
	Use let rather than let*.
	(timeclock-find-discrep): Remove unused local.

	* calendar/diary-lib.el (diary-comment-start): Doc fix.

	* calendar/appt.el (appt-time-msg-list): Doc fix.

2011-05-06  Noah Friedman  <friedman@splode.com>

	* apropos.el (apropos-print-doc): Only use
	emacs-lisp-docstring-fill-column when it is bound to an integer,
	per that variable's documentation.

2011-05-06  Stefan Monnier  <monnier@iro.umontreal.ca>

	* lpr.el (print-region-1): Echo lpr-program's output, so error messages
	and warnings are not silently discarded (e.g. use -d instead of -P).

2011-05-06  Glenn Morris  <rgm@gnu.org>

	* calendar/appt.el (appt-message-warning-time): Doc fix.
	(appt-warning-time-regexp): New option.
	(appt-make-list): Respect appt-message-warning-time.

	* calendar/diary-lib.el (diary-comment-start, diary-comment-end):
	New options.
	(diary-add-to-list): Strip comments from the displayed string.
	(diary-mode): Set comment-start and comment-end.

	* vc/diff-mode.el (smerge-refine-subst): Declare.
	(diff-refine-hunk): Don't require smerge-mode when compiling.

2011-05-06  Juanma Barranquero  <lekktu@gmail.com>

	* simple.el (list-processes): Return nil as the docstring says.

2011-05-05  Michael Albinus  <michael.albinus@gmx.de>

	* net/ange-ftp.el (ange-ftp-binary-file-name-regexp): Set default
	to "".
	(ange-ftp-write-region, ange-ftp-insert-file-contents)
	(ange-ftp-copy-file-internal): Use only `ange-ftp-binary-file' for
	determining of binary transfer.  (Bug#7383)

2011-05-05  Michael Albinus  <michael.albinus@gmx.de>

	* net/tramp-sh.el (tramp-do-copy-or-rename-file-out-of-band):
	Fix port computation bug.  (Bug#8618)

2011-05-05  Glenn Morris  <rgm@gnu.org>

	* allout-widgets.el (allout-widgets-mode-inhibit): Declare before use.

	* simple.el (shell-dynamic-complete-functions)
	(comint-dynamic-complete-functions): Declare.

	* net/network-stream.el (gnutls-negotiate):
	* simple.el (tabulated-list-print): Fix declarations.

	* progmodes/gud.el (syntax-symbol, syntax-point):
	Remove unnecessary and incorrect declarations.

	* emacs-lisp/check-declare.el (check-declare-scan):
	Handle byte-compile-initial-macro-environment in bytecomp.el

2011-05-05  Stefan Monnier  <monnier@iro.umontreal.ca>

	Fix earlier half-done eieio-defmethod change (bug#8338).
	* emacs-lisp/eieio.el (eieio--defmethod): Rename from eieio-defmethod.
	Streamline and change calling convention.
	(defmethod): Adjust accordingly and simplify.
	(eieio-defclass): Fix broken calls to eieio-defmethod and redirect to
	new eieio--defmethod.
	(slot-boundp): Minor CSE simplification.

2011-05-05  Milan Zamazal  <pdm@zamazal.org>

	* progmodes/glasses.el (glasses-separate-capital-groups): New option.
	(glasses-make-readable): Use glasses-separate-capital-groups.

2011-05-05  Juanma Barranquero  <lekktu@gmail.com>

	* emacs-lisp/warnings.el (warning-level-aliases): Reflow docstring.
	(warning-series): Doc fix.
	(display-warning): Don't try to create the buffer if we just found it.

2011-05-04  Chong Yidong  <cyd@stupidchicken.com>

	* emacs-lisp/autoload.el (generated-autoload-file): Set to nil.
	(autoload-find-generated-file): New function.
	(generate-file-autoloads): Bind generated-autoload-file to
	buffer-file-name.
	(update-file-autoloads, update-directory-autoloads):
	Use autoload-find-generated-file.  If called interactively, prompt for
	output file (Bug#7989).
	(batch-update-autoloads): Doc fix.

2011-05-04  Juanma Barranquero  <lekktu@gmail.com>

	* term/w32-win.el (dynamic-library-alist): Add `gnutls'.

2011-05-04  Glenn Morris  <rgm@gnu.org>

	* calendar/diary-lib.el (diary-fancy-date-pattern): Turn it into a
	function, so it follows changes in calendar-date-style.
	(diary-fancy-date-matcher): New function.
	(diary-fancy-font-lock-keywords): Use diary-fancy-date-matcher.
	(diary-fancy-font-lock-fontify-region-function):
	Use diary-fancy-date-pattern as a function.

	* calendar/diary-lib.el (diary-fancy-date-pattern): Do not use
	non-numbers for `year' etc pseudo-variables.  (Bug#8583)

2011-05-04  Teodor Zlatanov  <tzz@lifelogs.com>

	* net/gnutls.el (gnutls-negotiate): Use CL-style keyword arguments
	instead of positional arguments.  Allow :keylist and :crlfiles
	arguments.
	(open-gnutls-stream): Call it.

	* net/network-stream.el (network-stream-open-starttls): Adjust to
	call `gnutls-negotiate' with :process and :hostname arguments.

2011-05-04  Stefan Monnier  <monnier@iro.umontreal.ca>

	* minibuffer.el (completion--message): New function.
	(completion--do-completion, minibuffer-complete)
	(minibuffer-force-complete, minibuffer-complete-word): Use it.
	(completion--do-completion): Don't ignore completion-auto-help when in
	icomplete-mode.

	* whitespace.el (whitespace-trailing-regexp): Don't rely on the
	internal encoding (e.g. tibetan zero is not whitespace).
	(global-whitespace-mode): Prefer save-current-buffer.
	(whitespace-trailing-regexp): Remove useless save-match-data.
	(whitespace-empty-at-bob-regexp): Minor simplification.

2011-05-03  Chong Yidong  <cyd@stupidchicken.com>

	* emacs-lisp/autoload.el (generated-autoload-file): Doc fix (Bug#7989).

2011-05-03  Agustín Martín Domingo  <agustin.martin@hispalinux.es>

	* textmodes/ispell.el (ispell-add-per-file-word-list):
	Use `concat' to create string for insertion.

2011-05-03  Stefan Monnier  <monnier@iro.umontreal.ca>

	* textmodes/bibtex.el (bibtex-fill-field-bounds, bibtex-fill-entry):
	Avoid open-line which runs post-self-insert-hook.
	(bibtex-fill-entry): Remove unused `end' var.

2011-05-03  Dirk Ullrich  <dirk.ullrich@googlemail.com>  (tiny change)

	* textmodes/ispell.el (ispell-add-per-file-word-list):
	Protect against `nil' value of `comment-start' (Bug#8579).

2011-05-03  Leo Liu  <sdl.web@gmail.com>

	* isearch.el (isearch-yank-pop): New command.
	(isearch-mode-map): Bind it to `M-y'.
	(isearch-forward): Mention it.

2011-05-03  Stefan Monnier  <monnier@iro.umontreal.ca>

	* simple.el (minibuffer-complete-shell-command): Remove.
	(minibuffer-local-shell-command-map): Use completion-at-point.
	(read-shell-command): Setup completion vars here instead.
	(read-expression-map): Bind TAB to symbol completion.

	* textmodes/ispell.el (lookup-words): Use with-temp-buffer; signal
	error directly rather via storing it into `results'.

2011-05-02  Leo Liu  <sdl.web@gmail.com>

	* vc/diff.el: Fix description.

2011-05-02  Lars Magne Ingebrigtsen  <larsi@gnus.org>

	* server.el (server-eval-at): New function.

2011-05-01  Lars Magne Ingebrigtsen  <larsi@gnus.org>

	* net/network-stream.el (open-network-stream): Take a :nowait
	parameter and pass it on to `make-network-process'.
	(network-stream-open-plain): Ditto.

2011-04-30  Andreas Schwab  <schwab@linux-m68k.org>

	* faces.el (face-spec-set-match-display): Don't match toolkit
	options on terminal frames.

2011-04-29  Stefan Monnier  <monnier@iro.umontreal.ca>

	* progmodes/pascal.el: Use lexical binding.
	(pascal-mode-map): Remove author preferences.

	* pcomplete.el (pcomplete-std-complete): Don't abuse
	completion-at-point.

2011-04-28  Juanma Barranquero  <lekktu@gmail.com>

	* calc/calccomp.el (math-comp-to-string-flat-term): Simplify by
	removing code that has been dead since 1991 or so.

	* startup.el (command-line): When warning about "_emacs", use a
	delayed warning to allow the user to filter it out.

2011-04-28  Deniz Dogan  <deniz@dogan.se>

	* net/rcirc.el (rcirc-handler-353): Fix bug for channels which the
	user has not joined.

2011-04-28  Stefan Monnier  <monnier@iro.umontreal.ca>

	* pcomplete.el (pcomplete-completions-at-point): Return nil if there
	aren't any completions at point.

2011-04-28  Juanma Barranquero  <lekktu@gmail.com>

	* subr.el (display-delayed-warnings): New function.
	(delayed-warnings-hook): New variable.

2011-04-28  Stefan Monnier  <monnier@iro.umontreal.ca>

	* minibuffer.el (completion-at-point, completion-help-at-point):
	Don't presume that a given completion-at-point-function will always
	use the same calling convention.

	* pcomplete.el (pcomplete-completions-at-point):
	Obey pcomplete-ignore-case.  Don't call pcomplete-norm-func unless
	pcomplete-seen is non-nil.
	(pcomplete-comint-setup): Also recognize the new comint/shell
	completion functions.
	(pcomplete-do-complete): Don't call pcomplete-norm-func unless
	pcomplete-seen is non-nil.

2011-04-27  Niels Giesen  <niels.giesen@gmail.com>

	* calendar/icalendar.el (diary-lib): Add require statement.
	(icalendar--create-uid): Read out a uid from a text-property on
	the first character in the entry.  This allows for code to add its
	own uid to the entry.
	(icalendar--convert-float-to-ical): Add export of
	`diary-float'-entries save for those with the optional DAY
	argument.

2011-04-27  Daniel Colascione  <dan.colascione@gmail.com>

	* subr.el (shell-quote-argument): Use alternate escaping strategy
	when we spot a variable reference in a string.

2011-04-26  Daniel Colascione  <dan.colascione@gmail.com>

	* cus-start.el (all): Define customization for debug-on-event.

2011-04-26  Daniel Colascione  <dan.colascione@gmail.com>

	* subr.el (shell-quote-argument): Escape correctly under Windows.

2011-04-25  Stefan Monnier  <monnier@iro.umontreal.ca>

	* emulation/cua-base.el (cua-selection-mode): Make it toggle again.

2011-04-25  Michael Albinus  <michael.albinus@gmx.de>

	* net/tramp.el (tramp-process-actions): Add POS argument.
	Delete region between POS and (pos).

	* net/tramp-sh.el (tramp-do-copy-or-rename-file-out-of-band):
	Use `nil' position in `tramp-process-actions' call.
	(tramp-maybe-open-connection): Call `tramp-process-actions' with pos.

	* net/tramp-smb.el (tramp-smb-maybe-open-connection): Use `nil'
	position in `tramp-process-actions' call.

	* net/trampver.el: Update release number.

2011-04-25  Stefan Monnier  <monnier@iro.umontreal.ca>

	* custom.el (defcustom): Obey lexical-binding.

	Fix octave-inf completion problems reported by Alexander Klimov.
	* progmodes/octave-inf.el (inferior-octave-mode-syntax-table):
	Inherit from octave-mode-syntax-table.
	(inferior-octave-mode): Set info-lookup-mode.
	(inferior-octave-completion-at-point): New function.
	(inferior-octave-complete): Use it and completion-in-region.
	(inferior-octave-dynamic-complete-functions): Use it as well, and use
	comint-filename-completion.
	* progmodes/octave-mod.el (octave-mode-syntax-table): Use _ syntax for
	symbol elements which shouldn't be word elements.
	(octave-font-lock-keywords, octave-beginning-of-defun)
	(octave-function-header-regexp): Adjust regexps accordingly.
	(octave-mode-map): Also use info-lookup-symbol for C-c C-h.

2011-04-25  Juanma Barranquero  <lekktu@gmail.com>

	* net/gnutls.el (gnutls-errorp): Declare before first use.

2011-04-24  Teodor Zlatanov  <tzz@lifelogs.com>

	* net/gnutls.el (gnutls-negotiate): Add hostname, verify-flags,
	verify-error, and verify-hostname-error parameters.  Check whether
	default trustfile exists before going to use it.  Add missing
	argument to gnutls-message-maybe call.  Return value.
	Reported by Claudio Bley <claudio.bley@gmail.com>.
	(open-gnutls-stream): Add usage example.

	* net/network-stream.el (network-stream-open-starttls): Give host
	parameter to `gnutls-negotiate'.
	(gnutls-negotiate): Adjust `gnutls-negotiate' declaration.
	* subr.el (shell-quote-argument): Escape correctly under Windows.

2011-04-24  Daniel Colascione  <dan.colascione@gmail.com>

	* progmodes/cc-engine.el (c-forward-decl-or-cast-1):
	Use correct match group (bug#8438).

2011-04-24  Chong Yidong  <cyd@stupidchicken.com>

	* emacs-lisp/package.el (package-built-in-p): Fix typo.
	(package-menu--generate): New arg specifying packages to show.
	(package-menu-refresh, package-menu-execute, list-packages):
	Callers changed.
	(package-show-package-list): New function, replacing deleted
	package--list-packages (renamed because it is non-internal).

	* finder.el (finder-list-matches): Use package-show-package-list
	instead of deleted package--list-packages.

	* vc/vc-annotate.el (vc-annotate-goto-line): New command.
	Based on a previous implementation by Juanma Barranquero (Bug#8366).
	(vc-annotate-mode-map): Bind it to RET.

2011-04-24  Uday S Reddy  <u.s.reddy@cs.bham.ac.uk>  (tiny change)

	* progmodes/etags.el (next-file): Don't use set-buffer to change
	buffers (Bug#8478).

2011-04-24  Chong Yidong  <cyd@stupidchicken.com>

	* files.el (auto-mode-alist): Use js-mode for .json (Bug#8529).

	* apropos.el (apropos-label-face): Avoid variable-pitch face.
	(apropos-accumulator): Doc fix.
	(apropos-function, apropos-macro, apropos-command)
	(apropos-variable, apropos-face, apropos-group, apropos-widget)
	(apropos-plist): Add face property.
	(apropos-symbols-internal): Fix indentation.
	(apropos-print): Simplify help, and recognize apropos-multi-type.
	(apropos-print-doc): Use button-type-get to extract the button's
	face property.  Fill docstring (Bug#8352).

2011-04-23  Juanma Barranquero  <lekktu@gmail.com>

	* buff-menu.el (Buffer-menu--buffers): Fix typo in docstring (bug#8535).

	* play/mpuz.el (mpuz-silent): Doc fix.
	(mpuz-mode-map): Use mapc.
	(mpuz-put-number-on-board): Rename parameter L to COLUMNS.
	(mpuz-letter-to-digit, mpuz-check-all-solved, mpuz-create-buffer):
	Fix typos in docstrings.

	* play/doctor.el (doc$, doctor-$, doctor-read-print, doctor-read-token)
	(doctor-nounp, doctor-pronounp): Fix typos in docstrings.

	* mouse-drag.el (mouse-drag-throw): Fix typo in docstring.

2011-04-23  Chong Yidong  <cyd@stupidchicken.com>

	* minibuffer.el (completion--do-completion): Avoid the "Next char
	not unique" prompt if icomplete-mode is enabled (Bug#5849).

	* mouse.el (mouse-drag-mode-line-1): Make sure that if we push
	mouse-2 into unread-command-events, it is interpreted correctly.

	* image-mode.el (image-type, image-mode-map, image-minor-mode-map)
	(image-toggle-display): Doc fix.

2011-04-23  Stephen Berman  <stephen.berman@gmx.net>

	* textmodes/page.el (what-page): Use line-number-at-pos to
	calculate line number (Bug#6825).

2011-04-22  Juanma Barranquero  <lekktu@gmail.com>

	* eshell/esh-mode.el (find-tag-interactive): Declare function.
	(eshell-find-tag): Remove `with-no-warnings', unneeded now.
	Pass argument NO-DEFAULT to `find-tag-interactive'.

2011-04-22  Juanma Barranquero  <lekktu@gmail.com>

	Lexical-binding cleanup.

	* progmodes/ada-mode.el (ada-after-change-function, ada-loose-case-word)
	(ada-no-auto-case, ada-capitalize-word, ada-untab, ada-narrow-to-defun):
	* progmodes/ada-prj.el (ada-prj-initialize-values)
	(ada-prj-display-page, ada-prj-field-modified, ada-prj-display-help)
	(ada-prj-show-value):
	* progmodes/ada-xref.el (ada-find-any-references, ada-gdb-application):
	* progmodes/antlr-mode.el (antlr-with-displaying-help-buffer)
	(antlr-invalidate-context-cache, antlr-options-menu-filter)
	(antlr-language-option-extra, antlr-c++-mode-extra, antlr-run-tool):
	* progmodes/bug-reference.el (bug-reference-push-button):
	* progmodes/fortran.el (fortran-line-length):
	* progmodes/glasses.el (glasses-change):
	* progmodes/octave-mod.el (octave-fill-paragraph):
	* progmodes/python.el (python-mode, python-pdbtrack-track-stack-file)
	(python-pdbtrack-grub-for-buffer, python-sentinel):
	* progmodes/sql.el (sql-save-connection):
	* progmodes/tcl.el (tcl-indent-command, tcl-popup-menu):
	* progmodes/xscheme.el (xscheme-enter-debugger-mode):
	Mark unused parameters.

	* progmodes/compile.el (compilation--flush-directory-cache)
	(compilation--flush-parse, compile-internal): Mark unused parameters.
	(compilation-buffer-name): Rename parameter MODE-NAME to NAME-OF-MODE.
	(compilation-next-error-function): Remove unused variable `timestamp'.

	* progmodes/cpp.el (cpp-parse-close): Remove unused variable `begin'.
	(cpp-signal-read-only, cpp-grow-overlay): Mark unused parameters.

	* progmodes/dcl-mode.el (dcl-end-of-command):
	Remove unused variable `start'.
	(dcl-calc-command-indent-multiple, dcl-calc-cont-indent-relative)
	(dcl-option-value-basic, dcl-option-value-offset)
	(dcl-option-value-margin-offset, dcl-option-value-comment-line):
	Mark unused parameters.
	(dcl-save-local-variable): Remove unused variable `val'.
	(mode): Declare.

	* progmodes/delphi.el (delphi-save-state, delphi-after-change):
	Mark unused parameters.
	(delphi-ignore-changes): Move before first use.
	(delphi-charset-token-at): Remove unused variable `start'.
	(delphi-else-start): Remove unused variable `if-count'.
	(delphi-comment-block-start, delphi-comment-block-end):
	Remove unused variable `kind'.
	(delphi-indent-line): Remove unused variable `new-point'.

	* progmodes/ebrowse.el (ebrowse-files-list)
	(ebrowse-list-of-matching-members, ebrowse-tags-list-members-in-file):
	Mark unused parameters.  Don't quote `lambda'.
	(ebrowse-sort-tree-list, ebrowse-same-tree-member-buffer-list):
	Don't quote `lambda'.
	(ebrowse-revert-tree-buffer-from-file, ebrowse-tags-choose-class)
	(ebrowse-goto-visible-member/all-member-lists): Mark unused parameters.
	(ebrowse-create-tree-buffer): Rename parameter OBARRAY to CLASSES.
	(ebrowse-toggle-mark-at-point): Remove unused variable `pnt'.
	Use `ignore-errors'.
	(ebrowse-frozen-tree-buffer-name, ebrowse-find-source-file)
	(ebrowse-view/find-file-and-search-pattern)
	(ebrowse-view/find-member-declaration/definition):
	Rename parameter TAGS-FILE-NAME to TAGS-FILE.
	(ebrowse-find-class-declaration, ebrowse-view-class-declaration):
	Rename parameter PREFIX-ARG to PREFIX.
	(ebrowse-tags-read-name): Remove unused variables `start' and
	`member-info'.
	(ebrowse-display-member-buffer): Rename variable `tags-file-name'
	to `tags-file'.

	* progmodes/etags.el (local-find-tag-hook): Declare.
	(tag-partial-file-name-match-p, tag-any-match-p, list-tags):
	Mark unused parameters.

	* progmodes/executable.el (compilation-error-regexp-alist): Declare.
	(executable-interpret): Mark unused parameter.

	* progmodes/flymake.el (flymake-process-sentinel)
	(flymake-after-change-function)
	(flymake-create-temp-with-folder-structure)
	(flymake-get-include-dirs-dot): Mark unused parameters.
	(flymake-safe-delete-directory): Remove unused variable `err'.

	* progmodes/gdb-mi.el (speedbar-change-initial-expansion-list)
	(speedbar-timer-fn, speedbar-line-text)
	(speedbar-change-expand-button-char, speedbar-delete-subblock)
	(speedbar-center-buffer-smartly): Declare functions.
	(gdb-find-watch-expression): Remove unused variable `array'.
	(gdb-edit-value, gdb-gdb, gdb-ignored-notification, gdb-thread-created)
	(gdb-starting): Mark unused parameters.
	(gud-gdbmi-marker-filter): Remove unused variable `output-record'.
	(gdb-table-string): Remove unused variable `res'.
	(gdb-place-breakpoints): Remove unused variables `flag' and `bptno'.
	(gdb-disassembly-handler-custom): Remove unused variable `pos'.
	(gdb-display-buffer): Remove unused variable `cur-size'.

	* progmodes/gud.el (gud-def): Use `defalias' instead of `defun' to
	allow lexical-binding compilation.
	(gud-expansion-speedbar-buttons, gud-gdb-goto-stackframe)
	(gud-dbx-massage-args, gud-xdb-massage-args, gud-perldb-massage-args)
	(gud-jdb-massage-args, gud-jdb-find-source, gud-find-class):
	Mark unused parameters.
	(gud-gdb-marker-filter): Remove unused variable `match'.
	(gud-find-class): Bind `syntax-symbol' and `syntax-point' to suitable
	lambda expressions and funcall them, instead of using `fset'.

	* progmodes/hideif.el (hif-parse-if-exp): Rename parameter
	HIF-TOKEN-LIST to TOKEN-LIST and let-bind `hif-token-list'.

	* progmodes/hideshow.el (hs-hide-block-at-point): Remove unused
	variable `header-beg'; use `let'.

	* progmodes/icon.el (indent-icon-exp): Remove unused variables
	`restart', `last-sexp' and `at-do'.

	* progmodes/js.el (js--debug): Mark unused parameter.
	(js--parse-state-at-point): Remove unused variable `bound'; use `let'.
	(js--splice-into-items): Remove unused variable `item'.
	(js--read-symbol, js--read-tab): Pass 1/-1 to `ido-mode', not t/nil.

	* progmodes/make-mode.el (makefile-make-font-lock-keywords):
	Rename parameter FONT-LOCK-KEYWORDS to FL-KEYWORDS.
	(makefile-complete): Remove unused variable `try'.
	(makefile-fill-paragraph, makefile-match-function-end):
	Mark unused parameters.

	* progmodes/octave-inf.el (inferior-octave-complete):
	Remove unused variable `proc'.
	(inferior-octave-output-digest): Mark unused parameter.

	* progmodes/perl-mode.el (perl-calculate-indent):
	Remove unused variable `err'.

	* progmodes/prolog.el (prolog-mode-keybindings-inferior)
	(prolog-indent-line): Mark unused parameters.
	(prolog-indent-line): Remove unused variable `beg'.

	* progmodes/ps-mode.el (reporter-prompt-for-summary-p)
	(reporter-dont-compact-list): Declare.

	* progmodes/sh-script.el (sh-font-lock-quoted-subshell):
	Remove unused variable `char'.
	(sh-debug): Mark unused parameter.
	(sh-get-indent-info): Remove unused variable `start'.
	(sh-calculate-indent): Remove unused variable `var'.

	* progmodes/simula.el (simula-popup-menu): Mark unused parameter.
	(simula-electric-keyword): Remove unused variable `null'.
	(simula-search-backward, simula-search-forward): Remove unused
	variables `begin' and `end'.

	* progmodes/vera-mode.el (vera-guess-basic-syntax):
	Remove unused variable `pos'.
	(vera-electric-tab, vera-comment-uncomment-region):
	Mark unused parameters.
	(vera-electric-tab): Rename parameter PREFIX-ARG to PREFIX.

2011-04-22  Chong Yidong  <cyd@stupidchicken.com>

	* emacs-lisp/package.el (package--builtins, package-alist)
	(package-load-descriptor, package-built-in-p, package-activate)
	(define-package, package-installed-p)
	(package-compute-transaction, package-buffer-info)
	(package--push): Doc fix.  Distinguish more clearly between
	version strings and version lists.

2011-04-21  Juanma Barranquero  <lekktu@gmail.com>

	Lexical-binding cleanup.

	* play/5x5.el (5x5-make-random-solution, 5x5-make-mutate-current)
	(5x5-make-mutate-best):
	* play/fortune.el (fortune-in-buffer):
	* play/gomoku.el (gomoku-init-display):
	* play/solitaire.el (solitaire, solitaire-do-check):
	* play/tetris.el (tetris-default-update-speed-function):
	Mark unused parameters.

	* play/bubbles.el (bubbles-mode): Set `show-trailing-whitespace'.
	(bubbles--shift): Remove unused variable `char-org'.
	(bubbles--set-faces): Remove unused variable `fg-col'.  Simplify.
	(bubbles--show-images): Remove unused variable `char'.

	* play/decipher.el (decipher-keypress, decipher-alphabet-keypress)
	(decipher-get-undo, decipher-set-map, decipher-complete-alphabet)
	(decipher-resync, decipher-loop-with-breaks, decipher--analyze)
	(decipher-analyze-buffer): Use ?\s.
	(decipher-make-checkpoint): Remove unused variable `mapping'.

	* play/doctor.el (doctor-doc): Rename parameter DOCTOR-SENT to SENT.

	* play/gamegrid.el (gamegrid-add-score-with-update-game-score):
	Remove unused variable `result'; use `let'.

	* play/gametree.el (gametree-current-layout, gametree-apply-layout):
	Rename parameter TOP-LEVEL to FROM-TOP-LEVEL; use `ignore-errors'.
	(gametree-children-shown-p, gametree-compute-reduced-score):
	Use `ignore-errors'.

	* play/handwrite.el (ps-lpr-switches): Declare.
	(handwrite): Remove unused variables `pmin' and `lastp'.

	* play/hanoi.el (hanoi-move-ring): Remove unused variable `total-steps'.

	* play/landmark.el (landmark-init-display)
	(landmark-update-naught-weights): Mark unused parameters.
	(landmark-y): Remove unused variable `noise'.  Simplify.
	(landmark-human-plays): Remove unused variable `score'.

	* play/mpuz.el (mpuz-try-letter): Remove unused variable `message'.
	(mpuz-try-proposal): Remove unused variable `game'.

	* play/zone.el (life-patterns): Declare.

2011-04-20  Juanma Barranquero  <lekktu@gmail.com>

	* vc/vc.el (ediff-vc-internal): Declare function.

2011-04-20  Stefan Monnier  <monnier@iro.umontreal.ca>

	* shell.el: Use lexical-binding and std completion UI.
	(shell-filter-ctrl-a-ctrl-b): Work as a preoutput filter.
	(shell-mode): Put shell-filter-ctrl-a-ctrl-b on
	comint-preoutput-filter-functions rather than on
	comint-output-filter-functions.
	(shell-command-completion, shell--command-completion-data)
	(shell-filename-completion, shell-environment-variable-completion)
	(shell-c-a-p-replace-by-expanded-directory): New functions.
	(shell-dynamic-complete-functions, shell-dynamic-complete-command)
	(shell-dynamic-complete-filename, shell-replace-by-expanded-directory)
	(shell-dynamic-complete-environment-variable): Use them.
	(shell-dynamic-complete-as-environment-variable)
	(shell-dynamic-complete-as-command): Remove.
	(shell-match-partial-variable): Match past point.
	* comint.el: Clean up use of completion-at-point-functions.
	(comint-completion-at-point): New function.
	(comint-mode): Use it completion-at-point-functions.
	(comint-dynamic-complete): Make it obsolete.
	(comint-replace-by-expanded-history-before-point): Add dry-run arg.
	(comint-c-a-p-replace-by-expanded-history): New function.
	(comint-dynamic-complete-functions)
	(comint-replace-by-expanded-history): Use it.
	* minibuffer.el (completion-table-with-terminator): Allow dynamic
	termination strings.  Try harder to avoid second try-completion.
	(completion-in-region-mode-map): Disable bindings that don't work yet.

	* comint.el: Use lexical-binding.  Require CL.
	(comint-dynamic-complete-functions): Use comint-filename-completion.
	(comint-completion-addsuffix): Tweak custom type.
	(comint-filename-completion, comint--common-suffix)
	(comint--common-quoted-suffix, comint--table-subvert)
	(comint--complete-file-name-data): New functions.
	(comint-dynamic-complete-as-filename, comint-dynamic-complete-filename)
	(comint-dynamic-list-filename-completions): Use them.
	(comint-dynamic-simple-complete): Make obsolete.

	* minibuffer.el (completion-in-region-mode):
	Keep completion-in-region-mode--predicate global.
	(completion-in-region--postch):
	Assume completion-in-region-mode--predicate is not null.

	* progmodes/flymake.el (flymake-start-syntax-check-process):
	Obey `dir'.  Simplify.

	* vc/vc.el (vc-version-ediff): Call ediff-vc-internal directly, since
	we're in VC after all.

2011-04-20  Christoph Scholtes  <cschol2112@googlemail.com>

	* vc/vc.el (vc-diff-build-argument-list-internal)
	(vc-version-ediff, vc-ediff): New commands.
	(vc-version-diff): Use vc-diff-build-argument-list-internal.

2011-04-20  Stefan Monnier  <monnier@iro.umontreal.ca>

	* emacs-lisp/byte-opt.el (byte-decompile-bytecode-1): Remove dead code,
	add sanity check.

	* obsolete/erc-hecomplete.el: Make obsolete.
	* obsolete/: Standardize obsolescence info in the header.

2011-04-20  Glenn Morris  <rgm@gnu.org>

	* calendar/solar.el (solar-horizontal-coordinates):
	Use the longitude argument rather than `calendar-longitude'.
	(solar-date-next-longitude): Remove unused locals.

2011-04-20  Vinicius Jose Latorre  <viniciusjl@ig.com.br>

	* whitespace.el: New version 13.2.1.

2011-04-20  felix  <EmacsWiki>  (tiny change)

	* whitespace.el (global-whitespace-mode): Keep highlight when
	switching between major modes on a file.

2011-04-19  Stefan Monnier  <monnier@iro.umontreal.ca>

	* progmodes/octave-mod.el (octave-in-comment-p, octave-in-string-p)
	(octave-not-in-string-or-comment-p): Use syntax-ppss so it works with
	multi-line comments as well.

2011-04-19  Juanma Barranquero  <lekktu@gmail.com>

	Lexical-binding cleanup.

	* arc-mode.el (archive-mode-revert):
	* cmuscheme.el (scheme-interactively-start-process):
	* custom.el (custom-initialize-delay):
	* dnd.el (dnd-open-local-file, dnd-open-remote-url):
	* dos-w32.el (direct-print-region-helper, direct-print-region-function):
	* emacs-lock.el (emacs-lock-clear-sentinel):
	* ezimage.el (defezimage):
	* follow.el (follow-avoid-tail-recenter):
	* fringe.el (set-fringe-mode-1):
	* generic-x.el (bat-generic-mode-compile):
	* help-mode.el (help-info-variable, help-do-xref)
	(help-mode-revert-buffer):
	* help.el (view-emacs-todo):
	* iswitchb.el (iswitchb-completion-help):
	* jka-compr.el (jka-compr-make-temp-name, jka-compr-load):
	* kmacro.el (kmacro-cycle-ring-next, kmacro-cycle-ring-previous)
	(kmacro-delete-ring-head, kmacro-bind-to-key, kmacro-view-macro):
	* locate.el (locate-update):
	* longlines.el (longlines-encode-region)
	(longlines-after-change-function):
	* outline.el (outline-isearch-open-invisible):
	* ps-def.el (declare-function, charset-dimension, char-width)
	(encode-char):
	* ps-mule.el (ps-mule-plot-string):
	* recentf.el (recentf-make-menu-items, recentf-cancel-dialog)
	(recentf-edit-list-select, recentf-edit-list-validate)
	(recentf-open-files-action):
	* rect.el (delete-whitespace-rectangle-line)
	(rectangle-number-line-callback):
	* register.el (window-configuration-to-register)
	(frame-configuration-to-register):
	* scroll-bar.el (scroll-bar-mode, toggle-horizontal-scroll-bar):
	* select.el (xselect-convert-to-string, xselect-convert-to-length)
	(xselect-convert-to-targets, xselect-convert-to-delete)
	(xselect-convert-to-filename, xselect-convert-to-charpos)
	(xselect-convert-to-lineno, xselect-convert-to-colno)
	(xselect-convert-to-os, xselect-convert-to-host)
	(xselect-convert-to-user, xselect-convert-to-class)
	(xselect-convert-to-name, xselect-convert-to-integer)
	(xselect-convert-to-atom, xselect-convert-to-identity):
	* subr.el (declare, ignore, process-kill-without-query)
	(text-clone-maintain):
	* terminal.el (te-get-char, te-tic-sentinel):
	* tool-bar.el (tool-bar-make-keymap):
	* tooltip.el (tooltip-timeout, tooltip-hide, tooltip-help-tips):
	* type-break.el (type-break-mode, type-break-noninteractive-query):
	* view.el (View-back-to-mark):
	* wid-browse.el (widget-browse-action, widget-browse-widget)
	(widget-browse-widgets, widget-browse-sexp):
	* widget.el (define-widget-keywords):
	* xt-mouse.el (xterm-mouse-translate, turn-off-xterm-mouse-tracking):
	Mark unused parameters.

	* align.el (align-adjust-col-for-rule): Mark unused parameter.
	(align-areas): Remove unused variable `look'.
	(align-region): Remove unused variables `real-end' and `pos-list'.

	* apropos.el (apropos-score-doc): Remove unused variable `i'.

	* bindings.el (mode-line-modified, mode-line-remote):
	Mark unused parameters.
	(mode-line-mule-info): Mark unused parameter; don't quote `lambda'.

	* buff-menu.el (Buffer-menu-revert-function): Mark unused parameters.
	(Buffer-menu-mode): Mark unused parameter; don't quote `lambda'.

	* comint.el (comint-history-isearch-pop-state)
	(comint-postoutput-scroll-to-bottom, comint-truncate-buffer)
	(comint-strip-ctrl-m, comint-read-noecho): Mark unused parameters.
	(comint-substitute-in-file-name): Doc fix.

	* completion.el (cmpl-statistics-block): Mark unused parameter.
	(add-completions-from-tags-table, add-completions-from-lisp-buffer)
	(save-completions-to-file, load-completions-from-file):
	Remove unused local variable `e'.

	* composite.el (compose-chars): Remove unused variable `len'.
	(lgstring-insert-glyph): Remove unused variable `g'.
	(compose-glyph-string): Remove unused variables `ascent',
	`descent', `lbearing' and `rbearing'.
	(compose-glyph-string-relative): Remove unused variables
	`lbearing', `rbearing' and `wadjust'.
	(compose-gstring-for-graphic): Remove unused variables `header',
	`wadjust', `xoff' and `yoff'.  Use `let', not `let*'.
	(compose-gstring-for-terminal): Remove unused variables `header'
	and `nchars'.  Use `let', not `let*'.

	* cus-edit.el (Custom-set, Custom-save, custom-reset)
	(Custom-reset-current, Custom-reset-saved, Custom-reset-standard)
	(Custom-buffer-done, custom-buffer-create-internal)
	(custom-browse-visibility-action, custom-browse-group-tag-action)
	(custom-browse-variable-tag-action, custom-browse-face-tag-action)
	(widget-magic-mouse-down-action, custom-toggle-parent)
	(custom-add-parent-links, custom-toggle-hide-variable)
	(custom-face-edit-value-visibility-action, custom-face-edit-fix-value)
	(custom-toggle-hide-face, face, hook, custom-group-link-action)
	(custom-face-menu-create, custom-variable-menu-create, get)
	(custom-group-menu-create, Custom-no-edit): Mark unused parameters.
	(custom-reset-standard-save-and-update): Remove unused variable `value'.
	(customize-apropos): Remove unused variable `tests'.
	(custom-group-value-create): Remove unused variable `hidden-p'.
	(sort-fold-case): Declare.

	* cus-theme.el (custom-reset-standard-faces-list)
	(custom-reset-standard-variables-list): Declare.
	(customize-create-theme, custom-theme-revert, custom-theme-write)
	(custom-theme-choose-mode, customize-themes, custom-theme-save):
	Mark unused parameters.

	* dabbrev.el (dabbrev-completion): Remove unused variable `init'.

	* delim-col.el (delimit-columns-max): Move defvar before first use.

	* descr-text.el (describe-char-categories): Don't quote `lambda'.
	(describe-char): Don't quote `lambda'.  Mark unused parameter.

	* desktop.el (desktop-save-buffer-p): Mark unused parameter.
	(auto-insert): Declare.
	(desktop-restore-file-buffer): Rename desktop-* parameters;
	mark unused ones.
	(desktop-create-buffer): Rename desktop-* parameters and bind them.
	(desktop-buffer): Rename desktop-* parameters.

	* dframe.el (x-sensitive-text-pointer-shape, x-pointer-shape): Declare.
	(dframe-reposition-frame-xemacs, dframe-help-echo)
	(dframe-hack-buffer-menu, dframe-set-timer, dframe-set-timer-internal):
	Mark unused parameters.

	* dired-aux.el (backup-extract-version-start, overwrite-query)
	(overwrite-backup-query, rename-regexp-query)
	(rename-non-directory-query): Declare.
	(dired-shell-stuff-it, dired-do-create-files): Mark unused parameters.
	(dired-add-entry): Remove unused variable `orig-file-name'.
	(dired-copy-file-recursive): Remove unused variable `dirfailed'.
	Use parameter PRESERVE-TIME instead of accessing dynamic variable
	`dired-copy-preserve-time' directly.
	(dired-do-create-files-regexp): Remove unused variable `fn-count'.
	(dired-insert-subdir-newpos): Rename unused variable `pos'.

	* dired-x.el (dired-omit-size-limit): Move defcustom before first use.
	(dired-virtual-revert, dired-make-relative-symlink):
	Mark unused parameters.
	(manual-program): Declare.
	(dired-x-hands-off-my-keys): Rename parameters of lambda expression.
	(inode, s, mode, nlink, uid, gid, size, time, name, sym): Declare them,
	wrapped in `with-no-warnings' to avoid replacing one warning by another.

	* dirtrack.el (dirtrack): Remove unused variable `multi-line'.

	* dos-fns.el (dos-8+3-filename): Remove unused variable `i'.

	* echistory.el (electric-history-in-progress, Helper-return-blurb):
	Declare.

	* edmacro.el (edmacro-finish-edit): Remove unused variable `kmacro'.

	* electric.el (Electric-command-loop): Rename parameter
	INHIBIT-QUIT to INHIBIT-QUITTING and bind `inhibit-quit'.

	* expand.el (expand-in-literal): Remove unused variable `here'.

	* facemenu.el (facemenu-add-new-color):
	Remove unused variable `docstring'.

	* faces.el (face-id, make-face-bold, make-face-unbold, make-face-italic)
	(make-face-unitalic, make-face-bold-italic): Mark unused parameters.
	(face-attr-construct): Mark unused parameter.  Doc fix.
	(read-color): Remove unused variable `hex-string'.

	* files.el (parse-colon-path): Rename argument CD-PATH to SEARCH-PATH.
	(locate-dominating-file): Remove unused vars `prev-file' and `user'.
	(remote-file-name-inhibit-cache, revert-buffer): Clean up docstrings.
	(display-buffer-other-frame): Remove unused variable `old-window'.
	(kill-buffer-hook): Declare.
	(insert-file-contents-literally, set-auto-mode, risky-local-variable-p):
	Mark unused parameters.
	(after-find-file): Pass 1 to `auto-save-mode', not t.

	* files-x.el (auto-insert): Declare.
	(modify-file-local-variable-prop-line): Remove unused variable `val'.

	* find-lisp.el (find-lisp-find-dired-internal): Remove unused
	variable `buf'.  Mark unused parameter.
	(find-lisp-insert-directory): Mark unused parameter.

	* format.el (format-decode-run-method): Mark unused parameter; doc fix.
	(format-encode-region): Remove unused variables `cur-buf' and `result'.
	(format-common-tail): Remove, unused.
	(format-deannotate-region): Remove unused variable `loc'.
	(format-annotate-region): Remove unused variable `p'.
	(format-annotate-single-property-change): Remove unused variables
	`default' and `tail'.

	* forms.el (read-file-filter): Declare.
	(forms--iif-hook, forms--revert-buffer): Mark unused parameters.

	* frame.el (frame-creation-function-alist): Mark unused parameter.
	(frame-geom-spec-cons): Pass FRAME to `frame-geom-value-cons'.

	* hilit-chg.el (hilit-chg-cust-fix-changes-face-list, hilit-chg-clear):
	Remove unused parameters.
	(hilit-chg-set-face-on-change): Remove unused variable `beg-decr'.
	(highlight-compare-with-file): Remove unused variable `buf-b-read-only'.

	* htmlfontify.el (hfy-default-footer, hfy-decor, hfy-invisible)
	(hfy-parse-tags-buffer, hfy-prepare-index-i, hfy-prepare-index)
	(hfy-prepare-tag-map): Mark unused parameters.
	(htmlfontify-buffer): Use `called-interactively-p'.

	* ibuf-ext.el (ibuffer-do-kill-lines, ibuffer-jump-to-buffer)
	(ibuffer-copy-filename-as-kill, ibuffer-mark-on-buffer)
	(ibuffer-do-occur): Mark unused parameters.
	(ibuffer-forward-next-marked): Remove unused variable `curmark'.
	(ibuffer-diff-buffer-with-file-1): Remove unused variable `proc'.

	* ibuffer.el: Don't quote `lambda'.
	(ibuffer-count-marked-lines, ibuffer-count-deletion-lines)
	(ibuffer-unmark-all, ibuffer-toggle-marks, ibuffer-redisplay-engine):
	Mark unused parameters.

	* ido.el (ido-mode, ido-wide-find-dir-or-delete-dir)
	(ido-completing-read): Mark unused parameters.
	(ido-copy-current-word): Mark unused parameters;
	remove unused variable `name'.
	(ido-sort-merged-list): Remove unused parameter `dirs'.

	* ielm.el (ielm-input-sender): Mark unused parameter.
	(ielm-string, ielm-form, ielm-pos, ielm-result, ielm-error-type)
	(ielm-output, ielm-wbuf, ielm-pmark): Declare.
	(ielm-eval-input): Rename argument IELM-STRING to INPUT-STRING to keep
	`ielm-string' as a dynamic variable accessible from the IELM prompt.
	Bind `ielm-string' to INPUT-STRING.  Remove unused variable `err'.

	* image-dired.el (image-dired-display-thumbs): Remove unused
	variables `curr-file' and `count'.
	(image-dired-remove-tag): Remove unused variable `start'.
	(image-dired-tag-files, image-dired-create-thumbs): Remove unused
	variable `curr-file'
	(image-dired-rotate-original): Remove unused variable `temp-file'.
	(image-dired-mouse-select-thumbnail, image-dired-mouse-toggle-mark):
	Remove unused variable `file'.
	(image-dired-gallery-generate): Remove unused variable `curr'.
	(image-dired-dired-edit-comment-and-tags): Mark unused parameters.

	* indent.el (tab-to-tab-stop): Remove unused variable `opoint'.

	* info-xref.el (info-xref-goto-node-p): Remove unused variable `err'.

	* informat.el (texinfo-command-start, texinfo-command-end): Declare.

	* isearch.el (minibuffer-history-symbol): Declare.
	(isearch-edit-string): Remove unused variable `err'.
	(isearch-message-prefix, isearch-message-suffix):
	Mark unused parameters.

	* ls-lisp.el (ls-lisp-insert-directory): Remove unused variable `fil'.

	* macros.el (insert-kbd-macro): Remove unused variable `mods'.

	* makesum.el (double-column): Remove unused variable `cnt'.

	* misearch.el (multi-isearch-pop-state): Mark unused parameter.
	(ido-ignore-item-temp-list): Declare.

	* mouse-drag.el (mouse-drag-throw): Remove unused variables
	`mouse-delta', `window-last-row', `mouse-col-delta', `window-last-col',
	`adjusted-mouse-col-delta' and `adjusted-mouse-delta'.
	(mouse-drag-drag): Remove unused variables `mouse-delta' and
	`mouse-col-delta'.

	* mouse-sel.el (mouse-extend-internal):
	Remove unused variable `orig-window-frame'.

	* pcomplete.el (pcomplete-args, pcomplete-begins, pcomplete-last)
	(pcomplete-index, pcomplete-stub, pcomplete-seen, pcomplete-norm-func):
	Move declarations before first use.
	(pcomplete-opt): Mark unused parameters; doc fix.

	* proced.el (proced-revert): Mark unused parameter.
	(proced-send-signal): Remove unused variable `err'.

	* ps-print.el (ps-print-preprint-region, ps-print-preprint):
	Rename parameter PREFIX-ARG to ARG.
	(ps-basic-plot-string, ps-basic-plot-whitespace):
	Mark unused parameters.

	* replace.el (replace-count): Define.
	(occur-revert-function): Mark unused parameters.
	(ido-ignore-item-temp-list, isearch-error, isearch-forward)
	(isearch-case-fold-search, isearch-string): Declare.
	(occur-engine): Rename parameter CASE-FOLD-SEARCH to CASE-FOLD and
	bind `case-fold-search'.  Remove unused variables `beg' and `end',
	and simplify.
	(replace-eval-replacement): Rename parameter REPLACE-COUNT to
	COUNT and bind `replace-count'.
	(replace-loop-through-replacements): Rename parameter REPLACE-COUNT
	to COUNT.

	* savehist.el (print-readably, print-string-length): Declare.

	* shadowfile.el (shadow-expand-cluster-in-file-name):
	Remove unused variable `cluster'.
	(shadow-copy-file): Remove unused variable `i'.
	(shadow-noquery, shadow-clusters, shadow-site-cluster)
	(shadow-parse-fullname, shadow-parse-name, shadow-define-cluster)
	(shadow-define-literal-group, shadow-define-regexp-group)
	(shadow-make-group, shadow-shadows-of): Clean up docstrings.

	* shell.el (shell-filter-ctrl-a-ctrl-b): Mark unused parameter.
	(shell): Use `called-interactively-p'.
	(shell-directory-tracker): Remove unused variable `chdir-failure'.

	* simple.el (compilation-context-lines, comint-file-name-quote-list)
	(comint-file-name-chars, comint-delimiter-argument-list): Declare.
	(delete-backward-char): Remove unused variable `ocol'.
	(minibuffer-avoid-prompt, minibuffer-history-isearch-pop-state)
	(line-move-1, event-apply-alt-modifier, event-apply-super-modifier)
	(event-apply-hyper-modifier, event-apply-shift-modifier)
	(event-apply-control-modifier, event-apply-meta-modifier):
	Mark unused parameters.
	(undo-make-selective-list): Remove duplicate variable `undo-elt'.
	(normal-erase-is-backspace-mode): Remove unused variable `old-state'.

	* speedbar.el (speedbar-ignored-directory-expressions)
	(speedbar-supported-extension-expressions, speedbar-directory-buttons)
	(speedbar-find-file, speedbar-dir-follow)
	(speedbar-directory-buttons-follow, speedbar-tag-find)
	(speedbar-buffer-buttons, speedbar-buffer-buttons-temp)
	(speedbar-buffers-line-directory, speedbar-buffer-click):
	Mark unused parameters.
	(speedbar-tag-file): Remove unused variable `mode'.
	(speedbar-buffers-tail-notes): Remove unused variable `mod'; simplify.

	* strokes.el (strokes-decode-buffer): Remove unused variable `ext'.

	* talk.el (talk): Remove unused variable `display'.

	* tar-mode.el (tar-subfile-save-buffer): Remove unused variable `name'.
	(tar-write-region-annotate): Mark unused parameter.

	* time.el (now, time, load, mail, 24-hours, hour, 12-hours, am-pm)
	(minutes, seconds, time-zone, day, year, monthname, month, dayname):
	Declare them, wrapped in `with-no-warnings' to avoid replacing one
	warning by another.

	* time-stamp.el (time-stamp-string-preprocess):
	Remove unused variable `require-padding'.

	* tree-widget.el (widget-glyph-enable): Declare.
	(tree-widget-action): Mark unused parameter.

	* w32-fns.el (x-get-selection): Mark unused parameter.
	(autoload-make-program, generated-autoload-file): Declare.

	* wdired.el (wdired-revert): Mark unused parameters.
	(wdired-xcase-word): Remove unused variable `err'.

	* whitespace.el (whitespace-buffer-changed): Mark unused parameters.
	(whitespace-help-scroll): Remove unused variable `data-help'.

	* wid-edit.el (widget-mouse-help, widget-overlay-inactive)
	(widget-image-insert, widget-after-change, default)
	(widget-default-format-handler, widget-default-notify)
	(widget-default-prompt-value, widget-info-link-action)
	(widget-url-link-action, widget-function-link-action)
	(widget-variable-link-action, widget-file-link-action)
	(widget-emacs-library-link-action, widget-emacs-commentary-link-action)
	(widget-field-prompt-internal, widget-field-action, widget-field-match)
	(widget-choice-mouse-down-action, toggle, widget-radio-button-notify)
	(widget-insert-button-action, widget-delete-button-action, visibility)
	(widget-documentation-link-action, widget-documentation-string-action)
	(widget-const-prompt-value, widget-regexp-match, symbol)
	(widget-coding-system-prompt-value)
	(widget-key-sequence-value-to-external, sexp)
	(widget-sexp-value-to-internal, character, vector, cons)
	(widget-choice-prompt-value, widget-boolean-prompt-value)
	(widget-color--choose-action): Mark unused parameters.
	(widget-item-match-inline, widget-choice-match-inline)
	(widget-checklist-match, widget-checklist-match-inline)
	(widget-group-match): Rename parameter VALUES to VALS.
	(widget-field-value-set): Remove unused variable `size'.
	(widget-color-action): Remove unused variables `value' and `start'.

	* windmove.el (windmove-wrap-loc-for-movement): Remove unused
	variable `dir'.  Doc fix.
	(windmove-find-other-window): Don't pass it.

	* window.el (count-windows): Mark unused parameter.
	(bw-adjust-window): Remove unused variable `err'.

	* woman.el (woman-file-name): Remove unused variable `default'.
	(woman-expand-directory-path): Rename parameters WOMAN-MANPATH and
	WOMAN-PATH to PATH-DIRS and PATH-REGEXPS, respectively.
	(global-font-lock-mode): Declare.
	(woman-decode-region): Mark unused parameter.
	(woman-get-tab-stop): Rename parameter TAB-STOP-LIST to TAB-STOPS.

	* x-dnd.el (x-dnd-default-test-function, x-dnd-handle-old-kde)
	(x-dnd-handle-xdnd, x-dnd-handle-motif): Mark unused parameters.
	(x-dnd-handle-moz-url): Remove unused variable `title'.
	(x-dnd-handle-xdnd): Remove unused variables `x', `y' and `ret-action'.

	* xml.el (xml-parse-tag, xml-parse-attlist):
	Remove unused variable `pos'.

2011-04-19  Glenn Morris  <rgm@gnu.org>

	* calendar/cal-tex.el (cal-tex-list-holidays, cal-tex-cursor-month)
	(cal-tex-cursor-week, cal-tex-cursor-week2, cal-tex-cursor-week-iso)
	(cal-tex-cursor-filofax-2week, cal-tex-cursor-filofax-week)
	(cal-tex-cursor-filofax-daily, cal-tex-mini-calendar)
	* calendar/cal-html.el (cal-html-insert-minical):
	* calendar/diary-lib.el (diary-list-entries-1, diary-list-entries)
	(calendar-mark-date-pattern):
	Prefix "unused" locals.

	* calendar/cal-dst.el (dst-adjust-time): Remove never-implemented
	optional argument `style'.

	* calendar/appt.el (appt-make-list):
	* calendar/cal-china.el (calendar-chinese-date-string):
	* calendar/cal-hebrew.el (calendar-hebrew-list-yahrzeits)
	(diary-hebrew-yahrzeit):
	* calendar/cal-tex.el (cal-tex-last-blank-p, cal-tex-cursor-week2):
	* calendar/calendar.el (calendar-generate-window):
	* calendar/time-date.el (time-to-days):
	Remove unused local variables.

2011-04-18  Chong Yidong  <cyd@stupidchicken.com>

	* emacs-lisp/tabulated-list.el (tabulated-list-mode): Use a custom
	glyphless-char-display table.
	(tabulated-list-glyphless-char-display): New var.

2011-04-18  Sam Steingold  <sds@gnu.org>

	* vc/add-log.el (change-log-font-lock-keywords): Add "Thanks to"
	to acknowledgments.

2011-04-17  Glenn Morris  <rgm@gnu.org>

	* calendar/diary-lib.el (diary-sexp-entry):
	* calendar/holidays.el (holiday-sexp):
	Set debug-on-error rather than the removed stack-trace-on-error.

2011-04-16  Glenn Morris  <rgm@gnu.org>

	* progmodes/f90.el: Use lexical-binding.
	(f90-get-correct-indent): Remove unnecessary local variable `cont'.

2011-04-15  Stefan Monnier  <monnier@iro.umontreal.ca>

	* mail/sendmail.el (mail-mode-map): Use completion-at-point.
	(mail-mode): Setup mailalias completion here instead.
	* mail/mailalias.el: Use lexical-binding.
	(pattern, mailalias-done): Declare dynamic.
	(mail-completion-at-point-function): New function, from mail-complete.
	(mail-complete): Use it.
	(mail-completion-expand): New function.
	(mail-get-names): Use it.
	(mail-directory, mail-directory-process, mail-directory-stream):
	Don't use `pattern' for lexically bound arg.

	* emacs-lisp/lisp-mode.el (eval-defun-2): Use eval-sexp-add-defvars.

	* htmlfontify.el (hfy-etags-cmd): Remove inoperant eval-and-compile.
	(hfy-e2x-etags-cmd, hfy-etags-cmd-alist-default)
	(hfy-etags-cmd-alist): Don't eval-and-compile any more.

	* emacs-lisp/bytecomp.el (byte-temp-output-buffer-show)
	(byte-save-window-excursion, byte-temp-output-buffer-setup)
	(byte-interactive-p): Define them again, for use when inlining
	old code.

2011-04-15  Juanma Barranquero  <lekktu@gmail.com>

	* loadup.el: Use `string-to-number', not `string-to-int'.

2011-04-15  Stefan Monnier  <monnier@iro.umontreal.ca>

	* progmodes/gud.el (gud-gdb): Use completion-at-point instead of
	gud-gdb-complete-command.
	(gud-gdb-completions): New function, from gud-gdb-complete-command.
	(gud-gdb-completion-at-point): New function.
	(gud-gdb-completions): Remove.

2011-04-14  Michael Albinus  <michael.albinus@gmx.de>

	* net/tramp-sh.el (tramp-sh-handle-file-attributes): Handle the case
	when the scripts fail.  Use `tramp-do-file-attributes-with-ls' then.
	(tramp-do-copy-or-rename-file-out-of-band): Do not check any longer
	whether `executable-find' is bound.

	* net/tramp-smb.el (tramp-smb-handle-copy-file): Fix docstring.

2011-04-14  Stefan Monnier  <monnier@iro.umontreal.ca>

	* minibuffer.el (completion-in-region-mode-predicate)
	(completion-in-region-mode--predicate): New vars.
	(completion-in-region, completion-in-region--postch)
	(completion-in-region-mode): Use them.
	(completion--capf-wrapper): Also return the hook function.
	(completion-at-point, completion-help-at-point):
	Adjust and provide a predicate.

	Preserve arg names for advice of subr and lexical functions (bug#8457).
	* help-fns.el (help-function-arglist): Consolidate the subr and
	new-byte-code cases.  Add argument `preserve-names' to extract names
	from the docstring when needed.
	* emacs-lisp/advice.el (ad-define-subr-args, ad-undefine-subr-args)
	(ad-subr-args-defined-p, ad-get-subr-args, ad-subr-arglist): Remove.
	(ad-arglist): Use help-function-arglist's new arg.
	(ad-definition-type): Use cond.

2011-04-13  Juanma Barranquero  <lekktu@gmail.com>

	* autorevert.el (auto-revert-handler):
	Bind `remote-file-name-inhibit-cache', not `tramp-cache-inhibit-cache',
	which was removed in 2010-10-02T13:21:43Z!michael.albinus@gmx.de.
	Don't quote lambda.

	* image-mode.el (image-transform-set-scale):
	Fix change in 2011-04-09T20:28:01Z!cyd@stupidchicken.com.

2011-04-12  Lars Magne Ingebrigtsen  <larsi@gnus.org>

	* net/network-stream.el (network-stream-open-starttls): Only do
	opportunistic STARTTLS upgrades if we have built-in GnuTLS support.
	Upgrades via gnutls-cli are too slow to be done opportunistically.

2011-04-12  Juanma Barranquero  <lekktu@gmail.com>

	* dframe.el (dframe-current-frame): Remove spurious quote.

2011-04-12  Glenn Morris  <rgm@gnu.org>

	* calendar/cal-tex.el (cal-tex-end-document):
	Try to automatically use latin1 input if needed.

	* calendar/cal-hebrew.el (diary-hebrew-rosh-hodesh):
	Don't try to cons a mark onto an empty element.

2011-04-11  Leo Liu  <sdl.web@gmail.com>

	* ido.el (ido-buffer-internal): Allow method 'kill for virtual
	buffers.
	(ido-kill-buffer-at-head): Support killing virtual buffers.

2011-04-10  Chong Yidong  <cyd@stupidchicken.com>

	* minibuffer.el (completion-show-inline-help): New var.
	(completion--do-completion, minibuffer-complete)
	(minibuffer-force-complete, minibuffer-complete-word):
	Inhibit minibuffer messages if completion-show-inline-help is nil.

	* icomplete.el (icomplete-mode): Bind completion-show-inline-help
	to avoid interference from inline help (Bug#5849).

2011-04-10  Leo Liu  <sdl.web@gmail.com>

	* emacs-lisp/tabulated-list.el (tabulated-list-print-entry):
	Fix typo.

2011-04-09  Chong Yidong  <cyd@stupidchicken.com>

	* image-mode.el (image-toggle-display-image): Signal an error if
	not in Image mode.
	(image-transform-mode, image-transform-resize)
	(image-transform-set-rotation): Doc fix.
	(image-transform-set-resize): Delete.
	(image-transform-set-scale, image-transform-fit-to-height)
	(image-transform-fit-to-width): Handle image-toggle-display-image
	and image-transform-resize directly.

2011-04-08  Sho Nakatani  <lay.sakura@gmail.com>

	* doc-view.el (doc-view-fit-width-to-window)
	(doc-view-fit-height-to-window, doc-view-fit-page-to-window):
	New functions for fitting the shown image to the Emacs window size.
	(doc-view-mode-map): Add bindings for the new functions.

2011-04-08  Juanma Barranquero  <lekktu@gmail.com>

	* vc/vc-annotate.el (vc-annotate-show-log-revision-at-line):
	Fix typo in docstring.

2011-04-08  Eli Zaretskii  <eliz@gnu.org>

	* files.el (file-size-human-readable): Produce one digit after
	decimal, like "ls -lh" does.

	* ls-lisp.el (ls-lisp-format-file-size): Allow for 7 characters in
	the file size representation.

	* simple.el (list-processes): If async subprocesses are not
	available, error out with a clear error message.

2011-04-08  Chong Yidong  <cyd@stupidchicken.com>

	* help.el (help-form-show): New function, to be called from C.
	Put help-form output in a buffer named differently than *Help*.

2011-04-08  Eli Zaretskii  <eliz@gnu.org>

	* files.el (file-size-human-readable): New function.

	* ls-lisp.el (ls-lisp-format-file-size): Use it, instead of
	computing the representation inline.  Don't require `cl'.

2011-04-08  Glenn Morris  <rgm@gnu.org>

	* man.el (Man-page-header-regexp): Solaris < 2.6 no longer supported.

	* net/browse-url.el (browse-url-firefox):
	Test system-type, not system-configuration.

	* vc/log-edit.el (log-edit-empty-buffer-p): New function.
	(log-edit-insert-cvs-template, log-edit-insert-cvs-rcstemplate):
	Use log-edit-empty-buffer-p.  (Bug#7598)

	* net/rlogin.el (rlogin-process-connection-type): Simplify.
	(rlogin-mode-map): Initialize in the defvar.
	(rlogin): Use ignore-errors.

	* replace.el (occur-mode-map): Some fixes for menu items.

2011-04-07  Aaron S. Hawley  <aaron.s.hawley@gmail.com>

	* play/morse.el (denato-region): Handle varying case.  (Bug#8386)

2011-04-06  Chong Yidong  <cyd@stupidchicken.com>

	* emacs-lisp/cconv.el (cconv--analyse-use): Ignore "ignored" when
	issuing unused warnings.

	* emacs-lisp/tabulated-list.el (tabulated-list-print): Use lambda
	macro directly.

	* simple.el: Lisp reimplement of list-processes.  Based on an
	earlier reimplementation by Leo Liu, but using tabulated-list.el.
	(process-menu-mode): New major mode.
	(list-processes--refresh, list-processes):
	(process-menu-visit-buffer): New functions.

	* files.el (save-buffers-kill-emacs): Don't assume any return
	value of list-processes, which is undocumented anyway.

2011-04-06  Chong Yidong  <cyd@stupidchicken.com>

	* emacs-lisp/tabulated-list.el: New file.

	* emacs-lisp/package.el: Use Tabulated List mode.
	(package-menu-mode-map): Inherit from tabulated-list-mode-map.
	(package-menu-mode): Derive from tabulated-list-mode.  Set up the
	table format using Tabulated List mode variables.
	(package--push): New macro, replacing package-list-maybe-add.
	(package-menu--generate): Use package--push.  Renamed from
	package--generate-package-list.
	(package-menu-refresh, list-packages): Use it.
	(package-menu--print-info): Rename from package-print-package.
	Return insertion data instead of inserting it directly.
	(package-menu-describe-package, package-menu-execute):
	Use tabulated-list-get-id.
	(package-menu-mark-delete, package-menu-mark-install)
	(package-menu-mark-unmark, package-menu-backup-unmark)
	(package-menu-mark-obsolete-for-deletion):
	Use tabulated-list-put-tag.
	(package--list-packages, package-menu-revert)
	(package-menu-get-package, package-menu-get-version)
	(package-menu-sort-by-column): Functions deleted.
	(package-menu-package-list, package-menu-sort-key): Vars deleted.
	(package-menu--status-predicate, package-menu--version-predicate)
	(package-menu--name-predicate)
	(package-menu--description-predicate): Handle arguments in the
	Tabulated List format.
	(package-list-packages-no-fetch): Call list-packages.

2011-04-06  Juanma Barranquero  <lekktu@gmail.com>

	* files.el (after-find-file-from-revert-buffer): Remove variable.
	(after-find-file): Don't bind it.
	(revert-buffer-in-progress-p): New variable.
	(revert-buffer): Bind it.
	Pass nil for `after-find-file-from-revert-buffer'.

	* saveplace.el (save-place-find-file-hook): Use new variable
	`rever-buffer-in-progress-p', not `after-find-file-from-revert-buffer'.

2011-04-06  Glenn Morris  <rgm@gnu.org>

	* Makefile.in (AUTOGEN_VCS): New variable.
	(autoloads): Use $AUTOGEN_VCS.

	* calendar/cal-move.el (calendar-scroll-toolkit-scroll): New function.
	* calendar/calendar.el (calendar-mode-map):
	Check for toolkit scroll bars.  (Bug#8305)

2011-04-05  Chong Yidong  <cyd@stupidchicken.com>

	* minibuffer.el (completion-in-region--postch)
	(completion-in-region-mode): Remove unnecessary messages.

2011-04-05  Juanma Barranquero  <lekktu@gmail.com>

	* font-lock.el (font-lock-refresh-defaults):
	Don't bind `hi-lock--inhibit-font-lock-hook', removed in
	2010-10-09T04:09:19Z!cyd@stupidchicken.com and 2010-10-11T23:57:49Z!lekktu@gmail.com (2010-10-12).

	* info.el (Info-directory-list, Info-read-node-name-2)
	(Info-split-parameter-string): Doc fixes.
	(Info-virtual-nodes): Reflow docstring.
	(Info-find-file, Info-directory-toc-nodes, Info-history-toc-nodes)
	(Info-apropos-toc-nodes, info-finder, Info-get-token)
	(Info-find-emacs-command-nodes, Info-speedbar-key-map):
	Fix typos in docstrings.
	(Info-revert-buffer-function, Info-search, Info-isearch-pop-state)
	(Info-speedbar-hierarchy-buttons, Info-speedbar-goto-node)
	(Info-speedbar-buttons, Info-desktop-buffer-misc-data)
	(Info-restore-desktop-buffer): Mark unused parameters.
	(Info-directory-find-file, Info-directory-find-node)
	(Info-history-find-file, Info-history-find-node, Info-toc-find-node)
	(Info-virtual-index-find-node, Info-apropos-find-file)
	(Info-apropos-find-node, Info-finder-find-file, Info-finder-find-node):
	Mark unused parameters; fix typos in docstrings.
	(Info-virtual-index): Remove unused local variable `nodename'.

2011-04-05  Deniz Dogan  <deniz@dogan.se>

	* net/rcirc.el: Update my e-mail address.
	(rcirc-mode-map): Remove M-o binding.

2011-04-05  Chong Yidong  <cyd@stupidchicken.com>

	* startup.el (command-line): Save the cursor's theme-face
	directly, instead of using face-override-spec.

	* custom.el (load-theme): Minor optimization in assigning faces.

2011-04-04  Juanma Barranquero  <lekktu@gmail.com>

	* help-fns.el (describe-variable): Complete all variables having
	documentation, including keywords.
	http://lists.gnu.org/archive/html/emacs-devel/2011-04/msg00112.html

2011-04-04  Juanma Barranquero  <lekktu@gmail.com>

	Convert to lexical-binding.

	* bs.el (bs-refresh, bs-sort-buffer-interns-are-last)
	(bs--get-marked-string, bs--get-modified-string)
	(bs--get-readonly-string, bs--get-size-string, bs--get-name)
	(bs--get-mode-name, bs--get-file-name): Mark unused arguments.
	(bs--configuration-name-for-prefix-arg): Rename argument PREFIX-ARG.

	* ehelp.el (electric-help-execute-extended)
	(electric-help-ctrl-x-prefix):
	* hexl.el (hexl-revert-buffer-function):
	* linum.el (linum-after-change, linum-after-scroll):
	* emacs-lisp/re-builder.el (reb-auto-update): Mark unused arguments.

	* help-fns.el (help-describe-category-set): Remove unused ERR variable.

2011-04-04  Daiki Ueno  <ueno@unixuser.org>

	* epa-dired.el:
	* epa-mail.el:
	* epa-hook.el:
	* epa-file.el:
	* epa.el:
	* epg.el: Use lexical binding.

2011-04-03  Chong Yidong  <cyd@stupidchicken.com>

	* dired-aux.el (dired-create-files): Add docstring (Bug#7970).

	* textmodes/flyspell.el (flyspell-word): Recognize default
	dictionary case for flyspell-mark-duplications-exceptions.
	Use regexp matching for languages.
	(flyspell-mark-duplications-exceptions): Add "that" and "had" for
	default dictionary (Bug#7926).

2011-04-02  Chong Yidong  <cyd@stupidchicken.com>

	* emacs-lisp/package.el (package--with-work-buffer):
	Recognize https URLs.

	* net/network-stream.el: Move from gnus/proto-stream.el.
	Change prefix to network-stream throughout.
	(open-protocol-stream): Merge into open-network-stream, leaving
	open-protocol-stream as an alias.  Handle nil BUFFER args.

	* subr.el (open-network-stream): Move to net/network-stream.el.

2011-04-02  Glenn Morris  <rgm@gnu.org>

	* find-dired.el (find-exec-terminator): New option.
	(find-ls-option): Test for -ls support.
	(find-ls-subdir-switches): Test for -b in find-ls-option.
	(find-dired, find-grep-dired): Doc fixes.
	(find-dired): Use find-exec-terminator.

	* find-dired.el (find-ls-option, find-ls-subdir-switches)
	(find-grep-options): Do not autoload these defcustoms, remove purecopy.
	(find-name-arg): Remove purecopy.

	* progmodes/grep.el (grep-find-use-xargs): Doc fix.
	(grep-compute-defaults): Check for `-exec COMMAND +' support.
	Set grep-find-use-xargs, grep-find-command, and grep-find-template
	accordingly.  Don't add the null-device if not needed.

	* files.el (save-some-buffers): Doc fix.

2011-04-02  Eli Zaretskii  <eliz@gnu.org>

	* makefile.w32-in (EMACS): Default to ../src/$(BLD)/emacs.exe.

2011-04-01  Juanma Barranquero  <lekktu@gmail.com>

	* progmodes/idlwave.el (idlwave-one-key-select, idlwave-list-abbrevs):
	Use `dolist' rather than `mapcar'.

2011-04-01  Stefan Monnier  <monnier@iro.umontreal.ca>

	Add lexical binding.

	* subr.el (apply-partially): Use new closures rather than CL.
	(--dolist-tail--, --dotimes-limit--): Don't declare dynamic.
	(dolist, dotimes): Use slightly different expansion for lexical code.
	(functionp): Move to C.
	(letrec): New macro.
	(with-wrapper-hook): Use it and apply-partially instead of CL.
	(eval-after-load): Preserve lexical-binding.
	(save-window-excursion, with-output-to-temp-buffer): Turn them
	into macros.

	* simple.el (with-wrapper-hook, apply-partially): Move to subr.el.

	* help-fns.el (help-split-fundoc): Return nil if there's nothing else
	than the arglist.
	(help-add-fundoc-usage): Don't add `Not documented'.
	(help-function-arglist): Handle closures, subroutines, and new
	byte-code-functions.
	(help-make-usage): Remove leading underscores.
	(describe-function-1): Handle closures.
	(describe-variable): Use special-variable-p for completion.

	* files.el (lexical-binding): Declare safe.

	* emacs-lisp/pcase.el: Don't use destructuring-bind.
	(pcase--memoize): Rename from pcase-memoize.  Change weakness.
	(pcase): Add `let' pattern.
	Change memoization so it actually works.
	(pcase-mutually-exclusive-predicates): Add byte-code-function-p.
	(pcase--u1) <guard, pred>: Fix possible shadowing problem.
	<let>: New case.

	* emacs-lisp/macroexp.el: Use lexical binding.
	(macroexpand-all-1): Check obsolete macros.  Expand compiler-macros.
	Don't convert ' to #' without checking that it's indeed quoting
	a lambda.

	* emacs-lisp/lisp-mode.el (eval-last-sexp-1):
	Use eval-sexp-add-defvars.
	(eval-sexp-add-defvars): New fun.

	* emacs-lisp/float-sup.el (pi): Don't declare as dynamically bound.

	* emacs-lisp/eieio.el (byte-compile-file-form-defmethod):
	Don't autoload.
	(eieio-defgeneric-form-primary-only-one): Use `byte-compile' rather
	than the internal `byte-compile-lambda'.
	(defmethod): Don't hide code under quotes.
	(eieio-defmethod): New `code' argument.

	* emacs-lisp/eieio-comp.el: Remove.

	* emacs-lisp/edebug.el (edebug-eval-defun)
	(edebug-eval-top-level-form): Use eval-sexp-add-defvars.
	(edebug-toggle): Avoid `eval'.

	* emacs-lisp/disass.el (disassemble-internal): Handle new
	`closure' objects.
	(disassemble-1): Handle new byte codes.

	* emacs-lisp/cl.el (pushnew): Silence warning.

	* emacs-lisp/cl-macs.el (cl-byte-compile-block)
	(cl-byte-compile-throw): Remove.
	(cl-block-wrapper, cl-block-throw): Use compiler-macros instead.

	* emacs-lisp/cl-extra.el (cl-macroexpand-all): Properly quote CL
	closures.

	* emacs-lisp/cconv.el: New file.

	* emacs-lisp/bytecomp.el: Use lexical binding instead of
	a "bytecomp-" prefix.  Macroexpand everything as a separate phase.
	(byte-compile-initial-macro-environment):
	Handle declare-function here.
	(byte-compile--lexical-environment): New var.
	(byte-stack-ref, byte-stack-set, byte-discardN)
	(byte-discardN-preserve-tos): New lap codes.
	(byte-interactive-p): Don't use any more.
	(byte-compile-push-bytecodes, byte-compile-push-bytecode-const2):
	New macros.
	(byte-compile-lapcode): Use them and handle new lap codes.
	(byte-compile-obsolete): Remove.
	(byte-compile-arglist-signature): Handle new byte-code arg"lists".
	(byte-compile-arglist-warn): Check late def of inlinable funs.
	(byte-compile-cl-warn): Don't silence warnings for compiler-macros
	since they should have been expanded by now.
	(byte-compile--outbuffer): Rename from bytecomp-outbuffer.
	(byte-compile-from-buffer): Remove unused second arg.
	(byte-compile-preprocess): New function.
	(byte-compile-toplevel-file-form): New function to distinguish
	file-form calls from outside from file-form calls from hunk-handlers.
	(byte-compile-file-form): Simplify.
	(byte-compile-file-form-defsubst): Remove.
	(byte-compile-file-form-defmumble): Simplify now that
	byte-compile-lambda always returns a byte-code-function.
	(byte-compile): Preprocess.
	(byte-compile-byte-code-maker, byte-compile-byte-code-unmake):
	Remove, not used any more.
	(byte-compile-arglist-vars, byte-compile-make-lambda-lexenv)
	(byte-compile-make-args-desc): New funs.
	(byte-compile-lambda): Handle lexical functions.  Always return
	a byte-code-function.
	(byte-compile-reserved-constants): New var, to make up room for
	closed-over variables.
	(byte-compile-constants-vector): Obey it.
	(byte-compile-top-level): New args `lexenv' and `reserved-csts'.
	(byte-compile-macroexpand-declare-function): New function.
	(byte-compile-form): Call byte-compile-unfold-bcf to inline immediate
	byte-code-functions.
	(byte-compile-form): Check obsolescence here.
	(byte-compile-inline-lapcode, byte-compile-unfold-bcf): New functions.
	(byte-compile-variable-ref): Remove.
	(byte-compile-dynamic-variable-op): New fun.
	(byte-compile-dynamic-variable-bind, byte-compile-variable-ref)
	(byte-compile-variable-set): New funs.
	(byte-compile-discard): Add 2 args.
	(byte-compile-stack-ref, byte-compile-stack-set)
	(byte-compile-make-closure, byte-compile-get-closed-var): New funs.
	(byte-compile-funarg, byte-compile-funarg-2): Remove, handled in
	macroexpand-all instead.
	(byte-compile-quote-form): Remove.
	(byte-compile-push-binding-init, byte-compile-not-lexical-var-p)
	(byte-compile-bind, byte-compile-unbind): New funs.
	(byte-compile-let): Handle let* and lexical binding.
	(byte-compile-let*): Remove.
	(byte-compile-catch, byte-compile-unwind-protect)
	(byte-compile-track-mouse, byte-compile-condition-case):
	Handle a new :fun-body form, used for lexical scoping.
	(byte-compile-save-window-excursion)
	(byte-compile-with-output-to-temp-buffer): Remove.
	(byte-compile-defun): Simplify.
	(byte-compile-stack-adjustment): New fun.
	(byte-compile-out): Use it.
	(byte-compile-refresh-preloaded): Don't reload byte-compiler files.

	* emacs-lisp/byte-run.el (make-obsolete): Don't set the `byte-compile'
	handler any more.

	* emacs-lisp/byte-opt.el: Use lexical binding.
	(byte-inline-lapcode): Remove (to bytecomp).
	(byte-compile-inline-expand): Pay attention to inlining to/from
	lexically bound code.
	(byte-compile-unfold-lambda): Don't handle byte-code-functions
	any more.
	(byte-optimize-form-code-walker): Don't handle save-window-excursion
	any more and don't call compiler-macros.
	(byte-compile-splice-in-already-compiled-code): Remove.
	(byte-code): Don't inline any more.
	(disassemble-offset): Receive `bytes' as argument rather than via
	dynamic scoping.
	(byte-compile-tag-number): Declare before first use.
	(byte-decompile-bytecode-1): Handle new byte-codes, don't change
	`return' even if make-spliceable.
	(byte-compile-side-effect-and-error-free-ops): Add stack-ref, remove
	obsolete interactive-p.
	(byte-optimize-lapcode): Optimize new lap-codes.
	Don't trip up on new form of `byte-constant' lap code.

	* emacs-lisp/autoload.el (make-autoload): Don't burp on trivial macros.

	* emacs-lisp/advice.el (ad-arglist): Use help-function-arglist.

	* custom.el (custom-initialize-default, custom-declare-variable):
	Use `defvar'.

	* Makefile.in (BIG_STACK_DEPTH, BIG_STACK_OPTS, BYTE_COMPILE_FLAGS):
	New variables.
	(compile-onefile, .el.elc, compile-calc, recompile): Use them.
	(COMPILE_FIRST): Add macroexp and cconv.
	* makefile.w32-in: Mirror changes in Makefile.in.

	* vc/cvs-status.el:
	* vc/diff-mode.el:
	* vc/log-edit.el:
	* vc/log-view.el:
	* vc/smerge-mode.el:
	* textmodes/bibtex-style.el:
	* textmodes/css.el:
	* startup.el:
	* uniquify.el:
	* minibuffer.el:
	* newcomment.el:
	* reveal.el:
	* server.el:
	* mpc.el:
	* emacs-lisp/smie.el:
	* doc-view.el:
	* dired.el:
	* abbrev.el: Use lexical binding.

2011-04-01  Eli Zaretskii  <eliz@gnu.org>

	* info.el (info-display-manual): New function.

2011-03-31  Stefan Monnier  <monnier@iro.umontreal.ca>

	* loadup.el: Load minibuffer after loaddefs, to use define-minor-mode.

2011-03-31  Tassilo Horn  <tassilo@member.fsf.org>

	* net/rcirc.el (rcirc-handler-001): Only authenticate, if there's
	an entry for that server in rcirc-authinfo.  (Bug#8385)

2011-03-31  Glenn Morris  <rgm@gnu.org>

	* progmodes/f90.el (f90-find-tag-default): Handle multiple `%'.

	* generic-x.el (etc-fstab-generic-mode): Add ext4, sysfs keywords.

2011-03-30  Christoph Scholtes  <cschol2112@googlemail.com>

	* progmodes/python.el (python-default-interpreter)
	(python-python-command-args, python-jython-command-args)
	(python-which-shell, python-which-args, python-which-bufname)
	(python-file-queue, python-comint-output-filter-function)
	(python-toggle-shells, python-shell): Remove obsolete defcustoms,
	variables and functions.

2011-03-30  Stefan Monnier  <monnier@iro.umontreal.ca>

	* minibuffer.el (completion-table-dynamic): Optimize `boundaries'.
	(completion-in-region-mode): New minor mode.
	(completion-in-region): Use it.
	(completion-in-region--data, completion-in-region-mode-map): New vars.
	(completion-in-region--postch): New function.
	(completion--capf-misbehave-funs, completion--capf-safe-funs):
	New vars.
	(completion--capf-wrapper): New function.
	(completion-at-point): Use it to track well-behavedness of
	hook functions.
	(completion-help-at-point): New command.

2011-03-30  Jason Merrill  <jason@redhat.com>  (tiny change)

	* vc/add-log.el (add-change-log-entry): Don't use whitespace
	syntax class to search for whitespace on a single line
	(Message-ID: <4D938140.4030905@redhat.com>).

2011-03-30  Leo Liu  <sdl.web@gmail.com>

	* abbrev.el (abbrev-edit-save-to-file, abbrev-edit-save-buffer):
	New commands.
	(edit-abbrevs-map): Bind them here.
	(write-abbrev-file): New optinal arg VERBOSE.  (Bug#5937)

2011-03-29  Ken Manheimer  <ken.manheimer@gmail.com>

	* allout.el (allout-hide-by-annotation, allout-flag-region):
	Reduce possibility of overlay leakage by making them volatile.

	* allout-widgets.el (allout-widgets-tally): Define as nil so the
	hash is not shared between buffers.  Mode initialization is
	responsible for giving it a useful starting value.
	(allout-item-span): Reduce possibility of overlay leakage by
	making them volatile.
	(allout-widgets-count-buttons-in-region): Add diagnostic function
	for tracking down button overlay leaks.

2011-03-29  Leo Liu  <sdl.web@gmail.com>

	* ido.el (ido-read-internal): Use the default history var
	minibuffer-history if no HISTORY is specified.

2011-03-28  Brian T. Sniffen  <bsniffen@akamai.com>  (tiny change)

	* net/imap.el (imap-shell-open, imap-process-connection-type):
	Use imap-process-connection-type for 'shell' streams as well as
	Kerberos, SSL, other subprocesses.

2011-03-28  Leo Liu  <sdl.web@gmail.com>

	* abbrev.el (abbrev-table-empty-p): New function.
	(prepare-abbrev-list-buffer): Place empty abbrev tables after
	nonempty ones.  (Bug#5937)

2011-03-27  Jan Djärv  <jan.h.d@swipnet.se>

	* cus-start.el (all): Add boolean ns-auto-hide-menu-bar.

2011-03-27  Leo Liu  <sdl.web@gmail.com>

	* ansi-color.el (ansi-color-names-vector): Allow cons cell value
	for foreground and background colors.
	(ansi-color-make-color-map): Adapt.

2011-03-25  Leo Liu  <sdl.web@gmail.com>

	* midnight.el (midnight-time-float): Remove.  Note it calculates
	the microsecond component incorrectly and seconds-to-time does the
	same job.
	Remove redundant (require 'timer).

	* ido.el (ido-read-internal): Simplify with read-from-minibuffer.
	(ido-completions): Remove unused arguments.  (Bug#8329)

2011-03-24  Stefan Monnier  <monnier@iro.umontreal.ca>

	* minibuffer.el (completion--flush-all-sorted-completions):
	Remove itself from hook.
	(completion-at-point): Let the functions perform the completion
	immediately and return nil or t.
	* comint.el (comint-dynamic-complete-functions): Now identical to
	completion-at-point-functions.
	(comint-dynamic-list-input-ring): Remove unused var `index'.
	(comint--match-partial-filename, comint--unquote&expand-filename):
	New funs, split from comint-match-partial-filename.
	(comint-dynamic-complete): Use completion-at-point.
	(comint-dynamic-complete-filename): Use comint--match-partial-filename.

2011-03-24  Drew Adams  <drew.adams@oracle.com>

	* thingatpt.el: Support `defun'.

2011-03-23  Leo Liu  <sdl.web@gmail.com>

	* abbrevlist.el: Move to obsolete/abbrevlist.el.

	* help-mode.el (help-mode-finish): Tweak regexp.

2011-03-23  Glenn Morris  <rgm@gnu.org>

	* eshell/esh-opt.el (eshell-eval-using-options):
	Do not bind unused local variable `eshell-option-stub'.

	* progmodes/gdb-mi.el (gdb): Fix typo in previous change.

2011-03-22  Juanma Barranquero  <lekktu@gmail.com>

	* emacs-lisp/derived.el (define-derived-mode): Wrap declaration of
	keymap variable in `with-no-warnings' to avoid a warning when the
	keymap has been already `defconst'ed.

2011-03-22  Leo Liu  <sdl.web@gmail.com>

	* abbrev.el (write-abbrev-file): Use utf-8 for writing if it can
	encode all chars in abbrevs; otherwise use emacs-mule or
	utf-8-emacs.  (Bug#8308)

2011-03-22  Juanma Barranquero  <lekktu@gmail.com>

	* simple.el (backward-delete-char-untabify):
	Avoid warning about using `delete-backward-char'.

	* image.el (image-type-file-name-regexps): Make it variable.
	`imagemagick-register-types' modifies it, and the user may want
	to add new extensions for known image types.
	(imagemagick-register-types): Throw error if not using ImageMagick.

2011-03-22  Leo Liu  <sdl.web@gmail.com>

	* net/rcirc.el (rcirc-completion-at-point): Return nil if point is
	located before rcirc-prompt-end-marker.
	(rcirc-complete): Error if point is not after rcirc prompt.
	Handle the case when table is nil.
	(rcirc-user-authenticated): Define to fix compiler warning.

2011-03-22  Chong Yidong  <cyd@stupidchicken.com>

	* custom.el (custom--inhibit-theme-enable): Make it affect only
	custom-theme-set-variables and custom-theme-set-faces.
	(provide-theme): Ignore custom--inhibit-theme-enable.
	(load-theme): Enable the theme explicitly if NO-ENABLE is non-nil.
	(custom-enabling-themes): Delete variable.
	(enable-theme): Accept only loaded themes as arguments.
	Ignore the special custom-enabled-themes variable.
	(custom-enabled-themes): Forbid themes from setting this.
	Eliminate use of custom-enabling-themes.
	(custom-push-theme): Quote "changed" custom var entry.

2011-03-21  Leo Liu  <sdl.web@gmail.com>

	* ido.el (ido-read-internal): Add ido-selected to history instead
	of user input.

2011-03-21  Stefan Monnier  <monnier@iro.umontreal.ca>

	* subr.el (deferred-action-list, deferred-action-function):
	Mark obsolete.

2011-03-21  Leo Liu  <sdl.web@gmail.com>

	* vc/log-view.el: Remove (require 'wid-edit), not needed after the
	change on 2011-02-13 (bug#8309).

	* minibuffer.el (read-file-name-function): Change default value.
	(read-file-name--defaults): Rename from read-file-name-defaults.
	(read-file-name-default): Rename from read-file-name.
	(read-file-name): Call read-file-name-function.

2011-03-21  Glenn Morris  <rgm@gnu.org>

	* eshell/esh-opt.el (eshell-eval-using-options, eshell-process-args):
	Doc fixes.

2011-03-21  Chong Yidong  <cyd@stupidchicken.com>

	* cus-theme.el: Add missing provide statement.
	(customize-create-theme): Extract theme value correctly.
	(custom-theme-visit-theme): Autoload.
	(customize-create-theme): Prompt before inserting default faces.

2011-03-20  Jay Belanger  <jay.p.belanger@gmail.com>

	* calc/calc-menu.el (calc-units-menu): Add entries for logarithmic
	units and musical notes.

2011-03-20  Leo Liu  <sdl.web@gmail.com>

	* ido.el (ido-read-internal): Use completing-read-default.
	(ido-completing-read): Fix compatibility with completing-read.

2011-03-20  Christian Ohler  <ohler@gnu.org>

	* emacs-lisp/ert.el (ert-run-tests-batch): Remove unused variable.
	(ert-delete-all-tests): Use `called-interactively-p' rather than
	`interactive-p'.
	(ert--make-xrefs-region): Respect END.

2011-03-19  Chong Yidong  <cyd@stupidchicken.com>

	* dired-aux.el (dired-create-directory): Signal an error if the
	directory already exists (Bug#8246).

	* facemenu.el (list-colors-display): Call list-faces-display
	inside with-help-window.
	(list-colors-print): Use display property to align the final
	column, instead of checking window-width.

2011-03-19  Eli Zaretskii  <eliz@gnu.org>

	* vc/emerge.el (emerge-metachars): Separate value for ms-dos and
	windows-nt systems.
	(emerge-protect-metachars): Quote correctly for ms-dos and
	windows-nt systems.

2011-03-19  Ralph Schleicher  <rs@ralph-schleicher.de>

	* info.el (info-initialize): Replace all uses of `:' with
	path-separator for compatibility with non-Unix systems.
	Cache quoting of path-separator.  (Bug#8258)

2011-03-19  Juanma Barranquero  <lekktu@gmail.com>

	* avoid.el (mouse-avoidance-mode, mouse-avoidance-nudge-dist)
	(mouse-avoidance-threshold, mouse-avoidance-banish-destination)
	(mouse-avoidance-mode): Fix typos in docstrings.

2011-03-19  Chong Yidong  <cyd@stupidchicken.com>

	* startup.el (package-subdirectory-regexp): Move from package.el.
	Omit \\` and \\', and let callers add them.

	* emacs-lisp/package.el (package-strip-version)
	(package-load-all-descriptors): Add \\` and \\' to
	package-subdirectory-regexp before using it.
	(package-untar-buffer): New arg DIR; ensure that file untars only
	into this expected directory.  Remove superfluous delete-region.
	(package-unpack): Caller changed.
	(package-tar-file-info): Use package-subdirectory-regexp.

2011-03-18  Stefan Monnier  <monnier@iro.umontreal.ca>

	* vc/diff-mode.el (diff-mode-map): Shadow problematic bindings from
	diff-mode-shared-map (bug#8284).
	(diff-mode-shared-map): Re-introduce some bindings that were problematic.

2011-03-17  Lars Magne Ingebrigtsen  <larsi@gnus.org>

	* calendar/time-date.el (format-seconds): Use assoc instead of
	assoc-string, since assoc-string doesn't exist in XEmacs.

2011-03-17  Juanma Barranquero  <lekktu@gmail.com>

	* custom.el (custom-known-themes): Reflow docstring.
	(custom-theme-load-path): Fix typo in docstring.
	(load-theme): Fix typo in error message.
	(custom-available-themes, custom-variable-theme-value):
	Use `let', not `let*'.

2011-03-17  Jay Belanger  <jay.p.belanger@gmail.com>

	* calc/README: Mention inclusion of musical notes.

	* calc/calc-units.el (calc-lu-quant): Rename from
	`calc-logunits-quantity'.
	(calcFunc-lupquant): Rename from `calcFunc-powerquant'.
	(calcFunc-lufquant): Rename from `calcFunc-fieldquant'.
	(calc-db): Rename from `calc-dblevel'.
	(calcFunc-dbpower): Rename from `calcFunc-dbpowerlevel'.
	(calcFunc-dbfield): Rename from `calcFunc-dbfieldlevel'.
	(calc-np): Rename from `calc-nplevel'.
	(calcFunc-nppower): Rename from `calcFunc-nppowerlevel'.
	(calcFunc-npfield): Rename from `calcFunc-npfieldlevel'.
	(calc-lu-plus): Rename from `calc-logunits-add'.
	(calcFunc-lupadd): Rename from `calcFunc-lupoweradd'.
	(calcFunc-lufadd): Rename from `calcFunc-lufieldadd'.
	(calc-lu-minus): Rename from `calc-logunits-sub'.
	(calcFunc-lupsub): Rename from `calcFunc-lupowersub'.
	(calcFunc-lufsub): Rename from `calcFunc-lufieldsub'.
	(calc-lu-times): Rename from `calc-logunits-mul'.
	(calcFunc-lupmul): Rename from `calcFunc-lupowermul'.
	(calcFunc-lufmul): Rename from `calcFunc-lufieldmul'.
	(calc-lu-divide): Rename from `calc-logunits-div'.
	(calcFunc-lupdiv): Rename from `calcFunc-lupowerdiv'.
	(calcFunc-lufdiv): Rename from `calcFunc-lufielddiv'.

	* calc/calc-ext.el (calc-init-extensions): Update the names of the
	functions being autoloaded.

	* calc/calc.el (calc-lu-power-reference): Rename from
	`calc-logunits-power-reference'.
	(calc-lu-field-reference): Rename from
	`calc-logunits-field-reference'.

	* calc/calc-help.el (calc-l-prefix-help):
	Mention musical note functions.

2011-03-17  Stefan Monnier  <monnier@iro.umontreal.ca>

	* minibuffer.el (completion-all-sorted-completions):
	Use :completion-cycle-penalty text property if present.

2011-03-16  Ken Manheimer  <ken.manheimer@gmail.com>

	* allout.el (allout-yank-processing): Adjust for new rebulleting
	regime so bullet being yanked is used without prompting the user
	for a choice.

2011-03-16  Juanma Barranquero  <lekktu@gmail.com>

	* startup.el (command-line): Warn the user that _emacs is deprecated.

2011-03-16  Juanma Barranquero  <lekktu@gmail.com>

	* progmodes/delphi.el (delphi-search-path, delphi-indent-level)
	(delphi-verbose, delphi-comment-face, delphi-string-face)
	(delphi-keyword-face, delphi-ignore-changes, delphi-indent-line)
	(delphi-mode-abbrev-table, delphi-debug-buffer, delphi-tab)
	(delphi-find-unit, delphi-find-current-xdef, delphi-fill-comment)
	(delphi-new-comment-line, delphi-font-lock-defaults)
	(delphi-debug-mode-map, delphi-mode-syntax-table, delphi-mode):
	Fix typos in docstrings.

2011-03-15  Ken Manheimer  <ken.manheimer@gmail.com>

	* allout.el (allout-make-topic-prefix, allout-rebullet-heading):
	Invert the roles of character and string values for INSTEAD, so a
	string is used for the more common case of a defaulting prompt.

2011-03-15  Stefan Monnier  <monnier@iro.umontreal.ca>

	* progmodes/ruby-mode.el (ruby-backward-sexp):
	* progmodes/ebrowse.el (ebrowse-draw-file-member-info):
	* play/gamegrid.el (gamegrid-make-face):
	* play/bubbles.el (bubbles--grid-width, bubbles--grid-height)
	(bubbles--colors, bubbles--shift-mode, bubbles--initialize-images):
	* notifications.el (notifications-notify):
	* net/xesam.el (xesam-search-engines):
	* net/quickurl.el (quickurl-list-insert):
	* vc/vc-hg.el (vc-hg-dir-printer): Fix use of case.

2011-03-15  Chong Yidong  <cyd@stupidchicken.com>

	* startup.el (command-line): Update package subdirectory regexp.

2011-03-15  Stefan Monnier  <monnier@iro.umontreal.ca>

	* allout.el (allout-abbreviate-flattened-numbering)
	(allout-mode-deactivate-hook): Fix up obsolescence "date".

	* subr.el (read-char-choice): Only show the cursor after the prompt,
	not after the answer.

2011-03-15  Kevin Ryde  <user42@zip.com.au>

	* help-fns.el (variable-at-point): Skip leading quotes, if any
	(bug#8253).

2011-03-15  Stefan Monnier  <monnier@iro.umontreal.ca>

	* emacs-lisp/bytecomp.el (byte-compile-save-excursion): Change the
	warning message.

2011-03-14  Michael Albinus  <michael.albinus@gmx.de>

	* shell.el (shell): When called interactively, offer to change the
	shell file name on remote hosts.

2011-03-13  Teodor Zlatanov  <tzz@lifelogs.com>

	* net/ldap.el (ldap-search-internal): Add `auth-source-search'
	integration for LDAP parameters.  The host, base, user or binddn,
	and secret tokens can be specified in a netrc file, for instance.
	This is optional because an `auth-source' parameter must be
	specified in the search attributes.

2011-03-13  Juanma Barranquero  <lekktu@gmail.com>

	* help.el (describe-mode): Link to the mode's definition (bug#8185).

2011-03-12  Stefan Monnier  <monnier@iro.umontreal.ca>

	* ebuff-menu.el (electric-buffer-menu-mode-map): Move initialization
	into declaration.  Remove redundant and harmful binding.

2011-03-12  Eli Zaretskii  <eliz@gnu.org>

	* files.el (file-ownership-preserved-p): Pass `integer' as an
	explicit 2nd argument to `file-attributes'.  If the file's owner
	is the Administrators group on Windows, and the current user is
	Administrator, consider that a match.

	* server.el (server-ensure-safe-dir): Consider server directory
	safe on MS-Windows if its owner is the Administrators group while
	the current Emacs user is Administrator.  Use `=' to compare
	numerical UIDs, since they could be integers or floats.

2011-03-12  Juanma Barranquero  <lekktu@gmail.com>

	* vc/vc-bzr.el (vc-bzr-state): Handle bzr 2.3.0 (follow-up to bug#8170).

2011-03-12  Michael Albinus  <michael.albinus@gmx.de>

	Sync with Tramp 2.2.1.

	* net/tramp-sh.el (tramp-methods): Exchange "%k" marker with options.

	* net/trampver.el: Update release number.

2011-03-12  Stefan Monnier  <monnier@iro.umontreal.ca>

	* progmodes/compile.el (compilation--previous-directory): Fix up
	various nil/dead-marker mismatches (bug#8014).
	(compilation-directory-properties, compilation-error-properties):
	Don't call it at a position past the one we're about to change.

	* emacs-lisp/bytecomp.el (byte-compile-make-obsolete-variable):
	Disable obsolescence warnings in the file that declares it.

2011-03-11  Ken Manheimer  <ken.manheimer@gmail.com>

	* allout-widgets.el (allout-widgets-tally):
	Initialize allout-widgets-tally as a hash table rather than nil to
	prevent mode-line redisplay warnings.  Also, clarify the module
	description and fix a comment typo.

2011-03-11  Juanma Barranquero  <lekktu@gmail.com>

	* help-fns.el (describe-variable): Don't complete keywords.
	Suggested by Teodor Zlatanov <tzz@lifelogs.com>.

2011-03-10  Chong Yidong  <cyd@stupidchicken.com>

	* emacs-lisp/package.el (package-version-join): Impose a standard
	string representation for pre/alpha/beta version lists.
	(package-unpack-single): Standardize the directory name by passing
	it through package-version-join.
	(package-strip-rcs-id): Accept any version string that does not
	signal an error in version-to-list.

2011-03-10  Michael Albinus  <michael.albinus@gmx.de>

	* simple.el (delete-trailing-whitespace): Return nil for the
	benefit of `write-file-functions'.

2011-03-10  Glenn Morris  <rgm@gnu.org>

	* vc/vc-hg.el (vc-hg-pull, vc-hg-merge-branch): Use vc-hg-program.

	* vc/vc-git.el (vc-git-program): New option.
	(vc-git-branches, vc-git-pull, vc-git-merge-branch, vc-git-command)
	(vc-git--call): Use it.

	* eshell/esh-util.el (eshell-condition-case): Doc fix.

	* cus-edit.el (Custom-newline): If no button at point, look
	for a subgroup button at start-of-line.  (Bug#2298)

	* mail/rmail.el (rmail-msgend, rmail-msgbeg): Doc fixes.

2011-03-10  Julien Danjou  <julien@danjou.info>

	* avoid.el (mouse-avoidance-ignore-p): Do not move the cursor if
	`cursor-type' is nil.

2011-03-09  Jay Belanger  <jay.p.belanger@gmail.com>

	* calc/calc.el (calc-mode-map): Don't bind "C-_" to `calc-missing-key'.

2011-03-09  Ken Manheimer  <ken.manheimer@gmail.com>

	* allout.el: Change so yank of distinctive-bullet items
	preserves the existing header prefix, rebulleting it if necessary,
	rather than replacing it.  This is necessary for proper operation
	of cooperative addons like allout-widgets.
	(allout-make-topic-prefix, allout-rebullet-heading):
	Change SOLICIT arg to INSTEAD, and interpret additionally a string
	value as alternate bullet to be used, instead of prompting the user
	for a bullet character.

2011-03-09  Michael Albinus  <michael.albinus@gmx.de>

	* net/tramp-sh.el (tramp-do-copy-or-rename-file-out-of-band):
	Do not use `tramp-file-name-port', because this returns also
	`tramp-default-port'.

2011-03-09  Deniz Dogan  <deniz.a.m.dogan@gmail.com>

	* net/rcirc.el (rcirc-handler-001): Remove useless
	with-rcirc-process-buffer.
	(rcirc-check-auth-status): Swap arguments to string-match.

2011-03-09  Glenn Morris  <rgm@gnu.org>

	* shell.el (shell-mode):
	Set comint-input-ring-size from HISTSIZE.  (Bug#7889)

	* progmodes/gdb-mi.el (gdb): Improve 2010-12-08 change.
	Check for GDBHISTFILE, HISTSIZE, etc.  (Bug#7889)

2011-03-08  Chong Yidong  <cyd@stupidchicken.com>

	* emacs-lisp/package.el (package-refresh-contents)
	(package-menu-execute): Use condition-case-no-debug.

2011-03-08  Michael Albinus  <michael.albinus@gmx.de>

	* simple.el (shell-command-to-string): Use `process-file'.

	* emacs-lisp/package.el (package-tar-file-info): Handle also
	remote files.

	* emacs-lisp/package-x.el (package-upload-buffer-internal):
	Use `equal' for upload base check.

2011-03-08  Arni Magnusson  <arnima@hafro.is>  (tiny change)

	* textmodes/texinfo.el (texinfo-environments):
	Add deftypecv, deftypeivar, deftypemethod, deftypeop, html.  (Bug#2783)

2011-03-08  Glenn Morris  <rgm@gnu.org>

	* cus-start.el (cursor-in-non-selected-windows):
	Fix :set quoting oddness.  (Bug#8192)

	* font-lock.el (lisp-font-lock-keywords-1): Don't highlight `)'
	in some setf expressions.  (Bug#2159)

2011-03-08  Chong Yidong  <cyd@stupidchicken.com>

	* custom.el (custom-available-themes): Return themes in
	alphabetical order.

See ChangeLog.15 for earlier changes.

;; Local Variables:
;; coding: utf-8
;; End:

  Copyright (C) 2011-2012  Free Software Foundation, Inc.

  This file is part of GNU Emacs.

  GNU Emacs is free software: you can redistribute it and/or modify
  it under the terms of the GNU General Public License as published by
  the Free Software Foundation, either version 3 of the License, or
  (at your option) any later version.

  GNU Emacs is distributed in the hope that it will be useful,
  but WITHOUT ANY WARRANTY; without even the implied warranty of
  MERCHANTABILITY or FITNESS FOR A PARTICULAR PURPOSE.  See the
  GNU General Public License for more details.

  You should have received a copy of the GNU General Public License
  along with GNU Emacs.  If not, see <http://www.gnu.org/licenses/>.<|MERGE_RESOLUTION|>--- conflicted
+++ resolved
@@ -1,706 +1,24 @@
-<<<<<<< HEAD
-2012-04-17  Peter Oliver  <bzr@mavit.org.uk>  (tiny change)
-
-	* progmodes/perl-mode.el (perl-indent-parens-as-block):
-	New option (bug#11118).
-	(perl-calculate-indent): Respect it.
-
-2012-04-17  Glenn Morris  <rgm@gnu.org>
-
-	* dired-aux.el (dired-mark-read-string): Doc fix.
-
-2012-04-17  Dmitry Antipov  <dmantipov@yandex.ru>
-
-	* dired-aux.el (dired-mark-read-string): Offer optional completion.
-	(dired-do-chxxx): Complete chown, chgrp over users, groups.  (Bug#7900)
-
-2012-04-17  Glenn Morris  <rgm@gnu.org>
-
-	* mouse.el (mouse-drag-track):
-	* speedbar.el (speedbar-frame-mode):
-	Use auto-hscroll-mode rather than the alias automatic-hscrolling.
-
-2012-04-16  Leo Liu  <sdl.web@gmail.com>
-
-	* progmodes/python.el: Trivial cleanup.
-
-2012-04-16  Glenn Morris  <rgm@gnu.org>
-
-	* vc/vc.el (vc-string-prefix-p):
-	* vc/pcvs-util.el (cvs-string-prefix-p):
-	* textmodes/tex-mode.el (latex-string-prefix-p, tex-string-prefix-p):
-	* mpc.el (mpc-string-prefix-p):
-	Make all of these into obsolete aliases for string-prefix-p.
-	Update callers.
-	* vc/pcvs.el, vc/vc-dispatcher.el, vc/vc-dir.el: Update callers.
-
-	* textmodes/two-column.el: Move custom options to the start.
-	(frame-width): Remove compat definition.
-	(2C-associate-buffer, 2C-dissociate):
-	Use with-current-buffer rather than save-excursion.
-	(2C-dissociate): Force a mode-line update.
-	(2C-autoscroll): Use ignore-errors.
-
-	* emacs-lisp/eieio-opt.el (describe-class, describe-generic):
-	Autoload trivia.
-
-	* emacs-lisp/cl-extra.el (*random-state*):
-	Remove unnecessary declaration.
-
-	* calendar/cal-tex.el (cal-tex-end-document): Trivial clarification.
-
-	* play/cookie1.el (cookie-snarf):
-	Give an explicit error if input file cannot be read.
-
-	* play/yow.el (yow-file): Use expand-file-name rather than concat.
-
-	* progmodes/perl-mode.el (c-macro-expand):
-	Remove unnecessary autoload (it is in loaddefs.el).
-
-	* textmodes/picture.el (picture-desired-column)
-	(picture-update-desired-column): Convert comments to doc-strings.
-	(picture-substitute): Remove function.
-	(picture-mode-map): Initialize in the defvar.
-
-	* woman.el: Remove eval-after-load for tar-mode.
-	* tar-mode.el (tar-mode-map): Add woman binding and menu entry.
-	(woman-tar-extract-file): Autoload it.
-
-	* frame.el (automatic-hscrolling): Make this alias obsolete.
-
-2012-04-12  Agustín Martín Domingo  <agustin.martin@hispalinux.es>
-
-	* ispell.el (ispell-set-spellchecker-params): Post-process
-	`ispell-dictionary-alist' to use [:alpha:] and utf-8 if possible.
-	(ispell-dictionary-base-alist): Revert to original XEmacs
-	friendly version for default.  [:alpha:] will be added in
-	`ispell-set-spellchecker-params' if needed
-
-2012-04-16  Chong Yidong  <cyd@gnu.org>
-
-	* image.el (imagemagick--extension-regexp): New variable.
-	(imagemagick-register-types): Use it.
-	(imagemagick-types-inhibit): Add :set function.  Allow new value
-	of t to inhibit all types.
-
-	* emacs-lisp/regexp-opt.el (regexp-opt-charset): Avoid cl macros,
-	so we can preload it.
-
-	* loadup.el (fboundp): Preload regexp-opt, needed by
-	imagemagick-register-types.
-
-2012-04-15  Chong Yidong  <cyd@gnu.org>
-
-	* frame.el (scrolling): Remove nearly unused customization group.
-
-	* scroll-all.el (scroll-all-mode): Move to windows group.
-
-2012-04-15  Chong Yidong  <cyd@gnu.org>
-
-	* bindings.el (goto-map): Bind goto-char to M-g c (Bug#11240).
-
-2012-04-15  Stefan Monnier  <monnier@iro.umontreal.ca>
-
-	Avoid the use of ((lambda ...) ...) in lexical-binding code.
-	* emacs-lisp/easy-mmode.el (define-minor-mode):Use funcall (bug#11241).
-
-2012-04-15  Glenn Morris  <rgm@gnu.org>
-
-	* simple.el (process-file-side-effects): Doc fix.
-
-2012-04-15  Glenn Morris  <rgm@gnu.org>
-
-	* international/mule-cmds.el (set-language-environment): Doc fix.
-
-2012-04-14  Juanma Barranquero  <lekktu@gmail.com>
-
-	* server.el (server-auth-key, server-generate-key): Doc fixes.
-	(server-get-auth-key): Doc fix.  Use `string-match-p'.
-	(server-start): Reflow docstring.
-
-2012-04-14  Lars Ingebrigtsen  <larsi@gnus.org>
-
-	* server.el (server-generate-key): `called-interactively-p'
-	requires a parameter.
-
-2012-04-14  Michal Nazarewicz  <mina86@mina86.com>
-
-	* server.el (server-auth-key): New variable.
-	(server-generate-key, server-get-auth-key): New function.
-	(server-start): Use the new variable and functions to allow
-	setting a permanent server key (bug#9423).
-
-2012-04-14  Leo Liu  <sdl.web@gmail.com>
-
-	* vc/diff-mode.el (diff-file-prev/next): Fix typo.
-
-2012-04-14  Paul Eggert  <eggert@cs.ucla.edu>
-
-	Spelling fixes.
-	* hexl.el (hexl-rulerize): Rename from hexl-rulerise, since
-	Emacs uses American spelling.
-
-2012-04-14  Juanma Barranquero  <lekktu@gmail.com>
-
-	* emacs-lock.el (emacs-lock-locked-buffer-functions): New hook.
-	(emacs-lock--exit-locked-buffer): Return the locked buffer.  Doc fix.
-	(emacs-lock--kill-emacs-hook, emacs-lock--kill-emacs-query-functions)
-	(emacs-lock--kill-buffer-query-functions): Run new hook.  (Bug#11017)
-
-2012-04-14  Stefan Monnier  <monnier@iro.umontreal.ca>
-
-	* progmodes/which-func.el (which-func-modes): Change default.
-
-2012-04-14  Kim F. Storm  <storm@cua.dk>
-
-	* emulation/cua-base.el (cua-exchange-point-and-mark): Just call
-	exchange-point-and-mark if cua-enable-cua-keys is nil (Bug#11191).
-
-2012-04-14  Chong Yidong  <cyd@gnu.org>
-
-	* custom.el (custom-theme-set-variables): Doc fix.
-
-2012-04-14  Glenn Morris  <rgm@gnu.org>
-
-	* international/mule.el (set-auto-coding-for-load): Doc fix.
-
-2012-04-14  Alan Mackenzie  <acm@muc.de>
-
-	* progmodes/cc-menus.el (cc-imenu-objc-generic-expression): Make
-	imenu work again for Objective C Mode.  Correct the *-index values,
-	these having been disturbed by a previous change in 2011-08.
-
-	* progmodes/cc-engine.el (c-before-change-check-<>-operators):
-	Correct two search limits.
-
-2012-04-14  Stefan Monnier  <monnier@iro.umontreal.ca>
-
-	* startup.el (command-line-1): Inhibit splash from daemon (bug#10996).
-
-2012-04-14  Andreas Schwab  <schwab@linux-m68k.org>
-
-	* international/characters.el: Fix sorting.
-
-2012-04-14  Eli Zaretskii  <eliz@gnu.org>
-
-	* international/characters.el: Add more missing Latin case pairs.
-
-2012-04-14  Glenn Morris  <rgm@gnu.org>
-
-	* files.el (dir-locals-set-class-variables): Doc fix.
-
-2012-04-14  Eli Zaretskii  <eliz@gnu.org>
-
-	* international/characters.el: Add set-case-syntax-pair call for
-	LATIN CAPITAL LETTER Y WITH DIAERESIS RET and its lower-case
-	counterpart.  (Bug#11209)
-
-	* simple.el (shell-command-on-region): Doc fix.  (Bug#11208)
-
-2012-04-14  Glenn Morris  <rgm@gnu.org>
-
-	* calendar/holidays.el (calendar-check-holidays): Doc fix.
-
-2012-04-14  Eli Zaretskii  <eliz@gnu.org>
-
-	* textmodes/ispell.el (ispell-dictionary-base-alist):
-	Add data for Hebrew.
-
-2012-04-14  Chong Yidong  <cyd@gnu.org>
-
-	* net/rcirc.el (rcirc-cmd-quit):
-	Revert 2012-03-18 change (Bug#11192).
-
-2012-04-14  Glenn Morris  <rgm@gnu.org>
-
-	* pcmpl-rpm.el (pcomplete/rpm): Handle -qf.
-
-2012-04-14  Eli Zaretskii  <eliz@gnu.org>
-
-	* minibuffer.el (completion-in-region-mode-map):
-	Bind completion-help-at-point to M-? rather than ?.  (Bug#11182)
-
-2012-04-13  Vivek Dasmohapatra  <vivek@etla.org>
-
-	* hexl.el (hexl-insert-char): Make display sizes other than 16 work.
-
-2012-04-13  Masatake YAMATO  <yamato@redhat.com>
-
-	* minibuffer.el (minibuffer-local-filename-syntax): New variable
-	to allow `C-M-f' and `C-M-b' to move to the nearest path
-	separator (bug#9511).
-
-2012-04-13  Lars Ingebrigtsen  <larsi@gnus.org>
-
-	* avoid.el: Require cl when compiling.  And also move the
-	`provide' to the end.
-
-2012-04-13  Thierry Volpiatto  <thierry.volpiatto@gmail.com>
-
-	* avoid.el (mouse-avoidance-banish-position): New variable.
-	(mouse-avoidance-banish-destination): Use it (bug#10165).
-
-2012-04-13  Leo Liu  <sdl.web@gmail.com>
-
-	* progmodes/which-func.el (which-func-modes): Add objc-mode.
-
-2012-04-13  Ken Brown  <kbrown@cornell.edu>
-
-	* net/browse-url.el (browse-url-file-url): Remove Cygwin hack;
-	this is no longer needed now that cygstart understands file:// URLs.
-	(browse-url-filename-alist): For the same reason, don't modify
-	file:// URLs on Cygwin.
-
-2012-04-13  Stefan Monnier  <monnier@iro.umontreal.ca>
-
-	* emulation/cua-base.el (cua--pre-command-handler-1): Don't activate
-	the region on shift if the binding is already shifted (bug#11221).
-
-2012-04-12  Glenn Morris  <rgm@gnu.org>
-
-	* mail/mailpost.el: Move to obsolete/.
-
-2012-04-12  Drew Adams  <drew.adams@oracle.com>
-
-	* imenu.el (imenu--generic-function): Ignore invisible definitions
-	(bug#10123).
-
-2012-04-12  Vivek Dasmohapatra  <vivek@etla.org>
-
-	* hexl.el (hexl-bits): New variable.
-	(hexl-options): Mention the variable in the doc string.
-	(hexl-rulerise, hexl-line-displen): New functions.
-	(hexl-mode): Mention the new variable.
-	(hexl-mode, hexl-current-address, hexl-current-address):
-	Use the displen.
-	(hexl-ascii-start-column): New function.
-	(hexl-address-to-marker, hexl-beginning-of-line, hexl-options)
-	(hexl-insert-char, hexl-mode-ruler): Use the displen (bug#4941).
-
-2012-04-12  Agustín Martín Domingo  <agustin.martin@hispalinux.es>
-
-	* textmodes/flyspell.el (flyspell-large-region): For hunspell, use
-	'("-i" ENCODING), in 2 separate command-line arguments, to specify
-	the encoding, as expected by hunspell.
-
-2012-04-12  Stefan Monnier  <monnier@iro.umontreal.ca>
-
-	* battery.el (battery--linux-sysfs-regexp): New const.
-	(battery-status-function): Use it.  Remove yeeloong special case.
-	(battery-yeeloong-sysfs): Remove.
-	(battery-echo-area-format): Remove yeeloong special case.
-
-2012-04-11  Stefan Monnier  <monnier@iro.umontreal.ca>
-
-	* imenu.el (imenu-add-to-menubar): `current-local-map' can be nil.
-	Reported by Noah Friedman.
-
-	* subr.el (read-passwd): Use read-string.
-
-2012-04-11  Lars Magne Ingebrigtsen  <larsi@gnus.org>
-
-	* vcursor.el (vcursor-move): Increase the priority of the overlay
-	(bug#9663).
-
-2012-04-11  Deniz Dogan  <deniz.a.m.dogan@gmail.com>
-
-	* net/rcirc.el (rcirc-kill-channel-buffers): New variable.
-	(rcirc-kill-buffer-hook): Use it to kill channel buffers (bug#5128).
-
-2012-04-11  William Stevenson  <yhvh2000@gmail.com>
-
-	* textmodes/artist.el (artist-mode): Convert artist-mode to use
-	define-minor-mode (bug#10760).
-
-2012-04-11  Wolfgang Jenkner  <wjenkner@inode.at>  (tiny change)
-
-	* lisp/progmodes/grep.el (rgrep): Tweak the find command line so
-	that directories matching `grep-find-ignored-files' won't be
-	pruned (bug#10351).
-
-2012-04-11  Chong Yidong  <cyd@gnu.org>
-
-	* startup.el (command-line): Remove support for long-obsolete
-	variable font-lock-face-attributes.
-
-2012-04-11  Glenn Morris  <rgm@gnu.org>
-
-	* vc/vc-bzr.el (vc-bzr-status): Avoid condition-case-unless-debug.
-
-2012-04-11  Stefan Monnier  <monnier@iro.umontreal.ca>
-
-	* window.el (window--state-get-1): Obey window-point-insertion-type.
-
-2012-04-11  Lennart Borgman  <lennart.borgman@gmail.com>
-
-	* emacs-lisp/lisp.el (narrow-to-defun): `beginning-of-defun' goes
-	to previous function when point is on the first character of a
-	function.  Take care of that in `narrow-to-defun' (bug#6157).
-
-2012-04-11  Glenn Morris  <rgm@gnu.org>
-
-	* vc/vc-bzr.el (vc-bzr-status): Handle all errors,
-	not just file-errors.
-
-	* vc/vc-bzr.el (vc-bzr-sha1-program, sha1-program): Remove.
-	(vc-bzr-sha1): Use internal sha1.
-
-2012-04-11  Stefan Monnier  <monnier@iro.umontreal.ca>
-
-	* progmodes/flymake.el (flymake-mode): Beware read-only dirs (bug#8954).
-
-2012-04-10  Sébastien Gross  <seb@chezwam.org>  (tiny change)
-
-	* progmodes/hideshow.el (hs-hide-all): Don't infloop on comments
-	that start in the middle of the line (bug#10496).
-
-2012-04-10  Dan Nicolaescu  <dann@gnu.org>
-
-	* battery.el (battery-linux-proc-acpi): Only one battery is
-	discharged at a time, but that seems to confuse battery.el when
-	computing `rate-type' for the battery not being discharged
-	(bug#10332).
-
-2012-04-10  Stefan Monnier  <monnier@iro.umontreal.ca>
-
-	* emacs-lisp/autoload.el (autoload-make-program): Remove, unused.
-
-	* international/quail.el: Use dolist and simplify.
-	(quail-define-package, quail-update-keyboard-layout)
-	(quail-define-rules): Use dolist.
-	(quail-insert-kbd-layout, quail-get-translation): CSE.
-
-	* tmm.el: Use dolist, remove left over hook.
-	(tmm-prompt, tmm-define-keys, tmm-shortcut, tmm-get-keybind):
-	Use dolist.
-	(calendar-load-hook): Don't mess with it.
-
-	* vc/vc-annotate.el (vc-annotate-show-diff-revision-at-line-internal):
-	Use derived-mode-p.  Run the diff asynchronously.
-
-2012-04-10  Lars Magne Ingebrigtsen  <larsi@gnus.org>
-
-	* obsolete/mouse-sel.el: Add an Obsolete-since header.
-
-2012-04-10  Juanma Barranquero  <lekktu@gmail.com>
-
-	* misc.el: Display absolute path of loaded DLLs (bug#10424).
-	(list-dynamic-libraries--loaded): New function.
-	(list-dynamic-libraries--refresh): Use it.
-
-2012-04-10  Nathan Weizenbaum  <nweiz@google.com>
-
-	* progmodes/python.el (python-fill-paragraph):
-	Make python-fill-region in a multiline string work when font-lock is
-	disabled (bug#7018).
-
-2012-04-10  Laimonas Vėbra  <laimonas.vebra@gmail.com>  (tiny change)
-
-	* language/european.el (cp775): Add oem/legacy (en)coding on
-	DOS/MS Windows for the Baltic languages.  There are still plenty
-	of texts written in this encoding/codepage (bug#6519).
-
-2012-04-10  Glenn Morris  <rgm@gnu.org>
-
-	* cus-start.el (eol-mnemonic-unix, eol-mnemonic-dos, eol-mnemonic-mac):
-	Add :standard values, reducing "rogue" customs in emacs -Q a bit more.
-
-2012-04-10  Florian Adamsky  <florian@adamsky.it>  (tiny change)
-
-	* recentf.el (recentf-dialog-mode-map): Add two keybindings for
-	next-line "n" and previous-line "p" in order to make recentf more
-	consistent with ibuffer, dired or org-mode (bug#9387).
-
-2012-04-10  Lars Magne Ingebrigtsen  <larsi@gnus.org>
-
-	* image.el (put-image): Return the overlay created instead of the
-	optional input string (bug#7834).  Note that this may break code
-	that is (for some reason or other) depending on `put-image'
-	returning the string.
-
-	* mouse-sel.el (mouse-sel-mode): Mark as obsolete (bug#6174).
-
-	* simple.el (zap-to-char): Allow zapping using input methods
-	(bug#1580).
-
-	* textmodes/fill.el (fill-region): Leave point and mark where they
-	were before filling (bug#5399).
-
-2012-04-09  Glenn Morris  <rgm@gnu.org>
-
-	* version.el (emacs-bzr-get-version):
-	Handle lightweight checkouts of local branches.
-
-2012-04-09  Andreas Schwab  <schwab@linux-m68k.org>
-
-	* international/characters.el: Recover lost case pairs.  (Bug#11209)
-
-2012-04-09  Chong Yidong  <cyd@gnu.org>
-
-	* custom.el (custom-variable-p): Return nil for non-symbol
-	arguments instead of signaling an error.
-	(user-variable-p): Obsolete alias for custom-variable-p.
-
-	* apropos.el (apropos-variable):
-	* files-x.el (read-file-local-variable):
-	* simple.el (set-variable):
-	* woman.el (woman-mini-help):
-	* emacs-lisp/byte-opt.el (side-effect-free-fns): Callers changed.
-
-2012-04-09  Glenn Morris  <rgm@gnu.org>
-
-	* startup.el (normal-top-level): Don't look for leim-list.el
-	in places where it will not be found.  (Bug#910)
-
-	* international/mule-cmds.el (set-default-coding-systems):
-	* files.el (normal-mode):
-	Remove guarded calls to ucs-set-table-for-input.  (Bug#9821)
-	This function was removed with ucs-tables.el in 2008.
-
-2012-04-08  Eli Zaretskii  <eliz@gnu.org>
-
-	* textmodes/ispell.el (ispell-check-version): For hunspell, set
-	ispell-encoding8-command to "-i", without a trailing space.
-	(ispell-start-process): For hunspell, use '("-i" ENCODING), in 2
-	separate command-line arguments, to specify the encoding, since
-	that's how hunspell expects it.
-
-2012-04-08  Glenn Morris  <rgm@gnu.org>
-
-	* loadup.el: Load bindings before cus-start.
-	This reduces somewhat the number of "rogue" settings in emacs -Q.
-
-2012-04-07  Glenn Morris  <rgm@gnu.org>
-
-	* version.el (emacs-bzr-get-version): New function.
-	(emacs-bzr-version): New variable.
-	* loadup.el (emacs-bzr-version): Set it.  (Bug#8054)
-	* mail/emacsbug.el (report-emacs-bug): Include bzr version.
-
-2012-04-07  Eli Zaretskii  <eliz@gnu.org>
-
-	* international/uni-bidi.el, international/uni-category.el:
-	* international/uni-combining.el, international/uni-decimal.el:
-	* international/uni-decomposition.el, international/uni-digit.el:
-	* international/uni-lowercase.el, international/uni-mirrored.el:
-	* international/uni-name.el, international/uni-numeric.el:
-	* international/uni-titlecase.el, international/uni-uppercase.el:
-	Update for Unicode 6.1.
-
-2012-04-07  Eli Zaretskii  <eliz@gnu.org>
-
-	* term/w32-win.el (dynamic-library-alist): Add libxml2 DLLs.
-
-2012-04-05  Lars Magne Ingebrigtsen  <larsi@gnus.org>
-
-	* window.el (shrink-window): Mention the `window-min-height'
-	variable in the doc string.
-
-2012-04-05  Bastien Guerry  <bzg@altern.org>
-
-	* color.el (color-lighten-name): Fix typo.
-
-2012-04-04  Stefan Monnier  <monnier@iro.umontreal.ca>
-
-	* server.el (server--on-display-p): New function.
-	(server--on-display-p): Use it.
-
-2012-04-04  Gabor Vida  <vidagabor@gmail.com>  (tiny change)
-
-	* ido.el (ido-wide-find-dirs-or-files): Use file-name-absolute-p
-	(bug#11145).
-
-2012-04-04  Stefan Monnier  <monnier@iro.umontreal.ca>
-
-	* comint.el (comint--common-quoted-suffix): Check string boundary
-	before comparing (bug#11158).
-	* pcomplete.el (pcomplete--common-quoted-suffix): Idem.
-
-2012-04-04  Chong Yidong  <cyd@gnu.org>
-
-	* minibuffer.el (completion-extra-properties): Doc fix.
-
-	* subr.el (delayed-warnings-hook): Doc fix.
-
-2012-04-04  Daiki Ueno  <ueno@unixuser.org>
-
-	* epa.el (epa--select-keys): Bind C-c C-c to finish the key
-	selection (Bug#11159).
-	(epa-insert-keys): Inform that the default public key will be
-	exported if no key is selected.
-
-2012-04-04  Richard Stallman  <rms@gnu.org>
-
-	* mail/emacsbug.el (report-emacs-bug): Bind inhibit-read-only.
-
-2012-04-03  Chong Yidong  <cyd@gnu.org>
-
-	* mail/sendmail.el (mail-mode-map): Bind C-c C-i to
-	mail-insert-file, not its obsolete alias mail-attach-file.
-
-2012-04-03  Michael Albinus  <michael.albinus@gmx.de>
-
-	* notifications.el (notifications-notify): Fix docstring.
-
-2012-04-02  Glenn Morris  <rgm@gnu.org>
-
-	* emacs-lisp/authors.el (authors-aliases): Another addition.
-
-2012-04-02  Michael Albinus  <michael.albinus@gmx.de>
-
-	* net/tramp-gvfs.el (tramp-gvfs-send-command): Apply
-	`tramp-compat-call-process' instead of `tramp-local-call-process'.
-	Reported by Magnus Henoch <magnus.henoch@gmail.com>.
-
-2012-04-01  Chong Yidong  <cyd@gnu.org>
-
-	* files.el (file-in-directory-p): Rename from file-subdir-of-p.
-	Handle root directory properly.
-	(copy-directory): Caller changed.
-
-	* dired-aux.el (dired-copy-file-recursive, dired-create-files):
-	* net/tramp.el (tramp-file-name-for-operation): Callers changed.
-
-2012-03-31  Glenn Morris  <rgm@gnu.org>
-
-	* term/xterm.el (xterm-extra-capabilities): Doc fix.
-
-	* language/indian.el ("Devanagari"): Fix typo.  (Bug#11103)
-
-	* calendar/calendar.el (calendar-window-list)
-	(calendar-hide-window): Restore.  (Bug#11140)
-	(calendar-exit): Use calendar-window-list, calendar-hide-window again.
-
-	* emacs-lisp/edebug.el (edebug-unwrap-results): Doc fix.
-
-2012-03-30  Thierry Volpiatto  <thierry.volpiatto@gmail.com>
-
-	* dired-aux.el (dired-copy-file-recursive, dired-create-files):
-	Check if file is a symlink (Bug#10489).
-
-	* files.el (copy-directory): Likewise.
-
-2012-03-30  Chong Yidong  <cyd@gnu.org>
-
-	* image.el (imagemagick-types-inhibit)
-	(imagemagick-register-types): Doc fix.
-
-2012-03-30  Agustín Martín Domingo  <agustin.martin@hispalinux.es>
-
-	* ispell.el (ispell-get-extended-character-mode): Disable
-	extended-char-mode for hunspell.  hunspell does not support it
-	and treats ~word as ordinary words in pipe mode.
-
-2012-03-30  Glenn Morris  <rgm@gnu.org>
-
-	* tutorial.el (help-with-tutorial): Ensure local variables don't
-	happen to make the buffer read-only.  (Bug#11127)
-
-2012-03-30  Stefan Monnier  <monnier@iro.umontreal.ca>
-
-	* progmodes/perl-mode.el (perl-indent-line): Use `noindent' in strings.
-	(perl-calculate-indent): Return `noindent' in strings.
-
-2012-03-28  Sam Steingold  <sds@gnu.org>
-
-	* calendar/calendar.el (calendar-exit): Use `quit-windows-on'
-	instead of the broken adhockery which does not prevent calendar
-	buffers from being displayed at random after exit.
-	(calendar-window-list, calendar-hide-window): Remove the broken
-	adhockery.
-
-2012-03-28  Glenn Morris  <rgm@gnu.org>
-
-	* replace.el (query-replace-map): Doc fix.
-
-2012-03-28  Andreas Schwab  <schwab@linux-m68k.org>
-
-	* vc/vc-git.el (vc-git-state): Don't try to match all of the diff
-	contents.  (Bug#11109)
-
-2012-03-27  Stefan Monnier  <monnier@iro.umontreal.ca>
-
-	* emacs-lisp/avl-tree.el (avl-tree--enter-balance): Fix paren typo
-	(bug#11077).
-	(avl-tree--check, avl-tree--check-node): New funs.
-
-2012-03-27  Martin Rudalics  <rudalics@gmx.at>
-
-	* window.el (switch-to-visible-buffer): New option.
-	(switch-to-prev-buffer, switch-to-next-buffer):
-	Observe switch-to-visible-buffer.  Make sure that checking for a window
-	showing a buffer already is done on the same frame.
-
-2012-03-27  Glenn Morris  <rgm@gnu.org>
-
-	* startup.el (mail-host-address): Doc fix.
-
-2012-03-26  Stefan Monnier  <monnier@iro.umontreal.ca>
-
-	* emacs-lisp/bytecomp.el (byte-compile-constants-vector): Allow more
-	than 197 variables.
-
-2012-03-26  Ami Fischman  <ami@fischman.org>
-
-	* vc/vc-git.el (vc-git-state): Avoid unnecessarily locking.
-
-2012-03-26  Glenn Morris  <rgm@gnu.org>
-
-	* files.el (save-buffers-kill-emacs): Doc fix.
-
-	* startup.el (normal-top-level, command-line, command-line-1):
-	Give them doc strings.
-
-2012-03-25  Eli Zaretskii  <eliz@gnu.org>
-
-	* makefile.w32-in (install): Use $(DIRNAME)_same-dir.tst instead
-	of same-dir.tst, to avoid stepping on other (parallel) Make job's toes.
-
-2012-03-25  Chong Yidong  <cyd@gnu.org>
-
-	* custom.el (load-theme): Even if NO-ENABLE arg is t, reenable the
-	theme if it was previously enabled before (Bug#11031).
-
-	* cus-theme.el (custom-theme-write-faces): Retrieve current face
-	spec with custom-face-get-current-spec if its :shown-value is not
-	determined yet (Bug#9337).
-	(customize-create-theme, custom-theme-revert): Doc fixes.
-
-	* button.el (button-at): Minor addition to docstring.
-
-2012-03-24  Simon Leinen  <simon.leinen@gmail.com>
-
-	* vc/vc.el (vc-merge): Fix a prompt.
-
-2012-03-24  Chong Yidong  <cyd@gnu.org>
-
-	* mwheel.el (mwheel-scroll): Call deactivate-mark at the right
-	point (Bug#9623).
-
-	* button.el (button-at): Minor addition to docstring.
-=======
-2012-03-25  Stefan Monnier  <monnier@iro.umontreal.ca>
-
-	* newcomment.el (comment-inline-offset): Don't autoload.
-	(comment-choose-indent): Obey comment-inline-offset.
-
-2012-03-25  Philipp Haselwarter  <philipp.haselwarter@gmx.de>  (tiny change)
-
-	* newcomment.el (comment-inline-offset): New custom var (bug#11090).
-	(comment-indent): Use it.
-
-2012-02-15  Stefan Monnier  <monnier@iro.umontreal.ca>
+2012-04-17  Stefan Monnier  <monnier@iro.umontreal.ca>
 
 	* emacs-lisp/smie.el: Provide smarter auto-filling.
 	(smie-auto-fill): New function.
 	(smie-setup): Use it.
 
-2011-12-27  Vincent Belaïche  <vincentb1@users.sourceforge.net>
+	* newcomment.el (comment-choose-indent): Obey comment-inline-offset.
+
+2012-04-17  Philipp Haselwarter  <philipp.haselwarter@gmx.de>  (tiny change)
+
+	* newcomment.el (comment-inline-offset): New custom var (bug#11090).
+	(comment-indent): Use it.
+
+2012-04-17  Vincent Belaïche  <vincentb1@users.sourceforge.net>
 
 	* ses.el: The overall change is to add cell renaming, that is
 	setting fancy names for cell symbols other than name matching
 	"\\`[A-Z]+[0-9]+\\'" regexp .
+	(ses-localvars): Add ses--renamed-cell-symb-list.
 	(ses-create-cell-variable): New defun.
+	(ses-destroy-cell-variable-range): Respect ses--numrows, ses--numcols.
 	(ses-relocate-formula): Relocate formulas only for cells the
 	symbols of which are not renamed, i.e. symbols whose names do not
 	match regexp "\\`[A-Z]+[0-9]+\\'".
@@ -711,24 +29,686 @@
 	for cells that are not renamed.
 	(ses-replace-name-in-formula): New defun.
 	(ses-rename-cell): New defun.
-	(ses-call-printer-return, ses-cell-property-get)
-	(ses-sym-rowcol, ses-printer-validate, ses-formula-record)
-	(ses-create-cell-variable, ses-reset-header-string)
-	(ses-cell-set-formula, ses-repair-cell-reference-all)
-	(ses-self-reference-early-detection, ses-in-print-area, ses-set-curcell)
-	(ses-check-curcell, ses-call-printer, ses-adjust-print-width)
-	(ses-print-cell-new-width, ses-formula-references, ses-relocate-formula)
-	(ses-aset-with-undo, ses-load, ses-truncate-cell)
-	(ses-read-column-printer, ses-read-default-printer, ses-insert-row)
-	(ses-delete-row, ses-delete-column, ses-append-row-jump-first-column)
-	(ses-kill-override, ses-yank-pop, ses-yank-cells, ses-yank-tsf)
-	(ses-yank-resize, ses-export-tab, ses-mark-row, ses-mark-column)
-	(ses-renarrow-buffer, ses-insert-range, ses-insert-ses-range)
-	(ses-safe-printer, ses-safe-formula, ses-warn-unsafe, ses--clean-!)
-	(ses--clean-_, ses-range, ses-select, ses-center, ses-center-span)
-	(ses-dashfill, ses-unsafe): Fix typos and reflow docstrings.
-
->>>>>>> 699c782b
+
+2012-04-17  Peter Oliver  <bzr@mavit.org.uk>  (tiny change)
+
+	* progmodes/perl-mode.el (perl-indent-parens-as-block):
+	New option (bug#11118).
+	(perl-calculate-indent): Respect it.
+
+2012-04-17  Glenn Morris  <rgm@gnu.org>
+
+	* dired-aux.el (dired-mark-read-string): Doc fix.
+
+2012-04-17  Dmitry Antipov  <dmantipov@yandex.ru>
+
+	* dired-aux.el (dired-mark-read-string): Offer optional completion.
+	(dired-do-chxxx): Complete chown, chgrp over users, groups.  (Bug#7900)
+
+2012-04-17  Glenn Morris  <rgm@gnu.org>
+
+	* mouse.el (mouse-drag-track):
+	* speedbar.el (speedbar-frame-mode):
+	Use auto-hscroll-mode rather than the alias automatic-hscrolling.
+
+2012-04-16  Leo Liu  <sdl.web@gmail.com>
+
+	* progmodes/python.el: Trivial cleanup.
+
+2012-04-16  Glenn Morris  <rgm@gnu.org>
+
+	* vc/vc.el (vc-string-prefix-p):
+	* vc/pcvs-util.el (cvs-string-prefix-p):
+	* textmodes/tex-mode.el (latex-string-prefix-p, tex-string-prefix-p):
+	* mpc.el (mpc-string-prefix-p):
+	Make all of these into obsolete aliases for string-prefix-p.
+	Update callers.
+	* vc/pcvs.el, vc/vc-dispatcher.el, vc/vc-dir.el: Update callers.
+
+	* textmodes/two-column.el: Move custom options to the start.
+	(frame-width): Remove compat definition.
+	(2C-associate-buffer, 2C-dissociate):
+	Use with-current-buffer rather than save-excursion.
+	(2C-dissociate): Force a mode-line update.
+	(2C-autoscroll): Use ignore-errors.
+
+	* emacs-lisp/eieio-opt.el (describe-class, describe-generic):
+	Autoload trivia.
+
+	* emacs-lisp/cl-extra.el (*random-state*):
+	Remove unnecessary declaration.
+
+	* calendar/cal-tex.el (cal-tex-end-document): Trivial clarification.
+
+	* play/cookie1.el (cookie-snarf):
+	Give an explicit error if input file cannot be read.
+
+	* play/yow.el (yow-file): Use expand-file-name rather than concat.
+
+	* progmodes/perl-mode.el (c-macro-expand):
+	Remove unnecessary autoload (it is in loaddefs.el).
+
+	* textmodes/picture.el (picture-desired-column)
+	(picture-update-desired-column): Convert comments to doc-strings.
+	(picture-substitute): Remove function.
+	(picture-mode-map): Initialize in the defvar.
+
+	* woman.el: Remove eval-after-load for tar-mode.
+	* tar-mode.el (tar-mode-map): Add woman binding and menu entry.
+	(woman-tar-extract-file): Autoload it.
+
+	* frame.el (automatic-hscrolling): Make this alias obsolete.
+
+2012-04-12  Agustín Martín Domingo  <agustin.martin@hispalinux.es>
+
+	* ispell.el (ispell-set-spellchecker-params): Post-process
+	`ispell-dictionary-alist' to use [:alpha:] and utf-8 if possible.
+	(ispell-dictionary-base-alist): Revert to original XEmacs
+	friendly version for default.  [:alpha:] will be added in
+	`ispell-set-spellchecker-params' if needed
+
+2012-04-16  Chong Yidong  <cyd@gnu.org>
+
+	* image.el (imagemagick--extension-regexp): New variable.
+	(imagemagick-register-types): Use it.
+	(imagemagick-types-inhibit): Add :set function.  Allow new value
+	of t to inhibit all types.
+
+	* emacs-lisp/regexp-opt.el (regexp-opt-charset): Avoid cl macros,
+	so we can preload it.
+
+	* loadup.el (fboundp): Preload regexp-opt, needed by
+	imagemagick-register-types.
+
+2012-04-15  Chong Yidong  <cyd@gnu.org>
+
+	* frame.el (scrolling): Remove nearly unused customization group.
+
+	* scroll-all.el (scroll-all-mode): Move to windows group.
+
+2012-04-15  Chong Yidong  <cyd@gnu.org>
+
+	* bindings.el (goto-map): Bind goto-char to M-g c (Bug#11240).
+
+2012-04-15  Stefan Monnier  <monnier@iro.umontreal.ca>
+
+	Avoid the use of ((lambda ...) ...) in lexical-binding code.
+	* emacs-lisp/easy-mmode.el (define-minor-mode):Use funcall (bug#11241).
+
+2012-04-15  Glenn Morris  <rgm@gnu.org>
+
+	* simple.el (process-file-side-effects): Doc fix.
+
+2012-04-15  Glenn Morris  <rgm@gnu.org>
+
+	* international/mule-cmds.el (set-language-environment): Doc fix.
+
+2012-04-14  Juanma Barranquero  <lekktu@gmail.com>
+
+	* server.el (server-auth-key, server-generate-key): Doc fixes.
+	(server-get-auth-key): Doc fix.  Use `string-match-p'.
+	(server-start): Reflow docstring.
+
+2012-04-14  Lars Ingebrigtsen  <larsi@gnus.org>
+
+	* server.el (server-generate-key): `called-interactively-p'
+	requires a parameter.
+
+2012-04-14  Michal Nazarewicz  <mina86@mina86.com>
+
+	* server.el (server-auth-key): New variable.
+	(server-generate-key, server-get-auth-key): New function.
+	(server-start): Use the new variable and functions to allow
+	setting a permanent server key (bug#9423).
+
+2012-04-14  Leo Liu  <sdl.web@gmail.com>
+
+	* vc/diff-mode.el (diff-file-prev/next): Fix typo.
+
+2012-04-14  Paul Eggert  <eggert@cs.ucla.edu>
+
+	Spelling fixes.
+	* hexl.el (hexl-rulerize): Rename from hexl-rulerise, since
+	Emacs uses American spelling.
+
+2012-04-14  Juanma Barranquero  <lekktu@gmail.com>
+
+	* emacs-lock.el (emacs-lock-locked-buffer-functions): New hook.
+	(emacs-lock--exit-locked-buffer): Return the locked buffer.  Doc fix.
+	(emacs-lock--kill-emacs-hook, emacs-lock--kill-emacs-query-functions)
+	(emacs-lock--kill-buffer-query-functions): Run new hook.  (Bug#11017)
+
+2012-04-14  Stefan Monnier  <monnier@iro.umontreal.ca>
+
+	* progmodes/which-func.el (which-func-modes): Change default.
+
+2012-04-14  Kim F. Storm  <storm@cua.dk>
+
+	* emulation/cua-base.el (cua-exchange-point-and-mark): Just call
+	exchange-point-and-mark if cua-enable-cua-keys is nil (Bug#11191).
+
+2012-04-14  Chong Yidong  <cyd@gnu.org>
+
+	* custom.el (custom-theme-set-variables): Doc fix.
+
+2012-04-14  Glenn Morris  <rgm@gnu.org>
+
+	* international/mule.el (set-auto-coding-for-load): Doc fix.
+
+2012-04-14  Alan Mackenzie  <acm@muc.de>
+
+	* progmodes/cc-menus.el (cc-imenu-objc-generic-expression): Make
+	imenu work again for Objective C Mode.  Correct the *-index values,
+	these having been disturbed by a previous change in 2011-08.
+
+	* progmodes/cc-engine.el (c-before-change-check-<>-operators):
+	Correct two search limits.
+
+2012-04-14  Stefan Monnier  <monnier@iro.umontreal.ca>
+
+	* startup.el (command-line-1): Inhibit splash from daemon (bug#10996).
+
+2012-04-14  Andreas Schwab  <schwab@linux-m68k.org>
+
+	* international/characters.el: Fix sorting.
+
+2012-04-14  Eli Zaretskii  <eliz@gnu.org>
+
+	* international/characters.el: Add more missing Latin case pairs.
+
+2012-04-14  Glenn Morris  <rgm@gnu.org>
+
+	* files.el (dir-locals-set-class-variables): Doc fix.
+
+2012-04-14  Eli Zaretskii  <eliz@gnu.org>
+
+	* international/characters.el: Add set-case-syntax-pair call for
+	LATIN CAPITAL LETTER Y WITH DIAERESIS RET and its lower-case
+	counterpart.  (Bug#11209)
+
+	* simple.el (shell-command-on-region): Doc fix.  (Bug#11208)
+
+2012-04-14  Glenn Morris  <rgm@gnu.org>
+
+	* calendar/holidays.el (calendar-check-holidays): Doc fix.
+
+2012-04-14  Eli Zaretskii  <eliz@gnu.org>
+
+	* textmodes/ispell.el (ispell-dictionary-base-alist):
+	Add data for Hebrew.
+
+2012-04-14  Chong Yidong  <cyd@gnu.org>
+
+	* net/rcirc.el (rcirc-cmd-quit):
+	Revert 2012-03-18 change (Bug#11192).
+
+2012-04-14  Glenn Morris  <rgm@gnu.org>
+
+	* pcmpl-rpm.el (pcomplete/rpm): Handle -qf.
+
+2012-04-14  Eli Zaretskii  <eliz@gnu.org>
+
+	* minibuffer.el (completion-in-region-mode-map):
+	Bind completion-help-at-point to M-? rather than ?.  (Bug#11182)
+
+2012-04-13  Vivek Dasmohapatra  <vivek@etla.org>
+
+	* hexl.el (hexl-insert-char): Make display sizes other than 16 work.
+
+2012-04-13  Masatake YAMATO  <yamato@redhat.com>
+
+	* minibuffer.el (minibuffer-local-filename-syntax): New variable
+	to allow `C-M-f' and `C-M-b' to move to the nearest path
+	separator (bug#9511).
+
+2012-04-13  Lars Ingebrigtsen  <larsi@gnus.org>
+
+	* avoid.el: Require cl when compiling.  And also move the
+	`provide' to the end.
+
+2012-04-13  Thierry Volpiatto  <thierry.volpiatto@gmail.com>
+
+	* avoid.el (mouse-avoidance-banish-position): New variable.
+	(mouse-avoidance-banish-destination): Use it (bug#10165).
+
+2012-04-13  Leo Liu  <sdl.web@gmail.com>
+
+	* progmodes/which-func.el (which-func-modes): Add objc-mode.
+
+2012-04-13  Ken Brown  <kbrown@cornell.edu>
+
+	* net/browse-url.el (browse-url-file-url): Remove Cygwin hack;
+	this is no longer needed now that cygstart understands file:// URLs.
+	(browse-url-filename-alist): For the same reason, don't modify
+	file:// URLs on Cygwin.
+
+2012-04-13  Stefan Monnier  <monnier@iro.umontreal.ca>
+
+	* emulation/cua-base.el (cua--pre-command-handler-1): Don't activate
+	the region on shift if the binding is already shifted (bug#11221).
+
+2012-04-12  Glenn Morris  <rgm@gnu.org>
+
+	* mail/mailpost.el: Move to obsolete/.
+
+2012-04-12  Drew Adams  <drew.adams@oracle.com>
+
+	* imenu.el (imenu--generic-function): Ignore invisible definitions
+	(bug#10123).
+
+2012-04-12  Vivek Dasmohapatra  <vivek@etla.org>
+
+	* hexl.el (hexl-bits): New variable.
+	(hexl-options): Mention the variable in the doc string.
+	(hexl-rulerise, hexl-line-displen): New functions.
+	(hexl-mode): Mention the new variable.
+	(hexl-mode, hexl-current-address, hexl-current-address):
+	Use the displen.
+	(hexl-ascii-start-column): New function.
+	(hexl-address-to-marker, hexl-beginning-of-line, hexl-options)
+	(hexl-insert-char, hexl-mode-ruler): Use the displen (bug#4941).
+
+2012-04-12  Agustín Martín Domingo  <agustin.martin@hispalinux.es>
+
+	* textmodes/flyspell.el (flyspell-large-region): For hunspell, use
+	'("-i" ENCODING), in 2 separate command-line arguments, to specify
+	the encoding, as expected by hunspell.
+
+2012-04-12  Stefan Monnier  <monnier@iro.umontreal.ca>
+
+	* battery.el (battery--linux-sysfs-regexp): New const.
+	(battery-status-function): Use it.  Remove yeeloong special case.
+	(battery-yeeloong-sysfs): Remove.
+	(battery-echo-area-format): Remove yeeloong special case.
+
+2012-04-11  Stefan Monnier  <monnier@iro.umontreal.ca>
+
+	* imenu.el (imenu-add-to-menubar): `current-local-map' can be nil.
+	Reported by Noah Friedman.
+
+	* subr.el (read-passwd): Use read-string.
+
+2012-04-11  Lars Magne Ingebrigtsen  <larsi@gnus.org>
+
+	* vcursor.el (vcursor-move): Increase the priority of the overlay
+	(bug#9663).
+
+2012-04-11  Deniz Dogan  <deniz.a.m.dogan@gmail.com>
+
+	* net/rcirc.el (rcirc-kill-channel-buffers): New variable.
+	(rcirc-kill-buffer-hook): Use it to kill channel buffers (bug#5128).
+
+2012-04-11  William Stevenson  <yhvh2000@gmail.com>
+
+	* textmodes/artist.el (artist-mode): Convert artist-mode to use
+	define-minor-mode (bug#10760).
+
+2012-04-11  Wolfgang Jenkner  <wjenkner@inode.at>  (tiny change)
+
+	* lisp/progmodes/grep.el (rgrep): Tweak the find command line so
+	that directories matching `grep-find-ignored-files' won't be
+	pruned (bug#10351).
+
+2012-04-11  Chong Yidong  <cyd@gnu.org>
+
+	* startup.el (command-line): Remove support for long-obsolete
+	variable font-lock-face-attributes.
+
+2012-04-11  Glenn Morris  <rgm@gnu.org>
+
+	* vc/vc-bzr.el (vc-bzr-status): Avoid condition-case-unless-debug.
+
+2012-04-11  Stefan Monnier  <monnier@iro.umontreal.ca>
+
+	* window.el (window--state-get-1): Obey window-point-insertion-type.
+
+2012-04-11  Lennart Borgman  <lennart.borgman@gmail.com>
+
+	* emacs-lisp/lisp.el (narrow-to-defun): `beginning-of-defun' goes
+	to previous function when point is on the first character of a
+	function.  Take care of that in `narrow-to-defun' (bug#6157).
+
+2012-04-11  Glenn Morris  <rgm@gnu.org>
+
+	* vc/vc-bzr.el (vc-bzr-status): Handle all errors,
+	not just file-errors.
+
+	* vc/vc-bzr.el (vc-bzr-sha1-program, sha1-program): Remove.
+	(vc-bzr-sha1): Use internal sha1.
+
+2012-04-11  Stefan Monnier  <monnier@iro.umontreal.ca>
+
+	* progmodes/flymake.el (flymake-mode): Beware read-only dirs (bug#8954).
+
+2012-04-10  Sébastien Gross  <seb@chezwam.org>  (tiny change)
+
+	* progmodes/hideshow.el (hs-hide-all): Don't infloop on comments
+	that start in the middle of the line (bug#10496).
+
+2012-04-10  Dan Nicolaescu  <dann@gnu.org>
+
+	* battery.el (battery-linux-proc-acpi): Only one battery is
+	discharged at a time, but that seems to confuse battery.el when
+	computing `rate-type' for the battery not being discharged
+	(bug#10332).
+
+2012-04-10  Stefan Monnier  <monnier@iro.umontreal.ca>
+
+	* emacs-lisp/autoload.el (autoload-make-program): Remove, unused.
+
+	* international/quail.el: Use dolist and simplify.
+	(quail-define-package, quail-update-keyboard-layout)
+	(quail-define-rules): Use dolist.
+	(quail-insert-kbd-layout, quail-get-translation): CSE.
+
+	* tmm.el: Use dolist, remove left over hook.
+	(tmm-prompt, tmm-define-keys, tmm-shortcut, tmm-get-keybind):
+	Use dolist.
+	(calendar-load-hook): Don't mess with it.
+
+	* vc/vc-annotate.el (vc-annotate-show-diff-revision-at-line-internal):
+	Use derived-mode-p.  Run the diff asynchronously.
+
+2012-04-10  Lars Magne Ingebrigtsen  <larsi@gnus.org>
+
+	* obsolete/mouse-sel.el: Add an Obsolete-since header.
+
+2012-04-10  Juanma Barranquero  <lekktu@gmail.com>
+
+	* misc.el: Display absolute path of loaded DLLs (bug#10424).
+	(list-dynamic-libraries--loaded): New function.
+	(list-dynamic-libraries--refresh): Use it.
+
+2012-04-10  Nathan Weizenbaum  <nweiz@google.com>
+
+	* progmodes/python.el (python-fill-paragraph):
+	Make python-fill-region in a multiline string work when font-lock is
+	disabled (bug#7018).
+
+2012-04-10  Laimonas Vėbra  <laimonas.vebra@gmail.com>  (tiny change)
+
+	* language/european.el (cp775): Add oem/legacy (en)coding on
+	DOS/MS Windows for the Baltic languages.  There are still plenty
+	of texts written in this encoding/codepage (bug#6519).
+
+2012-04-10  Glenn Morris  <rgm@gnu.org>
+
+	* cus-start.el (eol-mnemonic-unix, eol-mnemonic-dos, eol-mnemonic-mac):
+	Add :standard values, reducing "rogue" customs in emacs -Q a bit more.
+
+2012-04-10  Florian Adamsky  <florian@adamsky.it>  (tiny change)
+
+	* recentf.el (recentf-dialog-mode-map): Add two keybindings for
+	next-line "n" and previous-line "p" in order to make recentf more
+	consistent with ibuffer, dired or org-mode (bug#9387).
+
+2012-04-10  Lars Magne Ingebrigtsen  <larsi@gnus.org>
+
+	* image.el (put-image): Return the overlay created instead of the
+	optional input string (bug#7834).  Note that this may break code
+	that is (for some reason or other) depending on `put-image'
+	returning the string.
+
+	* mouse-sel.el (mouse-sel-mode): Mark as obsolete (bug#6174).
+
+	* simple.el (zap-to-char): Allow zapping using input methods
+	(bug#1580).
+
+	* textmodes/fill.el (fill-region): Leave point and mark where they
+	were before filling (bug#5399).
+
+2012-04-09  Glenn Morris  <rgm@gnu.org>
+
+	* version.el (emacs-bzr-get-version):
+	Handle lightweight checkouts of local branches.
+
+2012-04-09  Andreas Schwab  <schwab@linux-m68k.org>
+
+	* international/characters.el: Recover lost case pairs.  (Bug#11209)
+
+2012-04-09  Chong Yidong  <cyd@gnu.org>
+
+	* custom.el (custom-variable-p): Return nil for non-symbol
+	arguments instead of signaling an error.
+	(user-variable-p): Obsolete alias for custom-variable-p.
+
+	* apropos.el (apropos-variable):
+	* files-x.el (read-file-local-variable):
+	* simple.el (set-variable):
+	* woman.el (woman-mini-help):
+	* emacs-lisp/byte-opt.el (side-effect-free-fns): Callers changed.
+
+2012-04-09  Glenn Morris  <rgm@gnu.org>
+
+	* startup.el (normal-top-level): Don't look for leim-list.el
+	in places where it will not be found.  (Bug#910)
+
+	* international/mule-cmds.el (set-default-coding-systems):
+	* files.el (normal-mode):
+	Remove guarded calls to ucs-set-table-for-input.  (Bug#9821)
+	This function was removed with ucs-tables.el in 2008.
+
+2012-04-08  Eli Zaretskii  <eliz@gnu.org>
+
+	* textmodes/ispell.el (ispell-check-version): For hunspell, set
+	ispell-encoding8-command to "-i", without a trailing space.
+	(ispell-start-process): For hunspell, use '("-i" ENCODING), in 2
+	separate command-line arguments, to specify the encoding, since
+	that's how hunspell expects it.
+
+2012-04-08  Glenn Morris  <rgm@gnu.org>
+
+	* loadup.el: Load bindings before cus-start.
+	This reduces somewhat the number of "rogue" settings in emacs -Q.
+
+2012-04-07  Glenn Morris  <rgm@gnu.org>
+
+	* version.el (emacs-bzr-get-version): New function.
+	(emacs-bzr-version): New variable.
+	* loadup.el (emacs-bzr-version): Set it.  (Bug#8054)
+	* mail/emacsbug.el (report-emacs-bug): Include bzr version.
+
+2012-04-07  Eli Zaretskii  <eliz@gnu.org>
+
+	* international/uni-bidi.el, international/uni-category.el:
+	* international/uni-combining.el, international/uni-decimal.el:
+	* international/uni-decomposition.el, international/uni-digit.el:
+	* international/uni-lowercase.el, international/uni-mirrored.el:
+	* international/uni-name.el, international/uni-numeric.el:
+	* international/uni-titlecase.el, international/uni-uppercase.el:
+	Update for Unicode 6.1.
+
+2012-04-07  Eli Zaretskii  <eliz@gnu.org>
+
+	* term/w32-win.el (dynamic-library-alist): Add libxml2 DLLs.
+
+2012-04-05  Lars Magne Ingebrigtsen  <larsi@gnus.org>
+
+	* window.el (shrink-window): Mention the `window-min-height'
+	variable in the doc string.
+
+2012-04-05  Bastien Guerry  <bzg@altern.org>
+
+	* color.el (color-lighten-name): Fix typo.
+
+2012-04-04  Stefan Monnier  <monnier@iro.umontreal.ca>
+
+	* server.el (server--on-display-p): New function.
+	(server--on-display-p): Use it.
+
+2012-04-04  Gabor Vida  <vidagabor@gmail.com>  (tiny change)
+
+	* ido.el (ido-wide-find-dirs-or-files): Use file-name-absolute-p
+	(bug#11145).
+
+2012-04-04  Stefan Monnier  <monnier@iro.umontreal.ca>
+
+	* comint.el (comint--common-quoted-suffix): Check string boundary
+	before comparing (bug#11158).
+	* pcomplete.el (pcomplete--common-quoted-suffix): Idem.
+
+2012-04-04  Chong Yidong  <cyd@gnu.org>
+
+	* minibuffer.el (completion-extra-properties): Doc fix.
+
+	* subr.el (delayed-warnings-hook): Doc fix.
+
+2012-04-04  Daiki Ueno  <ueno@unixuser.org>
+
+	* epa.el (epa--select-keys): Bind C-c C-c to finish the key
+	selection (Bug#11159).
+	(epa-insert-keys): Inform that the default public key will be
+	exported if no key is selected.
+
+2012-04-04  Richard Stallman  <rms@gnu.org>
+
+	* mail/emacsbug.el (report-emacs-bug): Bind inhibit-read-only.
+
+2012-04-03  Chong Yidong  <cyd@gnu.org>
+
+	* mail/sendmail.el (mail-mode-map): Bind C-c C-i to
+	mail-insert-file, not its obsolete alias mail-attach-file.
+
+2012-04-03  Michael Albinus  <michael.albinus@gmx.de>
+
+	* notifications.el (notifications-notify): Fix docstring.
+
+2012-04-02  Glenn Morris  <rgm@gnu.org>
+
+	* emacs-lisp/authors.el (authors-aliases): Another addition.
+
+2012-04-02  Michael Albinus  <michael.albinus@gmx.de>
+
+	* net/tramp-gvfs.el (tramp-gvfs-send-command): Apply
+	`tramp-compat-call-process' instead of `tramp-local-call-process'.
+	Reported by Magnus Henoch <magnus.henoch@gmail.com>.
+
+2012-04-01  Chong Yidong  <cyd@gnu.org>
+
+	* files.el (file-in-directory-p): Rename from file-subdir-of-p.
+	Handle root directory properly.
+	(copy-directory): Caller changed.
+
+	* dired-aux.el (dired-copy-file-recursive, dired-create-files):
+	* net/tramp.el (tramp-file-name-for-operation): Callers changed.
+
+2012-03-31  Glenn Morris  <rgm@gnu.org>
+
+	* term/xterm.el (xterm-extra-capabilities): Doc fix.
+
+	* language/indian.el ("Devanagari"): Fix typo.  (Bug#11103)
+
+	* calendar/calendar.el (calendar-window-list)
+	(calendar-hide-window): Restore.  (Bug#11140)
+	(calendar-exit): Use calendar-window-list, calendar-hide-window again.
+
+	* emacs-lisp/edebug.el (edebug-unwrap-results): Doc fix.
+
+2012-03-30  Thierry Volpiatto  <thierry.volpiatto@gmail.com>
+
+	* dired-aux.el (dired-copy-file-recursive, dired-create-files):
+	Check if file is a symlink (Bug#10489).
+
+	* files.el (copy-directory): Likewise.
+
+2012-03-30  Chong Yidong  <cyd@gnu.org>
+
+	* image.el (imagemagick-types-inhibit)
+	(imagemagick-register-types): Doc fix.
+
+2012-03-30  Agustín Martín Domingo  <agustin.martin@hispalinux.es>
+
+	* ispell.el (ispell-get-extended-character-mode): Disable
+	extended-char-mode for hunspell.  hunspell does not support it
+	and treats ~word as ordinary words in pipe mode.
+
+2012-03-30  Glenn Morris  <rgm@gnu.org>
+
+	* tutorial.el (help-with-tutorial): Ensure local variables don't
+	happen to make the buffer read-only.  (Bug#11127)
+
+2012-03-30  Stefan Monnier  <monnier@iro.umontreal.ca>
+
+	* progmodes/perl-mode.el (perl-indent-line): Use `noindent' in strings.
+	(perl-calculate-indent): Return `noindent' in strings.
+
+2012-03-28  Sam Steingold  <sds@gnu.org>
+
+	* calendar/calendar.el (calendar-exit): Use `quit-windows-on'
+	instead of the broken adhockery which does not prevent calendar
+	buffers from being displayed at random after exit.
+	(calendar-window-list, calendar-hide-window): Remove the broken
+	adhockery.
+
+2012-03-28  Glenn Morris  <rgm@gnu.org>
+
+	* replace.el (query-replace-map): Doc fix.
+
+2012-03-28  Andreas Schwab  <schwab@linux-m68k.org>
+
+	* vc/vc-git.el (vc-git-state): Don't try to match all of the diff
+	contents.  (Bug#11109)
+
+2012-03-27  Stefan Monnier  <monnier@iro.umontreal.ca>
+
+	* emacs-lisp/avl-tree.el (avl-tree--enter-balance): Fix paren typo
+	(bug#11077).
+	(avl-tree--check, avl-tree--check-node): New funs.
+
+2012-03-27  Martin Rudalics  <rudalics@gmx.at>
+
+	* window.el (switch-to-visible-buffer): New option.
+	(switch-to-prev-buffer, switch-to-next-buffer):
+	Observe switch-to-visible-buffer.  Make sure that checking for a window
+	showing a buffer already is done on the same frame.
+
+2012-03-27  Glenn Morris  <rgm@gnu.org>
+
+	* startup.el (mail-host-address): Doc fix.
+
+2012-03-26  Stefan Monnier  <monnier@iro.umontreal.ca>
+
+	* emacs-lisp/bytecomp.el (byte-compile-constants-vector): Allow more
+	than 197 variables.
+
+2012-03-26  Ami Fischman  <ami@fischman.org>
+
+	* vc/vc-git.el (vc-git-state): Avoid unnecessarily locking.
+
+2012-03-26  Glenn Morris  <rgm@gnu.org>
+
+	* files.el (save-buffers-kill-emacs): Doc fix.
+
+	* startup.el (normal-top-level, command-line, command-line-1):
+	Give them doc strings.
+
+2012-03-25  Eli Zaretskii  <eliz@gnu.org>
+
+	* makefile.w32-in (install): Use $(DIRNAME)_same-dir.tst instead
+	of same-dir.tst, to avoid stepping on other (parallel) Make job's toes.
+
+2012-03-25  Chong Yidong  <cyd@gnu.org>
+
+	* custom.el (load-theme): Even if NO-ENABLE arg is t, reenable the
+	theme if it was previously enabled before (Bug#11031).
+
+	* cus-theme.el (custom-theme-write-faces): Retrieve current face
+	spec with custom-face-get-current-spec if its :shown-value is not
+	determined yet (Bug#9337).
+	(customize-create-theme, custom-theme-revert): Doc fixes.
+
+	* button.el (button-at): Minor addition to docstring.
+
+2012-03-24  Simon Leinen  <simon.leinen@gmail.com>
+
+	* vc/vc.el (vc-merge): Fix a prompt.
+
+2012-03-24  Chong Yidong  <cyd@gnu.org>
+
+	* mwheel.el (mwheel-scroll): Call deactivate-mark at the right
+	point (Bug#9623).
+
+	* button.el (button-at): Minor addition to docstring.
 
 2012-03-23  Stefan Monnier  <monnier@iro.umontreal.ca>
 
