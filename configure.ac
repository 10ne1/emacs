dnl  Autoconf script for GNU Emacs
dnl To rebuild the 'configure' script from this, execute the command
dnl	autoconf
dnl in the directory containing this script.
dnl If you changed any AC_DEFINES, also run autoheader.
dnl
dnl Copyright (C) 1994-1996, 1999-2016 Free Software Foundation, Inc.
dnl
dnl  This file is part of GNU Emacs.
dnl
dnl  GNU Emacs is free software: you can redistribute it and/or modify
dnl  it under the terms of the GNU General Public License as published by
dnl  the Free Software Foundation, either version 3 of the License, or
dnl  (at your option) any later version.
dnl
dnl  GNU Emacs is distributed in the hope that it will be useful,
dnl  but WITHOUT ANY WARRANTY; without even the implied warranty of
dnl  MERCHANTABILITY or FITNESS FOR A PARTICULAR PURPOSE.  See the
dnl  GNU General Public License for more details.
dnl
dnl  You should have received a copy of the GNU General Public License
dnl  along with GNU Emacs.  If not, see <http://www.gnu.org/licenses/>.

AC_PREREQ(2.65)
dnl Note this is parsed by (at least) make-dist and lisp/cedet/ede/emacs.el.
AC_INIT(GNU Emacs, 26.0.50, bug-gnu-emacs@gnu.org)

dnl Set emacs_config_options to the options of 'configure', quoted for the shell,
dnl and then quoted again for a C string.  Separate options with spaces.
dnl Add some environment variables, if they were passed via the environment
dnl rather than on the command-line.
emacs_config_options=
optsep=
dnl This is the documented way to record the args passed to configure,
dnl rather than $ac_configure_args.
for opt in "$@" CFLAGS CPPFLAGS LDFLAGS; do
  case $opt in
    -n | --no-create | --no-recursion)
      continue ;;
    CFLAGS | CPPFLAGS | LDFLAGS)
      eval 'test "${'$opt'+set}" = set' || continue
      case " $*" in
	*" $opt="*) continue ;;
      esac
      eval opt=$opt=\$$opt ;;
  esac

  emacs_shell_specials=$IFS\''"#$&()*;<>?@<:@\\`{|~'
  case $opt in
    *[["$emacs_shell_specials"]]*)
      case $opt in
	*\'*)
	  emacs_quote_apostrophes="s/'/'\\\\''/g"
	  opt=`AS_ECHO(["$opt"]) | sed "$emacs_quote_apostrophes"` ;;
      esac
      opt="'$opt'"
      case $opt in
	*[['"\\']]*)
	  emacs_quote_for_c='s/[["\\]]/\\&/g; $!s/$/\\n\\/'
	  opt=`AS_ECHO(["$opt"]) | sed "$emacs_quote_for_c"` ;;
      esac ;;
  esac
  AS_VAR_APPEND([emacs_config_options], ["$optsep$opt"])
  optsep=' '
done

AC_CONFIG_HEADERS(src/config.h:src/config.in)
AC_CONFIG_SRCDIR(src/lisp.h)
AC_CONFIG_AUX_DIR(build-aux)
dnl automake 1.13 and later understand this, making -I m4 unnecessary.
dnl With older versions this is a no-op.
AC_CONFIG_MACRO_DIR(m4)

xcsdkdir=
AC_CHECK_PROGS(XCRUN, [xcrun])
if test -n "$XCRUN"; then
  if test -z "$MAKE"; then
    dnl Call the variable MAKE_PROG, not MAKE, to avoid confusion with
    dnl the usual MAKE variable that 'make' itself uses.
    AC_CHECK_PROG([MAKE_PROG], [make], [yes])
    if test -z "$MAKE_PROG"; then
      MAKE="$XCRUN MAKE"
      export MAKE
      xcsdkdir=`$XCRUN --show-sdk-path 2>/dev/null`
    fi
  fi
fi

dnl GNU Make is required, so don't test for its individual features.
am_cv_make_support_nested_variables=yes
AC_DEFUN([AC_PROG_MAKE_SET],
  [SET_MAKE=
   AC_SUBST([SET_MAKE])])

dnl Check for GNU Make and possibly set MAKE before running AM_INIT_AUTOMAKE.
[emacs_check_gnu_make ()
{
  emacs_makeout=`($1 --version) 2>/dev/null` &&
  case $emacs_makeout in
    'GNU Make '3.8[1-9]* | 'GNU Make '3.9[0-9]* | \
    'GNU Make '3.[1-9][0-9][0-9]* | 'GNU Make '[4-9]* | 'GNU Make '[1-9][0-9]* )
       ac_path_MAKE_found=:;;
  esac
}]
AC_CACHE_CHECK([for GNU Make], [ac_cv_path_MAKE],
  [ac_path_MAKE_found=false
   if test -n "$MAKE"; then
     emacs_check_gnu_make "$MAKE"
     ac_cv_path_MAKE=$MAKE
   else
     emacs_tried_make=false
     emacs_tried_gmake=false
     emacs_tried_gnumake=false
     AC_PATH_PROGS_FEATURE_CHECK([MAKE], [make gmake gnumake],
       [[emacs_check_gnu_make "$ac_path_MAKE"
	 if $ac_path_MAKE_found; then
	   # Use the fully-qualified program name only if the basename
	   # would not resolve to it.
	   if eval \$emacs_tried_$ac_prog; then
	     ac_cv_path_MAKE=$ac_path_MAKE
	   else
	     ac_cv_path_MAKE=$ac_prog
	   fi
	 fi
	 eval emacs_tried_$ac_prog=:]])
   fi])
$ac_path_MAKE_found || {
AC_MSG_ERROR([[Building Emacs requires GNU Make, at least version 3.81.
If you have it installed under another name, configure with 'MAKE=...'.
For example, run '$0 MAKE=gnu-make'.]])
}
MAKE=$ac_cv_path_MAKE
export MAKE

dnl Fairly arbitrary, older versions might work too.
AM_INIT_AUTOMAKE(1.11)

dnl Canonicalize the configuration name.
AC_CANONICAL_HOST

case $host in
 *-mingw*)

  if test -z "$host_alias"; then

      # No --host argument was given to 'configure'; therefore $host
      # was set to a default value based on the build platform.  But
      # this default value may be wrong if we are building from a
      # 64-bit MSYS[2] pre-configured to build 32-bit MinGW programs.
      # Therefore, we'll try to get the right host platform from the
      # compiler's target.

      AC_MSG_CHECKING([the compiler's target])
      if test -z "$CC"; then
	  cc=gcc
      else
	  cc=$CC
      fi
      cc_target=`$cc -v 2>&1 | sed -n 's/Target: //p'`
      case "$cc_target" in
          *-*) host=$cc_target
	      ;;
          "") AC_MSG_ERROR([Impossible to obtain $cc compiler target.
Please explicitly provide --host.])
              ;;
	  *) AC_MSG_WARN([Compiler reported non-standard target.
Defaulting to $host.])
              ;;
      esac
      AC_MSG_RESULT([$host])
  fi

  . $srcdir/nt/mingw-cfg.site

  case $srcdir in
    /* | ?:*)
      # srcdir is an absolute path.  In this case, force the format
      # "/c/foo/bar", to simplify later conversions to native Windows
      # format ("c:/foo/bar").
      srcdir=`cd "${srcdir}" && pwd -W`
      # 'eval' pacifies strict POSIX non-MinGW shells (Bug#18612).
      eval 'srcdir="/${srcdir:0:1}${srcdir:2}"'
      ;;
  esac;;
esac

canonical=$host
configuration=${host_alias-${build_alias-$host}}

dnl Support for --program-prefix, --program-suffix and
dnl --program-transform-name options
AC_ARG_PROGRAM

dnl It is important that variables on the RHS not be expanded here,
dnl hence the single quotes.  This is per the GNU coding standards, see
dnl (autoconf) Installation Directory Variables
dnl See also epaths.h below.
lispdir='${datadir}/emacs/${version}/lisp'
standardlisppath='${lispdir}'
locallisppath='${datadir}/emacs/${version}/site-lisp:'\
'${datadir}/emacs/site-lisp'
lisppath='${locallisppath}:${standardlisppath}'
etcdir='${datadir}/emacs/${version}/etc'
archlibdir='${libexecdir}/emacs/${version}/${configuration}'
etcdocdir='${datadir}/emacs/${version}/etc'
gamedir='${localstatedir}/games/emacs'

dnl Special option to disable the most of other options.
AC_ARG_WITH(all,
[AS_HELP_STRING([--without-all],
		[omit almost all features and build
		small executable with minimal dependencies])],
  [with_features=$withval],
  [with_features=yes])

dnl OPTION_DEFAULT_OFF(NAME, HELP-STRING)
dnl Create a new --with option that defaults to being disabled.
dnl NAME is the base name of the option.  The shell variable with_NAME
dnl   will be set to either the user's value (if the option is
dnl   specified; 'yes' for a plain --with-NAME) or to 'no' (if the
dnl   option is not specified).  Note that the shell variable name is
dnl   constructed as autoconf does, by replacing non-alphanumeric
dnl   characters with "_".
dnl HELP-STRING is the help text for the option.
AC_DEFUN([OPTION_DEFAULT_OFF], [dnl
  AC_ARG_WITH([$1],[AS_HELP_STRING([--with-$1],[$2])],[],[dnl
    m4_bpatsubst([with_$1], [[^0-9a-z]], [_])=no])dnl
])dnl

dnl OPTION_DEFAULT_ON(NAME, HELP-STRING)
dnl Create a new --with option that defaults to $with_features.
dnl NAME is the base name of the option.  The shell variable with_NAME
dnl   will be set either to 'no' (for a plain --without-NAME) or to
dnl   'yes' (if the option is not specified).  Note that the shell
dnl   variable name is constructed as autoconf does, by replacing
dnl   non-alphanumeric characters with "_".
dnl HELP-STRING is the help text for the option.
AC_DEFUN([OPTION_DEFAULT_ON], [dnl
  AC_ARG_WITH([$1],[AS_HELP_STRING([--without-$1],[$2])],[],[dnl
   m4_bpatsubst([with_$1], [[^0-9a-z]], [_])=$with_features])dnl
])dnl

OPTION_DEFAULT_ON([pop],[don't support POP mail retrieval with movemail])
if test "$with_pop" = yes; then
   AC_DEFINE(MAIL_USE_POP)
fi
AH_TEMPLATE(MAIL_USE_POP, [Define to support POP mail retrieval.])dnl

OPTION_DEFAULT_OFF([kerberos],[support Kerberos-authenticated POP])
if test "$with_kerberos" != no; then
   AC_DEFINE(KERBEROS)
fi
AH_TEMPLATE(KERBEROS,
	    [Define to support Kerberos-authenticated POP mail retrieval.])dnl

OPTION_DEFAULT_OFF([kerberos5],[support Kerberos version 5 authenticated POP])
if test "${with_kerberos5}" != no; then
  if test "${with_kerberos}" = no; then
    with_kerberos=yes
    AC_DEFINE(KERBEROS)
  fi
  AC_DEFINE(KERBEROS5, 1, [Define to use Kerberos 5 instead of Kerberos 4.])
fi

OPTION_DEFAULT_OFF([hesiod],[support Hesiod to get the POP server host])
dnl FIXME hesiod support may not be present, so it seems like an error
dnl to define, or at least use, this unconditionally.
if test "$with_hesiod" != no; then
  AC_DEFINE(HESIOD, 1, [Define to support using a Hesiod database to find the POP server.])
fi

OPTION_DEFAULT_OFF([mail-unlink],[unlink, rather than empty, mail spool after reading])
if test "$with_mail_unlink" != no; then
   AC_DEFINE(MAIL_UNLINK_SPOOL, 1, [Define to unlink, rather than empty, mail spool after reading.])
fi

AC_ARG_WITH([mailhost],[AS_HELP_STRING([--with-mailhost=HOSTNAME],
    [string giving default POP mail host])],
    AC_DEFINE_UNQUOTED(MAILHOST, ["$withval"], [String giving fallback POP mail host.]))

AC_ARG_WITH([sound],[AS_HELP_STRING([--with-sound=VALUE],
  [compile with sound support (VALUE one of: yes, alsa, oss, bsd-ossaudio, no;
default yes).  Only for GNU/Linux, FreeBSD, NetBSD, MinGW, Cygwin.])],
  [ case "${withval}" in
      yes|no|alsa|oss|bsd-ossaudio) val=$withval ;;
      *) AC_MSG_ERROR(['--with-sound=$withval' is invalid;
this option's value should be 'yes', 'no', 'alsa', 'oss', or 'bsd-ossaudio'.])
      ;;
    esac
    with_sound=$val
  ],
  [with_sound=$with_features])

dnl FIXME currently it is not the last.
dnl This should be the last --with option, because --with-x is
dnl added later on when we find the file name of X, and it's best to
dnl keep them together visually.
AC_ARG_WITH([x-toolkit],[AS_HELP_STRING([--with-x-toolkit=KIT],
 [use an X toolkit (KIT one of: yes or gtk, gtk2, gtk3, lucid or athena, motif, no)])],
[	  case "${withval}" in
	    y | ye | yes )	val=gtk ;;
	    n | no )		val=no  ;;
	    l | lu | luc | luci | lucid )	val=lucid ;;
	    a | at | ath | athe | athen | athena )	val=athena ;;
	    m | mo | mot | moti | motif )	val=motif ;;
	    g | gt | gtk  )	val=gtk ;;
	    gtk2  )	val=gtk2 ;;
	    gtk3  )	val=gtk3 ;;
	    * )
AC_MSG_ERROR(['--with-x-toolkit=$withval' is invalid;
this option's value should be 'yes', 'no', 'lucid', 'athena', 'motif', 'gtk',
'gtk2' or 'gtk3'.  'yes' and 'gtk' are synonyms.
'athena' and 'lucid' are synonyms.])
	    ;;
	  esac
	  with_x_toolkit=$val
])

OPTION_DEFAULT_OFF([wide-int], [prefer wide Emacs integers (typically 62-bit); allows buffer and string size up to 2GB on 32-bit hosts, at the cost of 10% to 30% slowdown of Lisp interpreter and larger memory footprint])
if test "$with_wide_int" = yes; then
  AC_DEFINE([WIDE_EMACS_INT], 1, [Use long long for EMACS_INT if available.])
fi

dnl _ON results in a '--without' option in the --help output, so
dnl the help text should refer to "don't compile", etc.
with_xpm_set=${with_xpm+set}
OPTION_DEFAULT_ON([xpm],[don't compile with XPM image support])
OPTION_DEFAULT_ON([jpeg],[don't compile with JPEG image support])
OPTION_DEFAULT_ON([tiff],[don't compile with TIFF image support])
OPTION_DEFAULT_ON([gif],[don't compile with GIF image support])
OPTION_DEFAULT_ON([png],[don't compile with PNG image support])
OPTION_DEFAULT_ON([rsvg],[don't compile with SVG image support])
OPTION_DEFAULT_ON([libsystemd],[don't compile with libsystemd support])
OPTION_DEFAULT_OFF([cairo],[compile with Cairo drawing (experimental)])
OPTION_DEFAULT_ON([xml2],[don't compile with XML parsing support])
OPTION_DEFAULT_ON([imagemagick],[don't compile with ImageMagick image support])

OPTION_DEFAULT_ON([xft],[don't use XFT for anti aliased fonts])
OPTION_DEFAULT_ON([libotf],[don't use libotf for OpenType font support])
OPTION_DEFAULT_ON([m17n-flt],[don't use m17n-flt for text shaping])

OPTION_DEFAULT_ON([toolkit-scroll-bars],[don't use Motif or Xaw3d scroll bars])
OPTION_DEFAULT_ON([xaw3d],[don't use Xaw3d])
OPTION_DEFAULT_ON([xim],[don't use X11 XIM])
AC_ARG_WITH([ns],[AS_HELP_STRING([--with-ns],
[use Nextstep (macOS Cocoa or GNUstep) windowing system.
On by default on macOS.])],[],[with_ns=maybe])
OPTION_DEFAULT_OFF([w32], [use native MS Windows GUI in a Cygwin build])

OPTION_DEFAULT_ON([gpm],[don't use -lgpm for mouse support on a GNU/Linux console])
OPTION_DEFAULT_ON([dbus],[don't compile with D-Bus support])
OPTION_DEFAULT_ON([gconf],[don't compile with GConf support])
OPTION_DEFAULT_ON([gsettings],[don't compile with GSettings support])
OPTION_DEFAULT_ON([selinux],[don't compile with SELinux support])
OPTION_DEFAULT_ON([gnutls],[don't use -lgnutls for SSL/TLS support])
OPTION_DEFAULT_ON([zlib],[don't compile with zlib decompression support])
<<<<<<< HEAD
OPTION_DEFAULT_OFF([modules],[compile with dynamic modules support])
=======
OPTION_DEFAULT_ON([threads],[don't compile with elisp threading support])
>>>>>>> e7bde34e

AC_ARG_WITH([file-notification],[AS_HELP_STRING([--with-file-notification=LIB],
 [use a file notification library (LIB one of: yes, inotify, kqueue, gfile, w32, no)])],
 [ case "${withval}" in
    y | ye | yes )	val=yes ;;
    n | no )		val=no  ;;
    i | in | ino | inot | inoti | inotif | inotify )	val=inotify ;;
    k | kq | kqu | kque | kqueu | kqueue )	val=kqueue ;;
    g | gf | gfi | gfil | gfile )	val=gfile ;;
    w | w3 | w32 )	val=w32 ;;
    * ) AC_MSG_ERROR(['--with-file-notification=$withval' is invalid;
this option's value should be 'yes', 'no', 'inotify', 'kqueue', 'gfile' or 'w32'.
'yes' is a synonym for 'w32' on MS-Windows, for 'no' on Nextstep,
otherwise for the first of 'inotify', 'kqueue' or 'gfile' that is usable.])
    ;;
   esac
   with_file_notification=$val
 ],
 [with_file_notification=$with_features])

OPTION_DEFAULT_OFF([xwidgets],
  [enable use of some gtk widgets in Emacs buffers (requires gtk3)])

## For the times when you want to build Emacs but don't have
## a suitable makeinfo, and can live without the manuals.
dnl http://lists.gnu.org/archive/html/emacs-devel/2008-04/msg01844.html
OPTION_DEFAULT_ON([makeinfo],[don't require makeinfo for building manuals])

## This might be a 'configure' arg.
AC_SUBST([ACLOCAL_PATH])

## Makefile.in needs the cache file name.
AC_SUBST(cache_file)

## This is an option because I do not know if all info/man support
## compressed files, nor how to test if they do so.
OPTION_DEFAULT_ON([compress-install],
  [don't compress some files (.el, .info, etc.) when installing.  Equivalent to:
make GZIP_PROG= install])

AC_ARG_WITH(gameuser,dnl
[AS_HELP_STRING([--with-gameuser=USER_OR_GROUP],
		[user for shared game score files.
		An argument prefixed by ':' specifies a group instead.])])
gameuser=
gamegroup=
# We don't test if we can actually chown/chgrp here, because configure
# may run without root privileges.  lib-src/Makefile.in will handle
# any errors due to missing user/group gracefully.
case ${with_gameuser} in
  no) ;;
  "" | yes) gamegroup=games ;;
  :*) gamegroup=${with_gameuser#:} ;;
  *) gameuser=${with_gameuser} ;;
esac

AC_ARG_WITH([gnustep-conf],dnl
[AS_HELP_STRING([--with-gnustep-conf=FILENAME],
   [name of GNUstep configuration file to use on systems where the command
    'gnustep-config' does not work; default $GNUSTEP_CONFIG_FILE, or
    /etc/GNUstep/GNUstep.conf])])
test "X${with_gnustep_conf}" != X && test "${with_gnustep_conf}" != yes && \
  GNUSTEP_CONFIG_FILE="${with_gnustep_conf}"
test "X$GNUSTEP_CONFIG_FILE" = "X" && \
     GNUSTEP_CONFIG_FILE=/etc/GNUstep/GNUstep.conf

AC_ARG_ENABLE(ns-self-contained,
[AS_HELP_STRING([--disable-ns-self-contained],
                [disable self contained build under NeXTstep])],
   EN_NS_SELF_CONTAINED=$enableval,
   EN_NS_SELF_CONTAINED=yes)

locallisppathset=no
AC_ARG_ENABLE(locallisppath,
[AS_HELP_STRING([--enable-locallisppath=PATH],
                [directories Emacs should search for lisp files specific
		 to this site])],
if test "${enableval}" = "no"; then
  locallisppath=
elif test "${enableval}" != "yes"; then
  locallisppath=${enableval} locallisppathset=yes
fi)

AC_ARG_ENABLE(checking,
[AS_HELP_STRING([--enable-checking@<:@=LIST@:>@],
		[enable expensive run-time checks.  With LIST,
		 enable only specific categories of checks.
		 Categories are: all,yes,no.
		 Flags are: stringbytes, stringoverrun, stringfreelist,
		 xmallocoverrun, conslist, glyphs])],
[ac_checking_flags="${enableval}"],[])
IFS="${IFS= 	}"; ac_save_IFS="$IFS"; IFS="$IFS,"
for check in $ac_checking_flags
do
	case $check in
	# these set all the flags to specific states
	yes)		ac_enable_checking=1 ;;
	no)		ac_enable_checking= ;
			ac_gc_check_stringbytes= ;
	                ac_gc_check_string_overrun= ;
	                ac_gc_check_string_free_list= ;
	                ac_xmalloc_overrun= ;
	                ac_gc_check_cons_list= ;
			ac_glyphs_debug= ;;
	all)		ac_enable_checking=1 ;
			ac_gc_check_stringbytes=1 ;
	                ac_gc_check_string_overrun=1 ;
	                ac_gc_check_string_free_list=1 ;
	                ac_xmalloc_overrun=1 ;
	                ac_gc_check_cons_list=1 ;
			ac_glyphs_debug=1 ;;
	# these enable particular checks
	stringbytes)	ac_gc_check_stringbytes=1 ;;
	stringoverrun)	ac_gc_check_string_overrun=1 ;;
	stringfreelist) ac_gc_check_string_free_list=1 ;;
	xmallocoverrun)	ac_xmalloc_overrun=1 ;;
	conslist)	ac_gc_check_cons_list=1 ;;
	glyphs)		ac_glyphs_debug=1 ;;
	*)	AC_MSG_ERROR(unknown check category $check) ;;
	esac
done
IFS="$ac_save_IFS"

if test x$ac_enable_checking != x ; then
  AC_DEFINE(ENABLE_CHECKING, 1,
[Define to 1 if expensive run-time data type and consistency checks are enabled.])
fi
if test x$ac_gc_check_stringbytes != x ; then
  AC_DEFINE(GC_CHECK_STRING_BYTES, 1,
[Define this temporarily to hunt a bug.  If defined, the size of
   strings is redundantly recorded in sdata structures so that it can
   be compared to the sizes recorded in Lisp strings.])
fi
if test x$ac_gc_check_string_overrun != x ; then
  AC_DEFINE(GC_CHECK_STRING_OVERRUN, 1,
[Define this to check for short string overrun.])
fi
if test x$ac_gc_check_string_free_list != x ; then
  AC_DEFINE(GC_CHECK_STRING_FREE_LIST, 1,
[Define this to check the string free list.])
fi
if test x$ac_xmalloc_overrun != x ; then
  AC_DEFINE(XMALLOC_OVERRUN_CHECK, 1,
[Define this to check for malloc buffer overrun.])
fi
if test x$ac_gc_check_cons_list != x ; then
  AC_DEFINE(GC_CHECK_CONS_LIST, 1,
[Define this to check for errors in cons list.])
fi
if test x$ac_glyphs_debug != x ; then
  AC_DEFINE(GLYPH_DEBUG, 1,
[Define this to enable glyphs debugging code.])
fi

AC_ARG_ENABLE(check-lisp-object-type,
[AS_HELP_STRING([--enable-check-lisp-object-type],
                [enable compile time checks for the Lisp_Object data type.
		This is useful for development for catching certain types of bugs.])],
if test "${enableval}" != "no"; then
   AC_DEFINE(CHECK_LISP_OBJECT_TYPE, 1,
   [Define this to enable compile time checks for the Lisp_Object data type.])
fi)


dnl The name of this option is unfortunate.  It predates, and has no
dnl relation to, the "sampling-based elisp profiler" added in 24.3.
dnl Actually, it stops it working.
dnl http://lists.gnu.org/archive/html/emacs-devel/2012-11/msg00393.html
AC_ARG_ENABLE(profiling,
[AS_HELP_STRING([--enable-profiling],
		[build emacs with low-level, gprof profiling support.
                Mainly useful for debugging Emacs itself.  May not work on
                all platforms.  Stops profiler.el working.])],
[ac_enable_profiling="${enableval}"],[])
if test x$ac_enable_profiling != x ; then
   PROFILING_CFLAGS="-DPROFILING=1 -pg"
else
   PROFILING_CFLAGS=
fi
AC_SUBST(PROFILING_CFLAGS)

AC_ARG_ENABLE(autodepend,
[AS_HELP_STRING([--enable-autodepend],
		[automatically generate dependencies to .h-files.
		 Requires gcc, enabled if found.])],
[ac_enable_autodepend="${enableval}"],[ac_enable_autodepend=yes])

AC_ARG_ENABLE(gtk-deprecation-warnings,
[AS_HELP_STRING([--enable-gtk-deprecation-warnings],
		[Show Gtk+/Gdk deprecation warnings for Gtk+ >= 3.0])],
[ac_enable_gtk_deprecation_warnings="${enableval}"],[])

BUILD_DETAILS=
AC_ARG_ENABLE([build-details],
  [AS_HELP_STRING([--disable-build-details],
		  [Make the build more deterministic by omitting host
		   names, time stamps, etc. from the output.])],
  [test "$enableval" = no && BUILD_DETAILS=--no-build-details])
AC_SUBST([BUILD_DETAILS])

dnl This used to use changequote, but, apart from 'changequote is evil'
dnl per the autoconf manual, we can speed up autoconf somewhat by quoting
dnl the great gob of text.  Thus it's not processed for possible expansion.
dnl Just make sure the brackets remain balanced.
dnl
dnl Since Emacs can't find matching pairs of quotes, boundaries are
dnl indicated by comments.
dnl quotation begins
[

### If you add support for a new configuration, add code to this
### switch statement to recognize your configuration name and select
### the appropriate opsys.

### As far as handling version numbers on operating systems is
### concerned, make sure things will fail in a fixable way.  If
### /etc/MACHINES doesn't say anything about version numbers, be
### prepared to handle anything reasonably.  If version numbers
### matter, be sure /etc/MACHINES says something about it.

opsys='' unported=no
case "${canonical}" in

  ## GNU/Linux and similar ports
  *-*-linux* )
    opsys=gnu-linux
  ;;

  ## FreeBSD ports
  *-*-freebsd* )
    opsys=freebsd
  ;;

  ## DragonFly ports
  *-*-dragonfly* )
    opsys=dragonfly
  ;;

  ## FreeBSD kernel + glibc based userland
  *-*-kfreebsd*gnu* )
    opsys=gnu-kfreebsd
  ;;

  ## NetBSD ports
  *-*-netbsd* )
    opsys=netbsd
  ;;

  ## OpenBSD ports
  *-*-openbsd* | *-*-mirbsd* )
    opsys=openbsd
  ;;

  ## Apple Darwin / macOS
  *-apple-darwin* )
    case "${canonical}" in
      *-apple-darwin[0-9].*) unported=yes ;;
      i[3456]86-* | x86_64-* )  ;;
      * )            unported=yes ;;
    esac
    opsys=darwin
    ## FIXME: Find a way to use Fink if available (Bug#11507).
  ;;

  ## Chromium Native Client
  *-nacl )
    opsys=nacl
  ;;

  ## Cygwin ports
  *-*-cygwin )
    opsys=cygwin
  ;;

  ## HP 9000 series 700 and 800, running HP/UX
  hppa*-hp-hpux10.2* )
    opsys=hpux10-20
  ;;
  hppa*-hp-hpux1[1-9]* )
    opsys=hpux11
    CFLAGS="-D_INCLUDE__STDC_A1_SOURCE $CFLAGS"
  ;;

  ## IBM machines
  rs6000-ibm-aix4.[23]* )
    opsys=aix4-2
  ;;
  powerpc-ibm-aix4.[23]*  )
    opsys=aix4-2
  ;;
  rs6000-ibm-aix[56]* )
    opsys=aix4-2
  ;;
  powerpc-ibm-aix[5-9]* | powerpc-ibm-aix[1-9][0-9]* )
    opsys=aix4-2
  ;;

  ## Suns
  *-sun-solaris* \
    | i[3456]86-*-solaris2* | i[3456]86-*-sunos5* \
    | x86_64-*-solaris2*    | x86_64-*-sunos5*)
    case "${canonical}" in
      i[3456]86-*-* )   ;;
      amd64-*-*|x86_64-*-*) ;;
      sparc* )		;;
      * )		unported=yes ;;
    esac
    case "${canonical}" in
      *-sunos5.[1-9][0-9]* | *-solaris2.[1-9][0-9]* )
		opsys=sol2-10
		emacs_check_sunpro_c=yes
		;;
      *-sunos5.[1-5]* | *-solaris2.[1-5]* ) unported=yes ;;
      ## Note that Emacs 23.1's NEWS said the following would be dropped.
      *-sunos5.6* | *-solaris2.6* )
		opsys=sol2-6
		RANLIB="ar -ts"
		;;
      ## 5.7 EOL Aug 2008, 5.8 EOL Mar 2012.
      *-sunos5.[7-9]* | *-solaris2.[7-9]* )
		opsys=sol2-6
		emacs_check_sunpro_c=yes
		;;
    esac
    ## Watch out for a compiler that we know will not work.
    case "${canonical}" in
     *-solaris* | *-sunos5* )
		if [ "x$CC" = x/usr/ucb/cc ]; then
		  ## /usr/ucb/cc doesn't work;
		  ## we should find some other compiler that does work.
		  unset CC
		fi
		;;
      *) ;;
    esac
  ;;

  ## Intel 386 machines where we don't care about the manufacturer.
  i[3456]86-*-* )
    case "${canonical}" in
      *-darwin* )               opsys=darwin ;;
      *-mingw* )
		opsys=mingw32
		# MinGW overrides and adds some system headers in nt/inc.
		GCC_TEST_OPTIONS="-I $srcdir/nt/inc"
		;;
      *-sysv4.2uw* )		opsys=unixware ;;
      *-sysv5uw* )		opsys=unixware ;;
      *-sysv5OpenUNIX* )	opsys=unixware ;;
      ## Otherwise, we'll fall through to the generic opsys code at the bottom.
    esac
  ;;

  # MinGW64
  x86_64-*-* )
    case "${canonical}" in
      *-mingw* )
		opsys=mingw32
		# MinGW overrides and adds some system headers in nt/inc.
		GCC_TEST_OPTIONS="-I $srcdir/nt/inc"
		;;
      ## Otherwise, we'll fall through to the generic opsys code at the bottom.
    esac
  ;;

  * )
    unported=yes
  ;;
esac

### If the code above didn't choose an operating system, just choose
### an operating system based on the configuration name.  You really
### only want to use this when you have no idea what the right
### operating system is; if you know what operating systems a machine
### runs, it's cleaner to make it explicit in the case statement
### above.
if test x"${opsys}" = x; then
  case "${canonical}" in
    *-gnu* )				opsys=gnu ;;
    * )
      unported=yes
    ;;
  esac
fi

]
dnl quotation ends

if test $unported = yes; then
  AC_MSG_ERROR([Emacs does not support '${canonical}' systems.
If you think it should, please send a report to ${PACKAGE_BUGREPORT}.
Check 'etc/MACHINES' for recognized configuration names.])
fi

#### Choose a compiler.

dnl Don't bother to test for C89.
AC_DEFUN([_AC_PROG_CC_C89], [$2])

dnl Sets GCC=yes if using gcc.
AC_PROG_CC([gcc cc cl clang "$XCRUN gcc" "$XCRUN clang"])
if test -n "$XCRUN"; then
  AC_CHECK_PROGS(AR, [ar "$XCRUN ar"])
  test -n "$AR" && export AR
fi

dnl Emacs needs C99 or later.
gl_PROG_CC_C99

AM_PROG_CC_C_O

if test x$GCC = xyes; then
  test "x$GCC_TEST_OPTIONS" != x && CC="$CC $GCC_TEST_OPTIONS"
fi

dnl This is used in lib/Makefile.am to use nt/gnulib.mk, the
dnl alternative to lib/gnulib.mk, so as to avoid generating header files
dnl that clash with MinGW.
AM_CONDITIONAL([BUILDING_FOR_WINDOWSNT], [test "x$opsys" = "xmingw32"])

# Avoid gnulib's tests for -lcrypto, so that there's no static dependency on it.
AC_DEFUN([gl_CRYPTO_CHECK])
# Avoid gnulib's tests for HAVE_WORKING_O_NOATIME and HAVE_WORKING_O_NOFOLLOW,
# as we don't use them.
AC_DEFUN([gl_FCNTL_O_FLAGS])
# Avoid gnulib's test for pthread_sigmask.
funcs=
for func in $ac_func_list; do
  test $func = pthread_sigmask || AS_VAR_APPEND([funcs], [" $func"])
done
ac_func_list=$funcs
# Use the system putenv even if it lacks GNU features, as we don't need them,
# and the gnulib replacement runs afoul of a FreeBSD 10.1 bug; see Bug#19874.
AC_CHECK_FUNCS_ONCE([putenv])
AC_DEFUN([gl_FUNC_PUTENV],
  [test "$ac_cv_func_putenv" = yes || REPLACE_PUTENV=1])

# Initialize gnulib right after choosing the compiler.
dnl Amongst other things, this sets AR and ARFLAGS.
gl_EARLY

if test "$ac_test_CFLAGS" != set; then
  # It's helpful to have C macros available to GDB, so prefer -g3 to -g
  # if -g3 works and the user does not specify CFLAGS.
  # This test must follow gl_EARLY; otherwise AC_LINK_IFELSE complains.
  case $CFLAGS in
    '-g')
      emacs_g3_CFLAGS='-g3';;
    '-g -O2')
      emacs_g3_CFLAGS='-g3 -O2';;
    *)
      emacs_g3_CFLAGS='';;
  esac
  if test -n "$emacs_g3_CFLAGS"; then
    emacs_save_CFLAGS=$CFLAGS
    CFLAGS=$emacs_g3_CFLAGS
    AC_CACHE_CHECK([whether $CC accepts $emacs_g3_CFLAGS],
      [emacs_cv_prog_cc_g3],
      [AC_LINK_IFELSE([AC_LANG_PROGRAM()],
	 [emacs_cv_prog_cc_g3=yes],
	 [emacs_cv_prog_cc_g3=no])])
    if test $emacs_cv_prog_cc_g3 != yes; then
      CFLAGS=$emacs_save_CFLAGS
    fi
    if test $opsys = mingw32; then
      CFLAGS="$CFLAGS -gdwarf-2"
    fi
  fi

  case $CFLAGS in
    *-O*) ;;
    *)
      # No optimization flag was inferred for this non-GCC compiler.
      # Try -O.  This is needed for xlc on AIX; see Bug#14258.
      emacs_save_CFLAGS=$CFLAGS
      test -z "$CFLAGS" || CFLAGS="$CFLAGS "
      CFLAGS=${CFLAGS}-O
      AC_CACHE_CHECK([whether $CC accepts -O],
        [emacs_cv_prog_cc_o],
	[AC_LINK_IFELSE([AC_LANG_PROGRAM()],
	   [emacs_cv_prog_cc_o=yes],
	   [emacs_cv_prog_cc_o=no])])
      if test $emacs_cv_prog_cc_o != yes; then
	CFLAGS=$emacs_save_CFLAGS
      fi ;;
  esac
fi

# gl_GCC_VERSION_IFELSE([major], [minor], [run-if-found], [run-if-not-found])
# ---------------------------------------------------------------------------
# If $CPP is gcc-MAJOR.MINOR or newer, then run RUN-IF-FOUND.
# Otherwise, run RUN-IF-NOT-FOUND.
AC_DEFUN([gl_GCC_VERSION_IFELSE],
  [AC_PREPROC_IFELSE(
    [AC_LANG_PROGRAM(
      [[
#if ($1) < __GNUC__ || (($1) == __GNUC__ && ($2) <= __GNUC_MINOR__)
/* ok */
#else
# error "your version of gcc is older than $1.$2"
#endif
      ]]),
    ], [$3], [$4])
  ]
)

AC_ARG_ENABLE([gcc-warnings],
  [AS_HELP_STRING([--enable-gcc-warnings@<:@=TYPE@:>@],
                  [control generation of GCC warnings.  The TYPE 'yes'
		   means to fail if any warnings are issued; 'warn-only'
		   means issue warnings without failing (default for
		   developer builds); 'no' means disable warnings
		   (default for non-developer builds).])],
  [case $enableval in
     yes|no|warn-only) ;;
     *)      AC_MSG_ERROR([bad value $enableval for gcc-warnings option]) ;;
   esac
   gl_gcc_warnings=$enableval],
  [# By default, use 'warn-only' if it looks like the invoker of 'configure'
   # is a developer as opposed to a builder.  This is most likely true
   # if GCC is recent enough and there is a .git directory or file;
   # however, if there is also a .tarball-version file it is probably
   # just a release imported into Git for patch management.
   gl_gcc_warnings=no
   if test -e "$srcdir"/.git && test ! -f "$srcdir"/.tarball-version; then
     gl_GCC_VERSION_IFELSE([5], [3], [gl_gcc_warnings=warn-only])]
   fi
)

# clang is unduly picky about some things.
AC_CACHE_CHECK([whether the compiler is clang], [emacs_cv_clang],
  [AC_COMPILE_IFELSE(
     [AC_LANG_PROGRAM([[
	  #ifndef __clang__
	    error "not clang";
	  #endif
        ]])],
     [emacs_cv_clang=yes],
     [emacs_cv_clang=no])])

# When compiling with GCC, prefer -isystem to -I when including system
# include files, to avoid generating useless diagnostics for the files.
AS_IF([test $gl_gcc_warnings = no],
 [
  isystem='-I'
  AS_IF([test "$emacs_cv_clang" = yes],
   [
     # Turn off some warnings if supported.
     gl_WARN_ADD([-Wno-switch])
     gl_WARN_ADD([-Wno-tautological-constant-out-of-range-compare])
     gl_WARN_ADD([-Wno-pointer-sign])
     gl_WARN_ADD([-Wno-string-plus-int])
     gl_WARN_ADD([-Wno-unknown-attributes])
   ])
 ],[
  isystem='-isystem '

  # This, $nw, is the list of warnings we disable.
  nw=

  case $with_x_toolkit in
    lucid | athena | motif)
       # Old toolkits mishandle 'const'.
       nw="$nw -Wwrite-strings"
       ;;
  esac
  AS_IF([test $gl_gcc_warnings = yes],
    [gl_WARN_ADD([-Werror], [WERROR_CFLAGS])])
  AC_SUBST([WERROR_CFLAGS])

  nw="$nw -Wsystem-headers"         # Don't let system headers trigger warnings
  nw="$nw -Woverlength-strings"     # Not a problem these days
  nw="$nw -Wformat-nonliteral"      # we do this a lot
  nw="$nw -Wvla"                    # Emacs uses <vla.h>.
  nw="$nw -Wswitch-default"         # Too many warnings for now
  nw="$nw -Wunused-const-variable=2" # lisp.h declares const objects.
  nw="$nw -Winline"                 # OK to ignore 'inline'
  nw="$nw -Wstrict-overflow"        # OK to optimize assuming that
                                    # signed overflow has undefined behavior
  nw="$nw -Wsync-nand"              # irrelevant here, and provokes ObjC warning
  nw="$nw -Wunsafe-loop-optimizations" # OK to suppress unsafe optimizations
  nw="$nw -Wbad-function-cast"      # These casts are no worse than others.

  # Emacs doesn't care about shadowing; see
  # <http://lists.gnu.org/archive/html/emacs-diffs/2011-11/msg00265.html>.
  nw="$nw -Wshadow"

  # Emacs's use of alloca inhibits protecting the stack.
  nw="$nw -Wstack-protector"

  # Emacs's use of partly-const functions such as Fgnutls_available_p
  # make this option problematic.
  nw="$nw -Wsuggest-attribute=const"

  # Emacs's use of partly-pure functions such as CHECK_TYPE make this
  # option problematic.
  nw="$nw -Wsuggest-attribute=pure"

  # This part is merely for shortening the command line,
  # since -Wall implies -Wswitch.
  nw="$nw -Wswitch"

  # This part is merely for shortening the command line,
  # since -Wno-FOO needs to be added below regardless.
  nw="$nw -Wmissing-field-initializers"
  nw="$nw -Wtype-limits"
  nw="$nw -Wunused-parameter"

  if test $emacs_cv_clang = yes; then
    nw="$nw -Wcast-align"
  fi

  # This causes too much noise in the MinGW build
  if test $opsys = mingw32; then
    nw="$nw -Wpointer-sign"
  fi

  gl_MANYWARN_ALL_GCC([ws])
  gl_MANYWARN_COMPLEMENT([ws], [$ws], [$nw])
  for w in $ws; do
    gl_WARN_ADD([$w])
  done
  gl_WARN_ADD([-Wredundant-decls])     # Prefer this, as we don't use Bison.
  gl_WARN_ADD([-Wno-missing-field-initializers]) # We need this one
  gl_WARN_ADD([-Wno-sign-compare])     # Too many warnings for now
  gl_WARN_ADD([-Wno-type-limits])      # Too many warnings for now
  gl_WARN_ADD([-Wno-unused-parameter]) # Too many warnings for now
  gl_WARN_ADD([-Wno-format-nonliteral])

  # More things that clang is unduly picky about.
  if test $emacs_cv_clang = yes; then
    gl_WARN_ADD([-Wno-tautological-compare])
    gl_WARN_ADD([-Wno-tautological-constant-out-of-range-compare])
  fi

  # This causes too much noise in the MinGW build
  if test $opsys = mingw32; then
    gl_WARN_ADD([-Wno-pointer-sign])
  fi

  AC_DEFINE([GCC_LINT], [1], [Define to 1 if --enable-gcc-warnings.])
  AC_DEFINE([GNULIB_PORTCHECK], [1], [enable some gnulib portability checks])
  AH_VERBATIM([GNULIB_PORTCHECK_FORTIFY_SOURCE],
  [/* Enable compile-time and run-time bounds-checking, and some warnings,
      without upsetting glibc 2.15+. */
   #if (defined GNULIB_PORTCHECK && !defined _FORTIFY_SOURCE \
        && defined __OPTIMIZE__ && __OPTIMIZE__)
   # define _FORTIFY_SOURCE 2
   #endif
  ])

  # We use a slightly smaller set of warning options for lib/.
  # Remove the following and save the result in GNULIB_WARN_CFLAGS.
  nw=
  nw="$nw -Wunused-macros"

  gl_MANYWARN_COMPLEMENT([GNULIB_WARN_CFLAGS], [$WARN_CFLAGS], [$nw])
  AC_SUBST([GNULIB_WARN_CFLAGS])
 ])

edit_cflags="
  s,///*,/,g
  s/^/ /
  s/ -I/ $isystem/g
  s/^ //
"

AC_ARG_ENABLE(link-time-optimization,
[AS_HELP_STRING([--enable-link-time-optimization],
                [build emacs with link-time optimization.
		 This requires GCC 4.5.0 or later, or clang.
		 (Note that clang support is experimental - see INSTALL.)
		 It also makes Emacs harder to debug, and when we tried it
		 with GCC 4.9.0 x86-64 it made Emacs slower, so it's not
		 recommended for typical use.])],
if test "${enableval}" != "no"; then
   ac_lto_supported=no
   if test $emacs_cv_clang = yes; then
      AC_MSG_CHECKING([whether link-time optimization is supported by clang])
      GOLD_PLUGIN=`$CC -print-file-name=LLVMgold.so 2>/dev/null`
      if test -x "$GOLD_PLUGIN"; then
	 LTO="-flto"
      fi
   elif test x$GCC = xyes; then
      AC_MSG_CHECKING([whether link-time optimization is supported by gcc])
      CPUS=`getconf _NPROCESSORS_ONLN 2>/dev/null`
      if test x$CPUS != x; then
	 LTO="-flto=$CPUS"
      else
	 LTO="-flto"
      fi
   else
      AC_MSG_ERROR([Link-time optimization is not supported with your compiler.])
   fi
   if test -z "$LTO"; then
      ac_lto_supported=no
   else
      old_CFLAGS=$CFLAGS
      CFLAGS="$CFLAGS $LTO"
      AC_COMPILE_IFELSE([AC_LANG_PROGRAM([[]], [[]])],
         [ac_lto_supported=yes], [ac_lto_supported=no])
         CFLAGS="$old_CFLAGS"
   fi
   AC_MSG_RESULT([$ac_lto_supported])
   if test "$ac_lto_supported" = "yes"; then
      CFLAGS="$CFLAGS $LTO"
      if test x$emacs_cv_clang = xyes; then
	 AC_MSG_WARN([Please read INSTALL before using link-time optimization with clang])
	 # WARNING: 'ar --plugin ...' doesn't work without
	 # command, so plugin name is appended to ARFLAGS.
	 ARFLAGS="cru --plugin $GOLD_PLUGIN"
	 RANLIB="$RANLIB --plugin $GOLD_PLUGIN"
      else
        dnl The following is needed for GCC 4.9.0.  The GCC 4.9.0 release notes
        dnl suggest that instead of -ffat-lto-objects we should use gcc-ar and
        dnl gcc-ranlib in place of ar and ranlib, but gcc-ar makes /usr/bin/ar
        dnl dump core on Fedora 20, so play it safe for now.
        gl_COMPILER_OPTION_IF([-ffat-lto-objects],
          [CFLAGS="$CFLAGS -ffat-lto-objects"])
      fi
   fi
fi)

dnl Prefer silent make output.  For verbose output, use
dnl 'configure --disable-silent-rules' or 'make V=1' .
AM_SILENT_RULES([yes])
dnl Port to Automake 1.11.
dnl This section can be removed once we assume Automake 1.14 or later.
: ${AM_V=$AM_DEFAULT_VERBOSITY}
: ${AM_DEFAULT_V=$AM_DEFAULT_VERBOSITY}
AC_SUBST([AM_V])
AM_SUBST_NOTMAKE([AM_V])
AC_SUBST([AM_DEFAULT_V])
AM_SUBST_NOTMAKE([AM_DEFAULT_V])
AC_SUBST([AM_DEFAULT_VERBOSITY])

dnl Some other nice autoconf tests.
dnl These are commented out, since gl_EARLY and/or Autoconf already does them.
dnl AC_PROG_INSTALL
dnl AC_PROG_MKDIR_P
dnl if test "x$RANLIB" = x; then
dnl   AC_PROG_RANLIB
dnl fi


dnl Sadly, AC_PROG_LN_S is too restrictive.  It also tests whether links
dnl can be made to directories.  This is not relevant for our usage, and
dnl excludes some cases that work fine for us.  Eg MS Windows or files
dnl hosted on AFS, both examples where simple links work, but links to
dnl directories fail.  We use a cut-down version instead.
dnl AC_PROG_LN_S

AC_MSG_CHECKING([whether ln -s works for files in the same directory])
rm -f conf$$ conf$$.file

LN_S_FILEONLY='cp -p'

dnl On MinGW, ensure we will call the MSYS /bin/ln.exe, not some
dnl random program in the current directory.
if (echo >conf$$.file) 2>/dev/null; then
  if ln -s conf$$.file conf$$ 2>/dev/null; then
    if test "$opsys" = "mingw32"; then
      LN_S_FILEONLY='/bin/ln -s'
    else
      LN_S_FILEONLY='ln -s'
    fi
  elif ln conf$$.file conf$$ 2>/dev/null; then
    if test "$opsys" = "mingw32"; then
      LN_S_FILEONLY=/bin/ln
    else
      LN_S_FILEONLY=ln
    fi
  fi
fi

rm -f conf$$ conf$$.file

if test "$LN_S_FILEONLY" = "ln -s"; then
   AC_MSG_RESULT([yes])
else
   AC_MSG_RESULT([no, using $LN_S_FILEONLY])
fi

AC_SUBST(LN_S_FILEONLY)


dnl AC_PROG_LN_S sets LN_S to 'cp -pR' for MinGW, on the premise that 'ln'
dnl doesn't support links to directories, as in "ln file dir".  But that
dnl use is non-portable, and OTOH MinGW wants to use hard links for Emacs
dnl executables at "make install" time.
dnl See http://lists.gnu.org/archive/html/emacs-devel/2013-04/msg00475.html
dnl for more details.
if test "$opsys" = "mingw32"; then
  LN_S="/bin/ln"
fi

dnl On some Debian versions, "install-info" prints irritating messages
dnl "This is not dpkg install-info anymore, but GNU install-info"
dnl if called via an absolute file name.
dnl Use the entirely-identical-but-quieter ginstall-info instead if present.
dnl Sadly some people may have an old ginstall-info installed on
dnl non-Debian systems, so we can't use this.
dnl AC_PATH_PROGS(INSTALL_INFO, [ginstall-info install-info], :,
dnl   $PATH$PATH_SEPARATOR/usr/sbin$PATH_SEPARATOR/sbin)

AC_PATH_PROG(INSTALL_INFO, install-info, :,
  $PATH$PATH_SEPARATOR/usr/sbin$PATH_SEPARATOR/sbin)
dnl Don't use GZIP, which is used by gzip for additional parameters.
AC_PATH_PROG(GZIP_PROG, gzip)

test $with_compress_install != yes && test -n "$GZIP_PROG" && \
   GZIP_PROG=" # $GZIP_PROG # (disabled by configure --without-compress-install)"

PAXCTL_dumped=
PAXCTL_notdumped=
if test $opsys = gnu-linux; then
  if test "${SETFATTR+set}" != set; then
    AC_CACHE_CHECK([for setfattr],
      [emacs_cv_prog_setfattr],
      [touch conftest.tmp
       if (setfattr -n user.pax.flags conftest.tmp) >/dev/null 2>&1; then
	 emacs_cv_prog_setfattr=yes
       else
	 emacs_cv_prog_setfattr=no
       fi])
    if test "$emacs_cv_prog_setfattr" = yes; then
      PAXCTL_notdumped='$(SETFATTR) -n user.pax.flags -v er'
      SETFATTR=setfattr
    else
      SETFATTR=
    fi
    rm -f conftest.tmp
    AC_SUBST([SETFATTR])
  fi
fi
case $opsys,$PAXCTL_notdumped in
  gnu-linux, | netbsd,)
    AC_PATH_PROG([PAXCTL], [paxctl], [],
      [$PATH$PATH_SEPARATOR/sbin$PATH_SEPARATOR/usr/sbin])
    if test -n "$PAXCTL"; then
      if test "$opsys" = netbsd; then
	PAXCTL_dumped='$(PAXCTL) +a'
	PAXCTL_notdumped=$PAXCTL_dumped
      else
	AC_MSG_CHECKING([whether binaries have a PT_PAX_FLAGS header])
	AC_LINK_IFELSE([AC_LANG_PROGRAM([], [])],
	  [if $PAXCTL -v conftest$EXEEXT >/dev/null 2>&1; then
	     AC_MSG_RESULT([yes])
	   else
	     AC_MSG_RESULT([no])
	     PAXCTL=
	   fi])
	if test -n "$PAXCTL"; then
	  PAXCTL_dumped='$(PAXCTL) -zex'
	  PAXCTL_notdumped='$(PAXCTL) -r'
	fi
      fi
    fi;;
esac
AC_SUBST([PAXCTL_dumped])
AC_SUBST([PAXCTL_notdumped])

## Need makeinfo >= 4.7 (?) to build the manuals.
if test "$MAKEINFO" != "no"; then
  if test "$MAKEINFO" = "${am_missing_run}makeinfo"; then
    MAKEINFO=makeinfo
  fi
  case `($MAKEINFO --version) 2>/dev/null` in
    *' (GNU texinfo) '4.[[7-9]]* | \
    *' (GNU texinfo) '4.[[1-9][0-9]]* | \
    *' (GNU texinfo) '[[5-9]]* | \
    *' (GNU texinfo) '[[1-9][0-9]]* ) ;;
    *) MAKEINFO=no;;
  esac
fi

## Makeinfo is unusual.  For a released Emacs, the manuals are
## pre-built, and not deleted by the normal clean rules.  makeinfo is
## therefore in the category of "special tools" not normally required, which
## configure does not have to check for (eg autoconf itself).
## In a repository checkout on the other hand, the manuals are not included.
## So makeinfo is a requirement to build from the repository, and configure
## should test for it as it does for any other build requirement.
## We use the presence of $srcdir/info/emacs to distinguish a release,
## with pre-built manuals, from a repository checkout.
HAVE_MAKEINFO=yes

if test "$MAKEINFO" = "no"; then
  MAKEINFO=makeinfo
  if test "x${with_makeinfo}" = "xno"; then
    HAVE_MAKEINFO=no
  elif test ! -e "$srcdir/info/emacs" && test ! -e "$srcdir/info/emacs.info"; then
    AC_MSG_ERROR( [You do not seem to have makeinfo >= 4.7, and your
source tree does not seem to have pre-built manuals in the 'info' directory.
Either install a suitable version of makeinfo, or re-run configure
with the '--without-makeinfo' option to build without the manuals.] )
  fi
fi
AC_SUBST(HAVE_MAKEINFO)

if test $opsys = mingw32; then
   DOCMISC_W32=efaq-w32
else
   DOCMISC_W32=
fi
AC_SUBST(DOCMISC_W32)

dnl Add our options to ac_link now, after it is set up.

if test x$GCC = xyes; then
  test "x$GCC_LINK_TEST_OPTIONS" != x && \
    ac_link="$ac_link $GCC_LINK_TEST_OPTIONS"
else
  test "x$NON_GCC_LINK_TEST_OPTIONS" != x && \
    ac_link="$ac_link $NON_GCC_LINK_TEST_OPTIONS"
fi

dnl We need -znocombreloc if we're using a relatively recent GNU ld.
dnl If we can link with the flag, it shouldn't do any harm anyhow.
dnl Treat GCC specially since it just gives a non-fatal 'unrecognized option'
dnl if not built to support GNU ld.

dnl For a long time, -znocombreloc was added to LDFLAGS rather than
dnl LD_SWITCH_SYSTEM_TEMACS.  That is:
dnl * inappropriate, as LDFLAGS is a user option but this is essential.
dnl   Eg "make LDFLAGS=... all" could run into problems,
dnl   http://bugs.debian.org/684788
dnl * unnecessary, since temacs is the only thing that actually needs it.
dnl   Indeed this is where it was originally, prior to:
dnl   http://lists.gnu.org/archive/html/emacs-pretest-bug/2004-03/msg00170.html
late_LDFLAGS="$LDFLAGS"
if test x$GCC = xyes; then
  LDFLAGS_NOCOMBRELOC="-Wl,-znocombreloc"
else
  LDFLAGS_NOCOMBRELOC="-znocombreloc"
fi

LDFLAGS="$LDFLAGS $LDFLAGS_NOCOMBRELOC"

AC_MSG_CHECKING([for -znocombreloc])
AC_LINK_IFELSE([AC_LANG_PROGRAM([], [])],
  [AC_MSG_RESULT(yes)],
  LDFLAGS_NOCOMBRELOC=
  [AC_MSG_RESULT(no)])

LDFLAGS="$late_LDFLAGS"

AC_CACHE_CHECK([whether addresses are sanitized],
  [emacs_cv_sanitize_address],
  [AC_COMPILE_IFELSE(
     [AC_LANG_PROGRAM(
	[[#ifndef __has_feature
	  #define __has_feature(f) 0
	  #endif
	  #if defined __SANITIZE_ADDRESS__ || __has_feature (address_sanitizer)
	  #else
	   error "Addresses are not sanitized.";
	  #endif
	]])],
     [emacs_cv_sanitize_address=yes],
     [emacs_cv_sanitize_address=no])])

dnl The function dump-emacs will not be defined and temacs will do
dnl (load "loadup") automatically unless told otherwise.
test "x$CANNOT_DUMP" = "x" && CANNOT_DUMP=no
case "$opsys" in
  nacl) CANNOT_DUMP=yes ;;
esac

if test "$CANNOT_DUMP" = "yes"; then
  AC_DEFINE(CANNOT_DUMP, 1, [Define if Emacs cannot be dumped on your system.])
elif test "$emacs_cv_sanitize_address" = yes; then
  AC_MSG_WARN([[Addresses are sanitized; suggest CANNOT_DUMP=yes]])
fi

AC_SUBST(CANNOT_DUMP)


UNEXEC_OBJ=unexelf.o
case "$opsys" in
  # MSDOS uses unexcoff.o
  aix4-2)
   UNEXEC_OBJ=unexaix.o
   ;;
  cygwin)
   UNEXEC_OBJ=unexcw.o
   ;;
  darwin)
   UNEXEC_OBJ=unexmacosx.o
   ;;
  hpux10-20 | hpux11)
   UNEXEC_OBJ=unexhp9k800.o
   ;;
  mingw32)
   UNEXEC_OBJ=unexw32.o
   ;;
  sol2-10)
   # Use the Solaris dldump() function, called from unexsol.c, to dump
   # emacs, instead of the generic ELF dump code found in unexelf.c.
   # The resulting binary has a complete symbol table, and is better
   # for debugging and other observability tools (debuggers, pstack, etc).
   #
   # If you encounter a problem using dldump(), please consider sending
   # a message to the OpenSolaris tools-linking mailing list:
   #      http://mail.opensolaris.org/mailman/listinfo/tools-linking
   #
   # It is likely that dldump() works with older Solaris too, but this has
   # not been tested, so for now this change is for Solaris 10 or newer.
   UNEXEC_OBJ=unexsol.o
   ;;
esac
test "$CANNOT_DUMP" = "yes" && UNEXEC_OBJ=

LD_SWITCH_SYSTEM=
case "$opsys" in
  freebsd|dragonfly)
   ## Let 'ld' find image libs and similar things in /usr/local/lib.
   ## The system compiler, GCC, has apparently been modified to not
   ## look there, contrary to what a stock GCC would do.
### It's not our place to do this.  See bug#10313#17.
###   LD_SWITCH_SYSTEM=-L/usr/local/lib
      :
   ;;

  gnu-linux)
   ## cpp test was "ifdef __mips__", but presumably this is equivalent...
   case $host_cpu in mips*) LD_SWITCH_SYSTEM="-G 0";; esac
   ;;

  netbsd)
### It's not our place to do this.  See bug#10313#17.
###   LD_SWITCH_SYSTEM="-Wl,-rpath,/usr/pkg/lib -L/usr/pkg/lib -Wl,-rpath,/usr/local/lib -L/usr/local/lib"
      :
   ;;

  openbsd)
   ## Han Boetes <han@boetes.org> says this is necessary,
   ## otherwise Emacs dumps core on elf systems.
   LD_SWITCH_SYSTEM="-Z"
   ;;
esac
AC_SUBST(LD_SWITCH_SYSTEM)

ac_link="$ac_link $LD_SWITCH_SYSTEM"

## This setting of LD_SWITCH_SYSTEM references LD_SWITCH_X_SITE_RPATH,
## which has not been defined yet.  When this was handled with cpp,
## it was expanded to null when configure sourced the s/*.h file.
## Thus LD_SWITCH_SYSTEM had different values in configure and the Makefiles.
## FIXME it would be cleaner to put this in LD_SWITCH_SYSTEM_TEMACS
## (or somesuch), but because it is supposed to go at the _front_
## of LD_SWITCH_SYSTEM, we cannot do that in exactly the same way.
## Compare with the gnu-linux case below, which added to the end
## of LD_SWITCH_SYSTEM, and so can instead go at the front of
## LD_SWITCH_SYSTEM_TEMACS.
case "$opsys" in
  netbsd|openbsd)
   LD_SWITCH_SYSTEM="\$(LD_SWITCH_X_SITE_RPATH) $LD_SWITCH_SYSTEM" ;;
esac


C_SWITCH_MACHINE=
case $canonical in
 alpha*)
  AC_CHECK_DECL([__ELF__])
  if test "$ac_cv_have_decl___ELF__" = "yes"; then
    ## With ELF, make sure that all common symbols get allocated to in the
    ## data section.  Otherwise, the dump of temacs may miss variables in
    ## the shared library that have been initialized.  For example, with
    ## GNU libc, __malloc_initialized would normally be resolved to the
    ## shared library's .bss section, which is fatal.
    if test "x$GCC" = "xyes"; then
      C_SWITCH_MACHINE="-fno-common"
    else
      AC_MSG_ERROR([Non-GCC compilers are not supported.])
    fi
  else
      dnl This was the unexalpha.c case.  Removed in 24.1, 2010-07-24,
      dnl albeit under the mistaken assumption that said file
      dnl was no longer used.
      AC_MSG_ERROR([Non-ELF systems are not supported since Emacs 24.1.])
  fi
  ;;
esac
AC_SUBST(C_SWITCH_MACHINE)

AC_SUBST(UNEXEC_OBJ)

C_SWITCH_SYSTEM=
## Some programs in src produce warnings saying certain subprograms
## are too complex and need a MAXMEM value greater than 2000 for
## additional optimization.  --nils@exp-math.uni-essen.de
test "$opsys" = "aix4.2" && test "x$GCC" != "xyes" && \
  C_SWITCH_SYSTEM="-ma -qmaxmem=4000"
if test "$opsys" = "mingw32"; then
  case "$canonical" in
    x86_64-*-mingw*) C_SWITCH_SYSTEM="-mtune=generic" ;;
    *) C_SWITCH_SYSTEM="-mtune=pentium4" ;;
  esac
fi
## gnu-linux might need -D_BSD_SOURCE on old libc5 systems.
## It is redundant in glibc2, since we define _GNU_SOURCE.
AC_SUBST(C_SWITCH_SYSTEM)


LIBS_SYSTEM=
case "$opsys" in
  ## IBM's X11R5 uses -lIM and -liconv in AIX 3.2.2.
  aix4-2) LIBS_SYSTEM="-lrts -lIM -liconv" ;;

  freebsd|dragonfly) LIBS_SYSTEM="-lutil" ;;

  hpux*) LIBS_SYSTEM="-l:libdld.sl" ;;

  sol2*) LIBS_SYSTEM="-lsocket -lnsl" ;;

  ## Motif needs -lgen.
  unixware) LIBS_SYSTEM="-lsocket -lnsl -lelf -lgen" ;;
esac

AC_SUBST(LIBS_SYSTEM)

### Make sure subsequent tests use flags consistent with the build flags.

if test x"${OVERRIDE_CPPFLAGS}" != x; then
  CPPFLAGS="${OVERRIDE_CPPFLAGS}"
else
  CPPFLAGS="$C_SWITCH_SYSTEM $C_SWITCH_MACHINE $CPPFLAGS"
fi

# Suppress obsolescent Autoconf test for size_t; Emacs assumes C99 or better.
AC_DEFUN([AC_TYPE_SIZE_T])
# Likewise for obsolescent test for uid_t, gid_t; Emacs assumes them.
AC_DEFUN([AC_TYPE_UID_T])

# sqrt and other floating-point functions such as fmod and frexp
# are found in -lm on many systems.
OLD_LIBS=$LIBS
AC_SEARCH_LIBS([sqrt], [m])
if test "X$LIBS" = "X$OLD_LIBS"; then
  LIB_MATH=
else
  LIB_MATH=$ac_cv_search_sqrt
fi
LIBS=$OLD_LIBS

dnl Current possibilities handled by sed (aix4-2 -> aix,
dnl gnu-linux -> gnu/linux, etc.):
dnl gnu, gnu/linux, gnu/kfreebsd, aix, cygwin, darwin, hpux.
dnl And special cases: berkeley-unix, usg-unix-v, ms-dos, windows-nt.
SYSTEM_TYPE=`echo $opsys | sed -e 's/[[0-9]].*//' -e 's|-|/|'`

case $opsys in
  cygwin )
    LIB_MATH=
    ;;
  darwin )
    ## Adding -lm confuses the dynamic linker, so omit it.
    LIB_MATH=
    ;;
  freebsd | dragonfly )
    SYSTEM_TYPE=berkeley-unix
    ;;
  gnu-linux | gnu-kfreebsd )
    ;;
  hpux10-20 | hpux11 )
    ;;
  mingw32 )
    LIB_MATH=
    SYSTEM_TYPE=windows-nt
    ;;
  dnl NB this may be adjusted below.
  netbsd | openbsd )
    SYSTEM_TYPE=berkeley-unix
    ;;

  sol2* | unixware )
    SYSTEM_TYPE=usg-unix-v
    ;;

esac

AC_SUBST(LIB_MATH)
AC_DEFINE_UNQUOTED(SYSTEM_TYPE, "$SYSTEM_TYPE",
  [The type of system you are compiling for; sets 'system-type'.])


pre_PKG_CONFIG_CFLAGS=$CFLAGS
pre_PKG_CONFIG_LIBS=$LIBS

PKG_PROG_PKG_CONFIG(0.9.0)

dnl EMACS_CHECK_MODULES(GSTUFF, gtk+-2.0 >= 1.3 glib = 1.3.4)
dnl acts like PKG_CHECK_MODULES(GSTUFF, gtk+-2.0 >= 1.3 glib = 1.3.4,
dnl HAVE_GSTUFF=yes, HAVE_GSTUFF=no) -- see pkg-config man page --
dnl except that it postprocesses CFLAGS as needed for --enable-gcc-warnings.
dnl EMACS_CHECK_MODULES accepts optional 3rd and 4th arguments that
dnl can take the place of the default HAVE_GSTUFF=yes and HAVE_GSTUFF=no
dnl actions.
AC_DEFUN([EMACS_CHECK_MODULES],
  [PKG_CHECK_MODULES([$1], [$2],
     [$1_CFLAGS=`AS_ECHO(["$$1_CFLAGS"]) | sed -e "$edit_cflags"`
      m4_default([$3], [HAVE_$1=yes])],
     [m4_default([$4], [HAVE_$1=no])])])

HAVE_SOUND=no
if test "${with_sound}" != "no"; then
  # Sound support for GNU/Linux, the free BSDs, MinGW, and Cygwin.
  AC_CHECK_HEADERS([machine/soundcard.h sys/soundcard.h soundcard.h mmsystem.h],
    have_sound_header=yes, [], [
    #ifdef __MINGW32__
    #define WIN32_LEAN_AND_MEAN
    #include <windows.h>
    #endif
    ])
  test "${with_sound}" = "oss" && test "${have_sound_header}" != "yes" && \
    AC_MSG_ERROR([OSS sound support requested but not found.])

  if test "${with_sound}" = "bsd-ossaudio" || test "${with_sound}" = "yes"; then
    # Emulation library used on NetBSD.
    AC_CHECK_LIB(ossaudio, _oss_ioctl, LIBSOUND=-lossaudio, LIBSOUND=)
    test "${with_sound}" = "bsd-ossaudio" && test -z "$LIBSOUND" && \
      AC_MSG_ERROR([bsd-ossaudio sound support requested but not found.])
    dnl FIXME?  If we did find ossaudio, should we set with_sound=bsd-ossaudio?
    dnl Traditionally, we go on to check for alsa too.  Does that make sense?
  fi
  AC_SUBST(LIBSOUND)

  if test "${with_sound}" = "alsa" || test "${with_sound}" = "yes"; then
    ALSA_REQUIRED=1.0.0
    ALSA_MODULES="alsa >= $ALSA_REQUIRED"
    EMACS_CHECK_MODULES([ALSA], [$ALSA_MODULES])
    if test $HAVE_ALSA = yes; then
      SAVE_CFLAGS="$CFLAGS"
      SAVE_LIBS="$LIBS"
      CFLAGS="$ALSA_CFLAGS $CFLAGS"
      LIBS="$ALSA_LIBS $LIBS"
      AC_COMPILE_IFELSE([AC_LANG_PROGRAM([[#include <asoundlib.h>]], [[snd_lib_error_set_handler (0);]])],
                      emacs_alsa_normal=yes,
	            emacs_alsa_normal=no)
      if test "$emacs_alsa_normal" != yes; then
        AC_COMPILE_IFELSE([AC_LANG_PROGRAM([[#include <alsa/asoundlib.h>]],
                       [[snd_lib_error_set_handler (0);]])],
                       emacs_alsa_subdir=yes,
	             emacs_alsa_subdir=no)
        if test "$emacs_alsa_subdir" != yes; then
          AC_MSG_ERROR([pkg-config found alsa, but it does not compile.  See config.log for error messages.])
        fi
        ALSA_CFLAGS="$ALSA_CFLAGS -DALSA_SUBDIR_INCLUDE"
      fi

      CFLAGS="$SAVE_CFLAGS"
      LIBS="$SAVE_LIBS"
      LIBSOUND="$LIBSOUND $ALSA_LIBS"
      CFLAGS_SOUND="$CFLAGS_SOUND $ALSA_CFLAGS"
      AC_DEFINE(HAVE_ALSA, 1, [Define to 1 if ALSA is available.])
    elif test "${with_sound}" = "alsa"; then
      AC_MSG_ERROR([ALSA sound support requested but not found.])
    fi
  fi                            dnl with_sound = alsa|yes

  dnl Define HAVE_SOUND if we have sound support.  We know it works and
  dnl compiles only on the specified platforms.  For others, it
  dnl probably doesn't make sense to try.
  dnl FIXME So surely we should bypass this whole section if not using
  dnl one of these platforms?
  if test x$have_sound_header = xyes || test $HAVE_ALSA = yes; then
     case "$opsys" in
       dnl defined __FreeBSD__ || defined __NetBSD__ || defined __linux__
       dnl Adjust the --with-sound help text if you change this.
       gnu-linux|freebsd|netbsd|mingw32|cygwin)
         AC_DEFINE(HAVE_SOUND, 1, [Define to 1 if you have sound support.])
         HAVE_SOUND=yes
         ;;
     esac
  fi

  AC_SUBST(CFLAGS_SOUND)
fi

dnl checks for header files
AC_CHECK_HEADERS_ONCE(
  linux/fs.h
  malloc.h
  sys/systeminfo.h
  sys/sysinfo.h
  coff.h pty.h
  sys/resource.h
  sys/utsname.h pwd.h utmp.h util.h sys/prctl.h)

AC_CACHE_CHECK([for ADDR_NO_RANDOMIZE],
  [emacs_cv_personality_addr_no_randomize],
  [AC_COMPILE_IFELSE(
     [AC_LANG_PROGRAM([[#include <sys/personality.h>]],
		      [[personality (personality (0xffffffff)
				     | ADDR_NO_RANDOMIZE)]])],
     [emacs_cv_personality_addr_no_randomize=yes],
     [emacs_cv_personality_addr_no_randomize=no])])
if test $emacs_cv_personality_addr_no_randomize = yes; then
  AC_DEFINE([HAVE_PERSONALITY_ADDR_NO_RANDOMIZE], [1],
            [Define to 1 if personality flag ADDR_NO_RANDOMIZE exists.])
fi

# Note that Solaris has sys/sysinfo.h which defines struct
# sysinfo as well.  To make sure that we're using GNU/Linux
# sysinfo, we explicitly set one of its fields.
if test "$ac_cv_header_sys_sysinfo_h" = yes; then
  AC_MSG_CHECKING([if Linux sysinfo may be used])
  AC_COMPILE_IFELSE([AC_LANG_PROGRAM([[#include <sys/sysinfo.h>]],
                                     [[struct sysinfo si;
                                       si.totalram = 0;
                                       sysinfo (&si)]])],
    emacs_cv_linux_sysinfo=yes, emacs_cv_linux_sysinfo=no)
  AC_MSG_RESULT($emacs_cv_linux_sysinfo)
  if test $emacs_cv_linux_sysinfo = yes; then
    AC_DEFINE([HAVE_LINUX_SYSINFO], 1, [Define to 1 if you have Linux sysinfo function.])
    AC_COMPILE_IFELSE([AC_LANG_PROGRAM([[#include <sys/sysinfo.h>]],
                                       [[struct sysinfo si; return si.mem_unit]])],
      AC_DEFINE(LINUX_SYSINFO_UNIT, 1,
                [Define to 1 if Linux sysinfo sizes are in multiples of mem_unit bytes.]))
  fi
fi

dnl On Solaris 8 there's a compilation warning for term.h because
dnl it doesn't define 'bool'.
AC_CHECK_HEADERS(term.h, , , -)
AC_HEADER_TIME
AC_CHECK_DECLS([sys_siglist], [], [], [[#include <signal.h>
			              ]])
if test $ac_cv_have_decl_sys_siglist != yes; then
  # For Tru64, at least:
  AC_CHECK_DECLS([__sys_siglist], [], [], [[#include <signal.h>
			                  ]])
fi
AC_HEADER_SYS_WAIT

AC_CHECK_HEADERS_ONCE(sys/socket.h)
AC_CHECK_HEADERS(net/if.h, , , [AC_INCLUDES_DEFAULT
#if HAVE_SYS_SOCKET_H
#include <sys/socket.h>
#endif])
AC_CHECK_HEADERS(ifaddrs.h, , , [AC_INCLUDES_DEFAULT
#if HAVE_SYS_SOCKET_H
#include <sys/socket.h>
#endif])
AC_CHECK_HEADERS(net/if_dl.h, , , [AC_INCLUDES_DEFAULT
#if HAVE_SYS_SOCKET_H
#include <sys/socket.h>
#endif])

dnl checks for structure members
AC_CHECK_MEMBERS([struct ifreq.ifr_flags, struct ifreq.ifr_hwaddr,
		  struct ifreq.ifr_netmask, struct ifreq.ifr_broadaddr,
		  struct ifreq.ifr_addr,
		  struct ifreq.ifr_addr.sa_len], , ,
		 [AC_INCLUDES_DEFAULT
#if HAVE_SYS_SOCKET_H
#include <sys/socket.h>
#endif
#if HAVE_NET_IF_H
#include <net/if.h>
#endif])

dnl Check for endianness.
dnl AC_C_BIGENDIAN is done by gnulib.

dnl check for Make feature

AUTO_DEPEND=no
dnl check if we have GCC and autodepend is on.
if test "$GCC" = yes && test "$ac_enable_autodepend" = yes; then
   AC_MSG_CHECKING([whether gcc understands -MMD -MF])
   SAVE_CFLAGS="$CFLAGS"
   CFLAGS="$CFLAGS -MMD -MF deps.d -MP"
   AC_COMPILE_IFELSE([AC_LANG_PROGRAM([[]], [[]])], , ac_enable_autodepend=no)
   CFLAGS="$SAVE_CFLAGS"
   test -f deps.d || ac_enable_autodepend=no
   rm -rf deps.d
   AC_MSG_RESULT([$ac_enable_autodepend])
   if test $ac_enable_autodepend = yes; then
      AUTO_DEPEND=yes
   fi
fi
AC_SUBST(AUTO_DEPEND)

dnl checks for operating system services
AC_SYS_LONG_FILE_NAMES

#### Choose a window system.

## We leave window_system equal to none if
## we end up building without one.  Any new window system should
## set window_system to an appropriate value and add objects to
## window-system-specific substs.

window_system=none
AC_PATH_X
if test "$no_x" != yes; then
  window_system=x11
fi

LD_SWITCH_X_SITE_RPATH=
if test "${x_libraries}" != NONE; then
  if test -n "${x_libraries}"; then
    LD_SWITCH_X_SITE=-L`AS_ECHO(["$x_libraries"]) | sed -e 's/:/ -L/g'`
    LD_SWITCH_X_SITE_RPATH=-Wl,-rpath,`
      AS_ECHO(["$x_libraries"]) | sed -e 's/:/ -Wl,-rpath,/g'
    `
  fi
  x_default_search_path=""
  x_search_path=${x_libraries}
  if test -z "${x_search_path}"; then
    x_search_path=/usr/lib
  fi
  for x_library in `AS_ECHO(["$x_search_path:"]) | \
		    sed -e "s/:/ /g" -e p -e "s:/lib[[^ /]]* :/share :g"`; do
    x_search_path="\
${x_library}/X11/%L/%T/%N%C%S:\
${x_library}/X11/%l/%T/%N%C%S:\
${x_library}/X11/%T/%N%C%S:\
${x_library}/X11/%L/%T/%N%S:\
${x_library}/X11/%l/%T/%N%S:\
${x_library}/X11/%T/%N%S"
    if test x"${x_default_search_path}" = x; then
      x_default_search_path=${x_search_path}
    else
      x_default_search_path="${x_search_path}:${x_default_search_path}"
    fi
  done
fi
AC_SUBST(LD_SWITCH_X_SITE_RPATH)

if test "${x_includes}" != NONE && test -n "${x_includes}"; then
  C_SWITCH_X_SITE=$isystem`AS_ECHO(["$x_includes"]) | sed -e "s/:/ $isystem/g"`
fi

if test x"${x_includes}" = x; then
  bitmapdir=/usr/include/X11/bitmaps
else
  # accumulate include directories that have X11 bitmap subdirectories
  bmd_acc=
  for bmd in `AS_ECHO(["$x_includes"]) | sed -e 's/:/ /g'`; do
    if test -d "${bmd}/X11/bitmaps"; then
      bmd_acc="${bmd_acc}:${bmd}/X11/bitmaps"
    fi
    if test -d "${bmd}/bitmaps"; then
      bmd_acc="${bmd_acc}:${bmd}/bitmaps"
    fi
  done
  bitmapdir=${bmd_acc#:}
fi

test "${with_ns}" = maybe && test "${opsys}" != darwin && with_ns=no
HAVE_NS=no
NS_GNUSTEP_CONFIG=no
NS_IMPL_COCOA=no
NS_IMPL_GNUSTEP=no
tmp_CPPFLAGS="$CPPFLAGS"
tmp_CFLAGS="$CFLAGS"
CPPFLAGS="$CPPFLAGS -x objective-c"
CFLAGS="$CFLAGS -x objective-c"
GNU_OBJC_CFLAGS=
LIBS_GNUSTEP=
if test "${with_ns}" != no; then
  if test "${opsys}" = darwin; then
     NS_IMPL_COCOA=yes
     ns_appdir=`pwd`/nextstep/Emacs.app
     ns_appbindir=${ns_appdir}/Contents/MacOS
     ns_appresdir=${ns_appdir}/Contents/Resources
     ns_appsrc=Cocoa/Emacs.base
     ns_fontfile=macfont.o
  elif flags=$( (gnustep-config --objc-flags) 2>/dev/null); then
     NS_IMPL_GNUSTEP=yes
     NS_GNUSTEP_CONFIG=yes
     GNU_OBJC_CFLAGS=$flags
     LIBS_GNUSTEP=$(gnustep-config --gui-libs) || exit
  elif test -f $GNUSTEP_CONFIG_FILE; then
     NS_IMPL_GNUSTEP=yes
     dnl FIXME sourcing this several times in subshells seems inefficient.
     GNUSTEP_SYSTEM_HEADERS=$(
       . $GNUSTEP_CONFIG_FILE
       AS_ECHO(["$GNUSTEP_SYSTEM_HEADERS"])
     )
     GNUSTEP_SYSTEM_LIBRARIES=$(
       . $GNUSTEP_CONFIG_FILE
       AS_ECHO(["$GNUSTEP_SYSTEM_LIBRARIES"])
     )
     dnl I seemed to need these as well with GNUstep-startup 0.25.
     GNUSTEP_LOCAL_HEADERS=$(
       . $GNUSTEP_CONFIG_FILE
       AS_ECHO(["$GNUSTEP_LOCAL_HEADERS"])
     )
     GNUSTEP_LOCAL_LIBRARIES=$(
       . $GNUSTEP_CONFIG_FILE
       AS_ECHO(["$GNUSTEP_LOCAL_LIBRARIES"])
     )
     test "x${GNUSTEP_LOCAL_HEADERS}" != "x" && \
       GNUSTEP_LOCAL_HEADERS="-I${GNUSTEP_LOCAL_HEADERS}"
     test "x${GNUSTEP_LOCAL_LIBRARIES}" != "x" && \
       GNUSTEP_LOCAL_LIBRARIES="-L${GNUSTEP_LOCAL_LIBRARIES}"
     CPPFLAGS="$CPPFLAGS -I${GNUSTEP_SYSTEM_HEADERS} ${GNUSTEP_LOCAL_HEADERS}"
     CFLAGS="$CFLAGS -I${GNUSTEP_SYSTEM_HEADERS} ${GNUSTEP_LOCAL_HEADERS}"
     LDFLAGS="$LDFLAGS -L${GNUSTEP_SYSTEM_LIBRARIES} ${GNUSTEP_LOCAL_LIBRARIES}"
     LIBS_GNUSTEP="-lgnustep-gui -lgnustep-base -lobjc -lpthread"
     dnl GNUstep defines BASE_NATIVE_OBJC_EXCEPTIONS to 0 or 1.
     dnl If they had chosen to either define it or not, we could have
     dnl just used AC_CHECK_DECL here.
     AC_CACHE_CHECK(if GNUstep defines BASE_NATIVE_OBJC_EXCEPTIONS,
       emacs_cv_objc_exceptions,
AC_COMPILE_IFELSE([AC_LANG_PROGRAM([[#include <GNUstepBase/GSConfig.h>]],
[[#if defined BASE_NATIVE_OBJC_EXCEPTIONS && BASE_NATIVE_OBJC_EXCEPTIONS > 0
1;
#else
fail;
#endif]])], emacs_cv_objc_exceptions=yes, emacs_cv_objc_exceptions=no ) )
     if test $emacs_cv_objc_exceptions = yes; then
       dnl _NATIVE_OBJC_EXCEPTIONS is used by the GNUstep headers.
       AC_DEFINE(_NATIVE_OBJC_EXCEPTIONS, 1,
         [Define if GNUstep uses ObjC exceptions.])
       GNU_OBJC_CFLAGS="-fobjc-exceptions"
     fi
  fi
  if test $NS_IMPL_GNUSTEP = yes; then
     ns_appdir=`pwd`/nextstep/Emacs.app
     ns_appbindir=${ns_appdir}
     ns_appresdir=${ns_appdir}/Resources
     ns_appsrc=GNUstep/Emacs.base
     ns_fontfile=nsfont.o
  fi

  dnl This is only used while we test the NS headers, it gets reset below.
  CPPFLAGS="$CPPFLAGS $GNU_OBJC_CFLAGS"
  CFLAGS="$CFLAGS $GNU_OBJC_CFLAGS"

  AC_CHECK_HEADER([AppKit/AppKit.h], [HAVE_NS=yes],
		  [AC_MSG_ERROR([The include files (AppKit/AppKit.h etc) that
are required for a Nextstep build are missing or cannot be compiled.
Either fix this, or re-configure with the option '--without-ns'.])])

  macfont_file=""
  if test "${NS_IMPL_COCOA}" = "yes"; then
    AC_MSG_CHECKING([for Mac OS X 10.6 or newer])
    AC_COMPILE_IFELSE([AC_LANG_PROGRAM([#include <AppKit/AppKit.h>],
                                     [
#ifdef MAC_OS_X_VERSION_MAX_ALLOWED
#if MAC_OS_X_VERSION_MAX_ALLOWED >= 1060
 ; /* OK */
#else
 error "Mac OS X 10.6 or newer required";
#endif
#endif
		    ])],
		    ns_osx_have_106=yes,
		    ns_osx_have_106=no)
    AC_MSG_RESULT([$ns_osx_have_106])

    if test $ns_osx_have_106 = no; then
       AC_MSG_ERROR([Mac OS X 10.6 or newer is required]);
    fi
  fi
fi

AC_SUBST(LIBS_GNUSTEP)

INSTALL_ARCH_INDEP_EXTRA=install-etc
ns_self_contained=no
NS_OBJ=
NS_OBJC_OBJ=
if test "${HAVE_NS}" = yes; then
  if test "$with_toolkit_scroll_bars" = "no"; then
    AC_MSG_ERROR([Non-toolkit scroll bars are not implemented for Nextstep.])
  fi

  window_system=nextstep
  # set up packaging dirs
  if test "${EN_NS_SELF_CONTAINED}" = yes; then
     ns_self_contained=yes
     prefix=${ns_appresdir}
     exec_prefix=${ns_appbindir}
     dnl This one isn't really used, only archlibdir is.
     libexecdir="\${ns_appbindir}/libexec"
     archlibdir="\${ns_appbindir}/libexec"
     etcdocdir="\${ns_appresdir}/etc"
     etcdir="\${ns_appresdir}/etc"
     dnl FIXME maybe set datarootdir instead.
     dnl That would also get applications, icons, man.
     infodir="\${ns_appresdir}/info"
     mandir="\${ns_appresdir}/man"
     lispdir="\${ns_appresdir}/lisp"
     test "$locallisppathset" = no && locallisppath=""
     INSTALL_ARCH_INDEP_EXTRA=
  fi

  NS_OBJC_OBJ="nsterm.o nsfns.o nsmenu.o nsselect.o nsimage.o $ns_fontfile"
fi
CFLAGS="$tmp_CFLAGS"
CPPFLAGS="$tmp_CPPFLAGS"
AC_SUBST(INSTALL_ARCH_INDEP_EXTRA)
AC_SUBST(ns_self_contained)
AC_SUBST(NS_OBJ)
AC_SUBST(NS_OBJC_OBJ)

HAVE_W32=no
W32_OBJ=
W32_LIBS=
EMACSRES=
CLIENTRES=
CLIENTW=
W32_RES_LINK=
EMACS_MANIFEST=
UPDATE_MANIFEST=
if test "${with_w32}" != no; then
  case "${opsys}" in
    cygwin)
      AC_CHECK_HEADER([windows.h], [HAVE_W32=yes],
             [AC_MSG_ERROR(['--with-w32' was specified, but windows.h
                   cannot be found.])])
    ;;
    mingw32)
    ## Using --with-w32 with MinGW is a no-op, but we allow it.
    ;;
    *)
      AC_MSG_ERROR([Using w32 with an autotools build is only supported for Cygwin and MinGW32.])
    ;;
  esac
fi

if test "${opsys}" = "mingw32"; then
  AC_MSG_CHECKING([whether Windows API headers are recent enough])
  AC_COMPILE_IFELSE([AC_LANG_PROGRAM([[
     #include <windows.h>
     #include <usp10.h>]],
   [[PIMAGE_NT_HEADERS pHeader;
     PIMAGE_SECTION_HEADER pSection = IMAGE_FIRST_SECTION(pHeader)]])],
   [emacs_cv_w32api=yes
    HAVE_W32=yes],
   emacs_cv_w32api=no)
  AC_MSG_RESULT($emacs_cv_w32api)
  if test "${emacs_cv_w32api}" = "no"; then
    AC_MSG_ERROR([the Windows API headers are too old to support this build.])
  fi
fi

FIRSTFILE_OBJ=
NTDIR=
LIBS_ECLIENT=
LIB_WSOCK32=
NTLIB=
CM_OBJ="cm.o"
XARGS_LIMIT=
if test "${HAVE_W32}" = "yes"; then
  AC_DEFINE(HAVE_NTGUI, 1, [Define to use native MS Windows GUI.])
  if test "$with_toolkit_scroll_bars" = "no"; then
    AC_MSG_ERROR([Non-toolkit scroll bars are not implemented for w32 build.])
  fi
  AC_CHECK_TOOL(WINDRES, [windres],
                [AC_MSG_ERROR([No resource compiler found.])])
  W32_OBJ="w32fns.o w32menu.o w32reg.o w32font.o w32term.o"
  W32_OBJ="$W32_OBJ w32xfns.o w32select.o w32uniscribe.o"
  EMACSRES="emacs.res"
  case "$canonical" in
    x86_64-*-*) EMACS_MANIFEST="emacs-x64.manifest" ;;
    *) EMACS_MANIFEST="emacs-x86.manifest" ;;
  esac
  dnl Construct something of the form "24,4,0,0" with 4 components.
  comma_version=`echo "${PACKAGE_VERSION}.0.0" | sed -e 's/\./,/g' -e 's/^\([[^,]]*,[[^,]]*,[[^,]]*,[[^,]]*\).*/\1/'`

  comma_space_version=`echo "$comma_version" | sed 's/,/, /g'`
  AC_SUBST(comma_version)
  AC_SUBST(comma_space_version)
  AC_CONFIG_FILES([nt/emacs.rc nt/emacsclient.rc])
  if test "${opsys}" = "cygwin"; then
    W32_LIBS="$W32_LIBS -lkernel32 -luser32 -lgdi32 -lole32 -lcomdlg32"
    W32_LIBS="$W32_LIBS -lusp10 -lcomctl32 -lwinspool"
    # Tell the linker that emacs.res is an object (which we compile from
    # the rc file), not a linker script.
    W32_RES_LINK="-Wl,emacs.res"
  else
    UPDATE_MANIFEST=update-game-score.exe.manifest
    W32_OBJ="$W32_OBJ w32.o w32console.o w32heap.o w32inevt.o w32proc.o"
    W32_LIBS="$W32_LIBS -lwinmm -lgdi32 -lcomdlg32"
    W32_LIBS="$W32_LIBS -lmpr -lwinspool -lole32 -lcomctl32 -lusp10"
    W32_RES_LINK="\$(EMACSRES)"
    CLIENTRES="emacsclient.res"
    CLIENTW="emacsclientw\$(EXEEXT)"
    FIRSTFILE_OBJ=firstfile.o
    NTDIR=nt
    CM_OBJ=
    LIBS_ECLIENT="-lcomctl32"
    LIB_WSOCK32="-lwsock32"
    NTLIB="ntlib.$ac_objext"
    XARGS_LIMIT="-s 10000"
  fi
fi
AC_SUBST(W32_OBJ)
AC_SUBST(W32_LIBS)
AC_SUBST(EMACSRES)
AC_SUBST(EMACS_MANIFEST)
AC_SUBST(UPDATE_MANIFEST)
AC_SUBST(CLIENTRES)
AC_SUBST(CLIENTW)
AC_SUBST(W32_RES_LINK)
AC_SUBST(FIRSTFILE_OBJ)
AC_SUBST(NTDIR)
AC_SUBST(CM_OBJ)
AC_SUBST(LIBS_ECLIENT)
AC_SUBST(LIB_WSOCK32)
AC_SUBST(NTLIB)
AC_SUBST(XARGS_LIMIT)

if test "${HAVE_W32}" = "yes"; then
  window_system=w32
  with_xft=no
fi

## $window_system is now set to the window system we will
## ultimately use.

term_header=
HAVE_X_WINDOWS=no
HAVE_X11=no
USE_X_TOOLKIT=none

case "${window_system}" in
  x11 )
    HAVE_X_WINDOWS=yes
    HAVE_X11=yes
    term_header=xterm.h
    case "${with_x_toolkit}" in
      athena | lucid ) USE_X_TOOLKIT=LUCID ;;
      motif ) USE_X_TOOLKIT=MOTIF ;;
      gtk ) with_gtk=yes
            term_header=gtkutil.h
dnl Don't set this for GTK.  A lot of tests below assumes Xt when
dnl USE_X_TOOLKIT is set.
            USE_X_TOOLKIT=none ;;
      gtk2 ) with_gtk2=yes
             term_header=gtkutil.h
             USE_X_TOOLKIT=none ;;
      gtk3 ) with_gtk3=yes
             term_header=gtkutil.h
             USE_X_TOOLKIT=none ;;
      no ) USE_X_TOOLKIT=none ;;
dnl If user did not say whether to use a toolkit, make this decision later:
dnl use the toolkit if we have gtk, or X11R5 or newer.
      * ) USE_X_TOOLKIT=maybe ;;
    esac
  ;;
  nextstep )
    term_header=nsterm.h
  ;;
  w32 )
    term_header=w32term.h
  ;;
esac

if test "$window_system" = none && test "X$with_x" != "Xno"; then
   AC_CHECK_PROG(HAVE_XSERVER, X, true, false)
   if test "$HAVE_XSERVER" = true ||
      test -n "$DISPLAY" ||
      {
        for emacs_libX11 in /usr/lib/libX11.*; do break; done
        test "$emacs_libX11" != '/usr/lib/libX11.*'
      }
   then
        AC_MSG_ERROR([You seem to be running X, but no X development libraries
were found.  You should install the relevant development files for X
and for the toolkit you want, such as Gtk+ or Motif.  Also make
sure you have development files for image handling, i.e.
tiff, gif, jpeg, png and xpm.
If you are sure you want Emacs compiled without X window support, pass
  --without-x
to configure.])
   fi
fi

# Does the opsystem file prohibit the use of the GNU malloc?
# Assume not, until told otherwise.
GNU_MALLOC=yes

AC_CACHE_CHECK(
  [whether malloc is Doug Lea style],
  [emacs_cv_var_doug_lea_malloc],
  [emacs_cv_var_doug_lea_malloc=no
   dnl Hooks do not work with address sanitization.
   if test "$emacs_cv_sanitize_address" != yes; then
     AC_LINK_IFELSE(
       [AC_LANG_PROGRAM(
	  [[#include <malloc.h>
	    static void hook (void) {}]],
	  [[malloc_set_state (malloc_get_state ());
	    __after_morecore_hook = hook;
	    __malloc_initialize_hook = hook;]])],
       [emacs_cv_var_doug_lea_malloc=yes])
   fi])
doug_lea_malloc=$emacs_cv_var_doug_lea_malloc

hybrid_malloc=
system_malloc=yes

test "$CANNOT_DUMP" = yes ||
case "$opsys" in
  ## darwin ld insists on the use of malloc routines in the System framework.
  darwin | mingw32 | nacl | sol2-10) ;;
  cygwin) hybrid_malloc=yes
          system_malloc= ;;
  *) test "$ac_cv_func_sbrk" = yes && system_malloc=$emacs_cv_sanitize_address;;
esac

if test "${system_malloc}" != yes && test "${doug_lea_malloc}" != yes \
   && test "${UNEXEC_OBJ}" = unexelf.o; then
  hybrid_malloc=yes
fi

GMALLOC_OBJ=
HYBRID_MALLOC=
if test "${system_malloc}" = "yes"; then
  AC_DEFINE([SYSTEM_MALLOC], 1,
    [Define to 1 to use the system memory allocator, even if it is not
     Doug Lea style.])
  GNU_MALLOC=no
  GNU_MALLOC_reason="
    (The GNU allocators don't work with this system configuration.)"
  VMLIMIT_OBJ=
elif test "$hybrid_malloc" = yes; then
  AC_DEFINE(HYBRID_MALLOC, 1,
    [Define to use gmalloc before dumping and the system malloc after.])
  HYBRID_MALLOC=1
  GNU_MALLOC=no
  GNU_MALLOC_reason=" (only before dumping)"
  GMALLOC_OBJ=gmalloc.o
  VMLIMIT_OBJ=
else
  test "$doug_lea_malloc" != "yes" && GMALLOC_OBJ=gmalloc.o
  VMLIMIT_OBJ=vm-limit.o

  AC_CHECK_HEADERS([sys/vlimit.h])
  AC_CACHE_CHECK([for data_start], [emacs_cv_data_start],
    [AC_LINK_IFELSE(
       [AC_LANG_PROGRAM(
	 [[extern char data_start[]; char ch;]],
	 [[return data_start < &ch;]])],
       [emacs_cv_data_start=yes],
       [emacs_cv_data_start=no])])
  if test $emacs_cv_data_start = yes; then
    AC_DEFINE([HAVE_DATA_START], 1,
      [Define to 1 if data_start is the address of the start
       of the main data segment.])
  fi
fi
AC_SUBST([HYBRID_MALLOC])
AM_CONDITIONAL([HYBRID_MALLOC_LIB], [test -n "$HYBRID_MALLOC"])
AC_SUBST(GMALLOC_OBJ)
AC_SUBST(VMLIMIT_OBJ)

if test "$doug_lea_malloc" = "yes" && test "$hybrid_malloc" != yes; then
  if test "$GNU_MALLOC" = yes ; then
    GNU_MALLOC_reason="
      (Using Doug Lea's new malloc from the GNU C Library.)"
  fi
  AC_DEFINE(DOUG_LEA_MALLOC, 1,
    [Define to 1 if the system memory allocator is Doug Lea style,
     with malloc hooks and malloc_set_state.])

  ## Use mmap directly for allocating larger buffers.
  ## FIXME this comes from src/s/{gnu,gnu-linux}.h:
  ## #ifdef DOUG_LEA_MALLOC; #undef REL_ALLOC; #endif
  ## Does the AC_FUNC_MMAP test below make this check unnecessary?
  case "$opsys" in
    mingw32|gnu*) REL_ALLOC=no ;;
  esac
fi

if test x"${REL_ALLOC}" = x; then
  REL_ALLOC=${GNU_MALLOC}
fi

use_mmap_for_buffers=no
case "$opsys" in
  mingw32) use_mmap_for_buffers=yes ;;
esac

AC_FUNC_MMAP
if test $use_mmap_for_buffers = yes; then
  AC_DEFINE(USE_MMAP_FOR_BUFFERS, 1, [Define to use mmap to allocate buffer text.])
  REL_ALLOC=no
fi

LIBS="$LIBS_SYSTEM $LIBS"

dnl FIXME replace main with a function we actually want from this library.
AC_CHECK_LIB(Xbsd, main, LD_SWITCH_X_SITE="$LD_SWITCH_X_SITE -lXbsd")

dnl Check for the POSIX thread library.
LIB_PTHREAD=
AC_CHECK_HEADERS_ONCE(pthread.h)
if test "$ac_cv_header_pthread_h" && test "$opsys" != "mingw32"; then
  AC_CACHE_CHECK([for pthread library],
    [emacs_cv_pthread_lib],
    [emacs_cv_pthread_lib=no
     OLD_LIBS=$LIBS
     for emacs_pthread_lib in 'none needed' -lpthread; do
       case $emacs_pthread_lib in
	 -*) LIBS="$OLD_LIBS $emacs_pthread_lib";;
       esac
       AC_LINK_IFELSE(
	 [AC_LANG_PROGRAM(
	    [[#include <pthread.h>
	      #include <signal.h>
	      sigset_t old_mask, new_mask;
	      void noop (void) {}]],
	    [[pthread_t th = pthread_self ();
	      int status = 0;
	      status += pthread_create (&th, 0, 0, 0);
	      status += pthread_sigmask (SIG_BLOCK, &new_mask, &old_mask);
	      status += pthread_kill (th, 0);
	      #if ! (defined SYSTEM_MALLOC || defined HYBRID_MALLOC \
		     || defined DOUG_LEA_MALLOC)
	      /* Test for pthread_atfork only if gmalloc uses it,
		 as older-style hosts like MirBSD 10 lack it.  */
	      status += pthread_atfork (noop, noop, noop);
	      #endif
	      return status;]])],
	 [emacs_cv_pthread_lib=$emacs_pthread_lib])
       LIBS=$OLD_LIBS
       if test "$emacs_cv_pthread_lib" != no; then
	 break
       fi
     done])
  if test "$emacs_cv_pthread_lib" != no; then
    AC_DEFINE([HAVE_PTHREAD], 1, [Define to 1 if you have POSIX threads.])
    case $emacs_cv_pthread_lib in
      -*) LIB_PTHREAD=$emacs_cv_pthread_lib;;
    esac
    ac_cv_func_pthread_sigmask=yes
    # Some systems optimize for single-threaded programs by default, and
    # need special flags to disable these optimizations. For example, the
    # definition of 'errno' in <errno.h>.
    case $opsys in
      hpux* | sol*)
	AC_DEFINE([_REENTRANT], 1,
	  [Define to 1 if your system requires this in multithreaded code.]);;
      aix4-2)
	AC_DEFINE([_THREAD_SAFE], 1,
	  [Define to 1 if your system requires this in multithreaded code.]);;
    esac
  fi
fi
AC_SUBST([LIB_PTHREAD])

AC_MSG_CHECKING([for thread support])
threads_enabled=no
if test "$with_threads" = yes; then
   if test "$emacs_cv_pthread_lib" != no; then
      AC_DEFINE(THREADS_ENABLED, 1,
                [Define to 1 if you want elisp thread support.])
      threads_enabled=yes
   elif test "${opsys}" = "mingw32"; then
      dnl MinGW can do native Windows threads even without pthreads
      AC_DEFINE(THREADS_ENABLED, 1,
                [Define to 1 if you want elisp thread support.])
      threads_enabled=yes
   fi
fi
AC_MSG_RESULT([$threads_enabled])

dnl Check for need for bigtoc support on IBM AIX

case ${host_os} in
aix*)
  AC_CACHE_CHECK([for -bbigtoc option], [gdb_cv_bigtoc], [
    case $GCC in
    yes) gdb_cv_bigtoc=-Wl,-bbigtoc ;;
    *) gdb_cv_bigtoc=-bbigtoc ;;
    esac

    LDFLAGS=$LDFLAGS\ $gdb_cv_bigtoc
    AC_LINK_IFELSE([AC_LANG_PROGRAM([[]], [[int i;]])], [], [gdb_cv_bigtoc=])
  ])
  ;;
esac

# Change CFLAGS, CPPFLAGS, and LIBS temporarily so that C_SWITCH_X_SITE
# is for the tests that follow.  We set them back later on.

REAL_CFLAGS="$CFLAGS"
REAL_CPPFLAGS="$CPPFLAGS"
REAL_LIBS="$LIBS"

if test "${HAVE_X11}" = "yes"; then
  DEFS="$C_SWITCH_X_SITE $DEFS"
  LDFLAGS="$LDFLAGS $LD_SWITCH_X_SITE"
  LIBS="-lX11 $LIBS"
  CFLAGS="$C_SWITCH_X_SITE $CFLAGS"
  CPPFLAGS="$C_SWITCH_X_SITE $CPPFLAGS"

  # On Solaris, arrange for LD_RUN_PATH to point to the X libraries for tests.
  # This is handled by LD_SWITCH_X_SITE_RPATH during the real build,
  # but it's more convenient here to set LD_RUN_PATH since this
  # also works on hosts that don't understand LD_SWITCH_X_SITE_RPATH.
  if test "${x_libraries}" != NONE && test -n "${x_libraries}"; then
    LD_RUN_PATH=$x_libraries${LD_RUN_PATH+:}$LD_RUN_PATH
    export LD_RUN_PATH
  fi

  if test "${opsys}" = "gnu-linux"; then
    AC_MSG_CHECKING(whether X on GNU/Linux needs -b to link)
    AC_LINK_IFELSE([AC_LANG_PROGRAM([[]],
     [[XOpenDisplay ("foo");]])],
     [xgnu_linux_first_failure=no],
     [xgnu_linux_first_failure=yes])
    if test "${xgnu_linux_first_failure}" = "yes"; then
      OLD_CPPFLAGS="$CPPFLAGS"
      OLD_LIBS="$LIBS"
      CPPFLAGS="$CPPFLAGS -b i486-linuxaout"
      LIBS="$LIBS -b i486-linuxaout"
      AC_LINK_IFELSE([AC_LANG_PROGRAM([[]],
       [[XOpenDisplay ("foo");]])],
       [xgnu_linux_second_failure=no],
       [xgnu_linux_second_failure=yes])
      if test "${xgnu_linux_second_failure}" = "yes"; then
	# If we get the same failure with -b, there is no use adding -b.
	# So leave it out.  This plays safe.
        AC_MSG_RESULT(no)
      else
	LD_SWITCH_X_SITE="$LD_SWITCH_X_SITE -b i486-linuxaout"
	C_SWITCH_X_SITE="$C_SWITCH_X_SITE -b i486-linuxaout"
        AC_MSG_RESULT(yes)
      fi
      CPPFLAGS=$OLD_CPPFLAGS
      LIBS=$OLD_LIBS
    else
      AC_MSG_RESULT(no)
    fi
  fi

  # Reportedly, some broken Solaris systems have XKBlib.h but are missing
  # header files included from there.
  AC_MSG_CHECKING(for Xkb)
  AC_LINK_IFELSE([AC_LANG_PROGRAM([[#include <X11/Xlib.h>
#include <X11/XKBlib.h>]],
	[[XkbDescPtr kb = XkbGetKeyboard (0, XkbAllComponentsMask, XkbUseCoreKbd);]])],
	emacs_xkb=yes, emacs_xkb=no)
  AC_MSG_RESULT($emacs_xkb)
  if test $emacs_xkb = yes; then
    AC_DEFINE(HAVE_XKB, 1, [Define to 1 if you have the Xkb extension.])
  fi

  AC_CHECK_FUNCS(XrmSetDatabase XScreenResourceString \
XScreenNumberOfScreen)
fi

if test "${window_system}" = "x11"; then
  AC_MSG_CHECKING(X11 version 6)
  AC_CACHE_VAL(emacs_cv_x11_version_6,
  [AC_LINK_IFELSE([AC_LANG_PROGRAM([[#include <X11/Xlib.h>]],
[[#if XlibSpecificationRelease < 6
fail;
#endif
]])], emacs_cv_x11_version_6=yes, emacs_cv_x11_version_6=no)])
  if test $emacs_cv_x11_version_6 = yes; then
    AC_MSG_RESULT(6 or newer)
    AC_DEFINE(HAVE_X11R6, 1,
	      [Define to 1 if you have the X11R6 or newer version of Xlib.])
    AC_DEFINE(HAVE_X_I18N, 1, [Define if you have usable i18n support.])
    ## inoue@ainet.or.jp says Solaris has a bug related to X11R6-style
    ## XIM support.
    case "$opsys" in
      sol2-*) : ;;
      *) AC_DEFINE(HAVE_X11R6_XIM, 1,
           [Define if you have usable X11R6-style XIM support.])
         ;;
    esac
  else
    AC_MSG_RESULT(before 6)
  fi
fi


### Use -lrsvg-2 if available, unless '--with-rsvg=no' is specified.
HAVE_RSVG=no
if test "${HAVE_X11}" = "yes" || test "${HAVE_NS}" = "yes" || test "${opsys}" = "mingw32"; then
  if test "${with_rsvg}" != "no"; then
    RSVG_REQUIRED=2.11.0
    RSVG_MODULE="librsvg-2.0 >= $RSVG_REQUIRED"

    EMACS_CHECK_MODULES([RSVG], [$RSVG_MODULE])
    AC_SUBST(RSVG_CFLAGS)
    AC_SUBST(RSVG_LIBS)

    if test $HAVE_RSVG = yes; then
      AC_DEFINE(HAVE_RSVG, 1, [Define to 1 if using librsvg.])
      CFLAGS="$CFLAGS $RSVG_CFLAGS"
      # Windows loads librsvg dynamically
      if test "${opsys}" = "mingw32"; then
	RSVG_LIBS=
      fi
    fi
  fi
fi

HAVE_IMAGEMAGICK=no
if test "${HAVE_X11}" = "yes" || test "${HAVE_NS}" = "yes" || test "${HAVE_W32}" = "yes"; then
  if test "${with_imagemagick}" != "no"; then
    ## 6.3.5 is the earliest version known to work; see Bug#17339.
    ## 6.8.2 makes Emacs crash; see Bug#13867.
    IMAGEMAGICK_MODULE="Wand >= 6.3.5 Wand != 6.8.2"
    EMACS_CHECK_MODULES([IMAGEMAGICK], [$IMAGEMAGICK_MODULE])
    AC_SUBST(IMAGEMAGICK_CFLAGS)
    AC_SUBST(IMAGEMAGICK_LIBS)

    if test $HAVE_IMAGEMAGICK = yes; then
      AC_DEFINE(HAVE_IMAGEMAGICK, 1, [Define to 1 if using imagemagick.])
      OLD_CFLAGS=$CFLAGS
      OLD_LIBS=$LIBS
      CFLAGS="$CFLAGS $IMAGEMAGICK_CFLAGS"
      LIBS="$IMAGEMAGICK_LIBS $LIBS"
      AC_CHECK_FUNCS(MagickExportImagePixels MagickMergeImageLayers MagickAutoOrientImage)
      CFLAGS=$OLD_CFLAGS
      LIBS=$OLD_LIBS
    fi
  fi
fi

AC_CHECK_LIB(anl, getaddrinfo_a, HAVE_GETADDRINFO_A=yes)
if test "${HAVE_GETADDRINFO_A}" = "yes"; then
  AC_DEFINE(HAVE_GETADDRINFO_A, 1,
[Define to 1 if you have getaddrinfo_a for asynchronous DNS resolution.])
  GETADDRINFO_A_LIBS="-lanl"
  AC_SUBST(GETADDRINFO_A_LIBS)
fi

HAVE_GTK=no
GTK_OBJ=
gtk_term_header=$term_header
check_gtk2=no
gtk3_pkg_errors=
if test "${opsys}" != "mingw32"; then
  if test "${with_gtk3}" = "yes" || test "${with_gtk}" = "yes" || test "$USE_X_TOOLKIT" = "maybe"; then
    GLIB_REQUIRED=2.28
    GTK_REQUIRED=3.0
    GTK_MODULES="gtk+-3.0 >= $GTK_REQUIRED glib-2.0 >= $GLIB_REQUIRED"

    dnl Checks for libraries.
    EMACS_CHECK_MODULES([GTK], [$GTK_MODULES],
      [pkg_check_gtk=yes], [pkg_check_gtk=no])
    if test "$pkg_check_gtk" = "no" && test "$with_gtk3" = "yes"; then
       AC_MSG_ERROR($GTK_PKG_ERRORS)
    fi
    if test "$pkg_check_gtk" = "yes"; then
       AC_DEFINE(HAVE_GTK3, 1, [Define to 1 if using GTK 3 or later.])
       GTK_OBJ=emacsgtkfixed.o
       gtk_term_header=gtkutil.h
       USE_GTK_TOOLKIT="GTK3"
       if test "x$ac_enable_gtk_deprecation_warnings" = x; then
	 AC_DEFINE([GDK_DISABLE_DEPRECATION_WARNINGS], [1],
	   [Define to 1 to disable GTK+/GDK deprecation warnings.])
	 AC_DEFINE([GLIB_DISABLE_DEPRECATION_WARNINGS], [1],
	   [Define to 1 to disable Glib deprecation warnings.])
       fi
    else
       check_gtk2=yes
       gtk3_pkg_errors="$GTK_PKG_ERRORS "
    fi
  fi

  if test "${with_gtk2}" = "yes" || test "$check_gtk2" = "yes"; then
    GLIB_REQUIRED=2.10
    GTK_REQUIRED=2.10
    GTK_MODULES="gtk+-2.0 >= $GTK_REQUIRED glib-2.0 >= $GLIB_REQUIRED"

    dnl Checks for libraries.
    EMACS_CHECK_MODULES([GTK], [$GTK_MODULES],
      [pkg_check_gtk=yes], [pkg_check_gtk=no])
    if test "$pkg_check_gtk" = "no" &&
       { test "$with_gtk" = yes || test "$with_gtk2" = "yes"; }
    then
      AC_MSG_ERROR($gtk3_pkg_errors$GTK_PKG_ERRORS)
    fi
    test "$pkg_check_gtk" = "yes" && USE_GTK_TOOLKIT="GTK2"
  fi
fi

OLD_CFLAGS=$CFLAGS
OLD_LIBS=$LIBS

if test x"$pkg_check_gtk" = xyes; then

  AC_SUBST(GTK_LIBS)
  CFLAGS="$CFLAGS $GTK_CFLAGS"
  LIBS="$GTK_LIBS $LIBS"
  dnl Try to compile a simple GTK program.
  AC_MSG_CHECKING([whether GTK compiles])
  GTK_COMPILES=no
  AC_LINK_IFELSE(
    [AC_LANG_PROGRAM(
       [[/* Check the Gtk and Glib APIs.  */
	 #include <gtk/gtk.h>
	 #include <glib-object.h>
	 static void
	 callback (GObject *go, GParamSpec *spec, gpointer user_data)
	 {}
       ]],
       [[
	 GtkSettings *gs = 0;
	 /* Use G_CALLBACK to make sure function pointers can be cast to void *;
	    strict C prohibits this.  Use gtk_main_iteration to test that the
	    libraries are there.  */
	 if (g_signal_handler_find (G_OBJECT (gs), G_SIGNAL_MATCH_FUNC,
				    0, 0, 0, G_CALLBACK (callback), 0))
	   gtk_main_iteration ();
       ]])],
    [GTK_COMPILES=yes])
  AC_MSG_RESULT([$GTK_COMPILES])
  if test "${GTK_COMPILES}" != "yes"; then
    GTK_OBJ=
    if test "$USE_X_TOOLKIT" != "maybe"; then
      AC_MSG_ERROR([Gtk+ wanted, but it does not compile, see config.log.  Maybe some x11-devel files missing?]);
    fi
  else
    C_SWITCH_X_SITE="$C_SWITCH_X_SITE $GTK_CFLAGS"
    HAVE_GTK=yes
    AC_DEFINE(USE_GTK, 1, [Define to 1 if using GTK.])
    GTK_OBJ="gtkutil.o $GTK_OBJ"
    term_header=$gtk_term_header
    USE_X_TOOLKIT=none
    AC_MSG_WARN([[Your version of Gtk+ will have problems with
       closing open displays.  This is no problem if you just use
       one display, but if you use more than one and close one of them
       Emacs may crash.
       See http://bugzilla.gnome.org/show_bug.cgi?id=85715]])
    sleep 3
  fi

fi
AC_SUBST(GTK_OBJ)


if test "${HAVE_GTK}" = "yes"; then

  dnl  GTK scrollbars resemble toolkit scrollbars a lot, so to avoid
  dnl  a lot if #ifdef:s, say we have toolkit scrollbars.
  if test "$with_toolkit_scroll_bars" != no; then
    with_toolkit_scroll_bars=yes
  fi

  dnl  Check if we have the old file selection dialog declared and
  dnl  in the link library.  In 2.x it may be in the library,
  dnl  but not declared if deprecated featured has been selected out.
  dnl  AC_CHECK_DECL checks for a macro, so check for GTK_TYPE_FILE_SELECTION.
  HAVE_GTK_FILE_SELECTION=no
  AC_CHECK_DECL(GTK_TYPE_FILE_SELECTION, HAVE_GTK_FILE_SELECTION=yes,
                   HAVE_GTK_FILE_SELECTION=no, [AC_INCLUDES_DEFAULT
#include <gtk/gtk.h>])
  if test "$HAVE_GTK_FILE_SELECTION" = yes; then
    AC_CHECK_FUNCS(gtk_file_selection_new)
  fi

  dnl Same as above for gtk_handle_box.
  HAVE_GTK_HANDLE_BOX=no
  AC_CHECK_DECL(GTK_TYPE_HANDLE_BOX, HAVE_GTK_HANDLE_BOX=yes,
                   HAVE_GTK_HANDLE_BOX=no, [AC_INCLUDES_DEFAULT
#include <gtk/gtk.h>])
  if test "$HAVE_GTK_HANDLE_BOX" = yes; then
    AC_CHECK_FUNCS(gtk_handle_box_new)
  fi

  dnl Same as above for gtk_tearoff_menu_item.
  HAVE_GTK_TEAROFF_MENU_ITEM=no
  AC_CHECK_DECL(GTK_TYPE_TEAROFF_MENU_ITEM, HAVE_GTK_TEAROFF_MENU_ITEM=yes,
                   HAVE_GTK_TEAROFF_MENU_ITEM=no, [AC_INCLUDES_DEFAULT
#include <gtk/gtk.h>])
  if test "$HAVE_GTK_TEAROFF_MENU_ITEM" = yes; then
    AC_CHECK_FUNCS(gtk_tearoff_menu_item_new)
  fi

  dnl Check for functions introduced in 2.14 and later.
  AC_CHECK_FUNCS(gtk_widget_get_window gtk_widget_set_has_window \
                 gtk_dialog_get_action_area gtk_widget_get_sensitive \
                 gtk_widget_get_mapped gtk_adjustment_get_page_size \
                 gtk_orientable_set_orientation \
		 gtk_window_set_has_resize_grip)

 term_header=gtkutil.h
fi


dnl Enable xwidgets if GTK3 and WebKitGTK+ are available.
HAVE_XWIDGETS=no
XWIDGETS_OBJ=
if test "$with_xwidgets" != "no"; then
  test "$USE_GTK_TOOLKIT" = "GTK3" && test "$window_system" != "none" ||
    AC_MSG_ERROR([xwidgets requested but gtk3 not used.])

  WEBKIT_REQUIRED=2.12
  WEBKIT_MODULES="webkit2gtk-4.0 >= $WEBKIT_REQUIRED"
  EMACS_CHECK_MODULES([WEBKIT], [$WEBKIT_MODULES])
  HAVE_XWIDGETS=$HAVE_WEBKIT
  test $HAVE_XWIDGETS = yes ||
    AC_MSG_ERROR([xwidgets requested but WebKitGTK+ not found.])

  XWIDGETS_OBJ=xwidget.o
  AC_DEFINE([HAVE_XWIDGETS], 1, [Define to 1 if you have xwidgets support.])
fi
AC_SUBST(XWIDGETS_OBJ)

CFLAGS=$OLD_CFLAGS
LIBS=$OLD_LIBS

dnl D-Bus has been tested under GNU/Linux only.  Must be adapted for
dnl other platforms.
HAVE_DBUS=no
DBUS_OBJ=
if test "${with_dbus}" = "yes"; then
   EMACS_CHECK_MODULES([DBUS], [dbus-1 >= 1.0])
   if test "$HAVE_DBUS" = yes; then
     AC_DEFINE(HAVE_DBUS, 1, [Define to 1 if using D-Bus.])
     dnl dbus_watch_get_unix_fd has been introduced in D-Bus 1.1.1.
     dnl dbus_type_is_valid and dbus_validate_* have been introduced in
     dnl D-Bus 1.5.12.
     OLD_LIBS=$LIBS
     LIBS="$LIBS $DBUS_LIBS"
     AC_CHECK_FUNCS(dbus_watch_get_unix_fd \
		    dbus_type_is_valid \
		    dbus_validate_bus_name \
                    dbus_validate_path \
		    dbus_validate_interface \
		    dbus_validate_member)
     LIBS=$OLD_LIBS
     DBUS_OBJ=dbusbind.o
   fi
fi
AC_SUBST(DBUS_CFLAGS)
AC_SUBST(DBUS_LIBS)
AC_SUBST(DBUS_OBJ)

dnl GSettings has been tested under GNU/Linux only.
HAVE_GSETTINGS=no
if test "${HAVE_X11}" = "yes" && test "${with_gsettings}" = "yes"; then
   EMACS_CHECK_MODULES([GSETTINGS], [gio-2.0 >= 2.26])
   if test "$HAVE_GSETTINGS" = "yes"; then
      old_CFLAGS=$CFLAGS
      CFLAGS="$CFLAGS $GSETTINGS_CFLAGS"
      old_LIBS=$LIBS
      LIBS="$LIBS $GSETTINGS_LIBS"
      AC_MSG_CHECKING([whether GSettings is in gio])
      AC_LINK_IFELSE(
         [AC_LANG_PROGRAM(
	     [[/* Check that gsettings really is present.  */
	     #include <glib-object.h>
	     #include <gio/gio.h>
	     ]],
	     [[
	       GSettings *settings;
	       GVariant *val = g_settings_get_value (settings, "");
	     ]])],
	 [], HAVE_GSETTINGS=no)
      AC_MSG_RESULT([$HAVE_GSETTINGS])

      if test "$HAVE_GSETTINGS" = "yes"; then
        AC_DEFINE(HAVE_GSETTINGS, 1, [Define to 1 if using GSettings.])
	SETTINGS_CFLAGS="$GSETTINGS_CFLAGS"
	SETTINGS_LIBS="$GSETTINGS_LIBS"
      fi
      CFLAGS=$old_CFLAGS
      LIBS=$old_LIBS
   fi
fi

dnl GConf has been tested under GNU/Linux only.
dnl The version is really arbitrary, it is about the same age as Gtk+ 2.6.
HAVE_GCONF=no
if test "${HAVE_X11}" = "yes" && test "${with_gconf}" = "yes"; then
   EMACS_CHECK_MODULES([GCONF], [gconf-2.0 >= 2.13])
   if test "$HAVE_GCONF" = yes; then
      AC_DEFINE(HAVE_GCONF, 1, [Define to 1 if using GConf.])
      dnl Newer GConf doesn't link with g_objects, so this is not defined.
      SETTINGS_CFLAGS="$SETTINGS_CFLAGS $GCONF_CFLAGS"
      SETTINGS_LIBS="$SETTINGS_LIBS $GCONF_LIBS"
   fi
fi

if test "$HAVE_GSETTINGS" = "yes" || test "$HAVE_GCONF" = "yes"; then
    EMACS_CHECK_MODULES([GOBJECT], [gobject-2.0 >= 2.0])
    if test "$HAVE_GOBJECT" = "yes"; then
       SETTINGS_CFLAGS="$SETTINGS_CFLAGS $GOBJECT_CFLAGS"
       SETTINGS_LIBS="$SETTINGS_LIBS $GOBJECT_LIBS"
    fi
    SAVE_CFLAGS="$CFLAGS"
    SAVE_LIBS="$LIBS"
    CFLAGS="$SETTINGS_CFLAGS $CFLAGS"
    LIBS="$SETTINGS_LIBS $LIBS"
    CFLAGS="$SAVE_CFLAGS"
    LIBS="$SAVE_LIBS"
fi
AC_SUBST(SETTINGS_CFLAGS)
AC_SUBST(SETTINGS_LIBS)


dnl SELinux is available for GNU/Linux only.
HAVE_LIBSELINUX=no
LIBSELINUX_LIBS=
if test "${with_selinux}" = "yes"; then
   AC_CHECK_LIB([selinux], [lgetfilecon], HAVE_LIBSELINUX=yes, HAVE_LIBSELINUX=no)
   if test "$HAVE_LIBSELINUX" = yes; then
      AC_DEFINE(HAVE_LIBSELINUX, 1, [Define to 1 if using SELinux.])
      LIBSELINUX_LIBS=-lselinux
   fi
fi
AC_SUBST(LIBSELINUX_LIBS)

HAVE_GNUTLS=no
if test "${with_gnutls}" = "yes" ; then
  EMACS_CHECK_MODULES([LIBGNUTLS], [gnutls >= 2.12.2],
    [HAVE_GNUTLS=yes], [HAVE_GNUTLS=no])
  if test "${HAVE_GNUTLS}" = "yes"; then
    AC_DEFINE(HAVE_GNUTLS, 1, [Define if using GnuTLS.])
    EMACS_CHECK_MODULES([LIBGNUTLS3], [gnutls >= 3.0.0],
      [AC_DEFINE(HAVE_GNUTLS3, 1, [Define if using GnuTLS v3.])], [])
  fi

  # Windows loads GnuTLS dynamically
  if test "${opsys}" = "mingw32"; then
    LIBGNUTLS_LIBS=
  fi
fi

AC_SUBST(LIBGNUTLS_LIBS)
AC_SUBST(LIBGNUTLS_CFLAGS)

HAVE_LIBSYSTEMD=no
if test "${with_libsystemd}" = "yes" ; then
  dnl This code has been tested with libsystemd 222 and later.
  dnl FIXME: Find the earliest version number for which Emacs should work,
  dnl and change '222' to that number.
  EMACS_CHECK_MODULES([LIBSYSTEMD], [libsystemd >= 222],
    [HAVE_LIBSYSTEMD=yes], [HAVE_LIBSYSTEMD=no])
  if test "${HAVE_LIBSYSTEMD}" = "yes"; then
    AC_DEFINE(HAVE_LIBSYSTEMD, 1, [Define if using libsystemd.])
  fi
fi

AC_SUBST(LIBSYSTEMD_LIBS)
AC_SUBST(LIBSYSTEMD_CFLAGS)

NOTIFY_OBJ=
NOTIFY_SUMMARY=no

dnl MS Windows native file monitor is available for mingw32 only.
case $with_file_notification,$opsys in
  w32,cygwin)
    AC_MSG_ERROR(['--with-file-notification=w32' was specified, but
    this is only supported on MS-Windows native and MinGW32 builds.
    Consider using gfile instead.])
    ;;
  w32,* | yes,mingw32)
    AC_CHECK_HEADER(windows.h)
    if test "$ac_cv_header_windows_h" = yes ; then
       AC_DEFINE(HAVE_W32NOTIFY, 1, [Define to 1 to use w32notify.])
       NOTIFY_OBJ=w32notify.o
       NOTIFY_SUMMARY="yes (w32)"
    fi ;;
esac

dnl inotify is available only on GNU/Linux.
case $with_file_notification,$NOTIFY_OBJ in
  inotify, | yes,)
    AC_CHECK_HEADER(sys/inotify.h)
    if test "$ac_cv_header_sys_inotify_h" = yes ; then
	AC_CHECK_FUNC(inotify_init1)
	if test "$ac_cv_func_inotify_init1" = yes; then
	  AC_DEFINE(HAVE_INOTIFY, 1, [Define to 1 to use inotify.])
	  NOTIFY_OBJ=inotify.o
	  NOTIFY_SUMMARY="yes -lglibc (inotify)"
       fi
    fi ;;
esac

dnl kqueue is available on BSD-like systems.
case $with_file_notification,$NOTIFY_OBJ in
  kqueue,* | yes,)
    EMACS_CHECK_MODULES([KQUEUE], [libkqueue])
    if test "$HAVE_KQUEUE" = "yes"; then
       AC_DEFINE(HAVE_KQUEUE, 1, [Define to 1 to use kqueue.])
       CPPFLAGS="$CPPFLAGS -I/usr/include/kqueue"
       NOTIFY_CFLAGS=$KQUEUE_CFLAGS
       NOTIFY_LIBS=$KQUEUE_LIBS
       NOTIFY_OBJ=kqueue.o
       NOTIFY_SUMMARY="yes -lkqueue"
    else
       AC_SEARCH_LIBS(kqueue, [])
       if test "$ac_cv_search_kqueue" != no; then
         AC_DEFINE(HAVE_KQUEUE, 1, [Define to 1 to use kqueue.])
	 NOTIFY_OBJ=kqueue.o
	 NOTIFY_SUMMARY="yes (kqueue)"
       fi
    fi ;;
esac

dnl g_file_monitor exists since glib 2.18.  G_FILE_MONITOR_EVENT_MOVED
dnl has been added in glib 2.24.  It has been tested under
dnl GNU/Linux only.
case $with_file_notification,$NOTIFY_OBJ in
  gfile,* | yes,)
    if test "${HAVE_NS}" = yes; then
       AC_MSG_ERROR(['--with-file-notification=gfile' is not supported in NextStep builds.
Consider kqueue instead.])
    else
       EMACS_CHECK_MODULES([GFILENOTIFY], [gio-2.0 >= 2.24])
       if test "$HAVE_GFILENOTIFY" = "yes"; then
	  AC_DEFINE(HAVE_GFILENOTIFY, 1, [Define to 1 if using GFile.])
	  NOTIFY_CFLAGS=$GFILENOTIFY_CFLAGS
	  NOTIFY_LIBS=$GFILENOTIFY_LIBS
	  NOTIFY_OBJ=gfilenotify.o
	  NOTIFY_SUMMARY="yes -lgio (gfile)"
       fi
    fi ;;
esac

case $with_file_notification,$NOTIFY_OBJ in
  yes,* | no,* | *,?*) ;;
  *) AC_MSG_ERROR([File notification '$with_file_notification' requested but requirements not found.]) ;;
esac

if test -n "$NOTIFY_OBJ"; then
   AC_DEFINE(USE_FILE_NOTIFY, 1, [Define to 1 if using file notifications.])
fi
AC_SUBST(NOTIFY_CFLAGS)
AC_SUBST(NOTIFY_LIBS)
AC_SUBST(NOTIFY_OBJ)

dnl Do not put whitespace before the #include statements below.
dnl Older compilers (eg sunos4 cc) choke on it.
HAVE_XAW3D=no
LUCID_LIBW=
if test x"${USE_X_TOOLKIT}" = xmaybe || test x"${USE_X_TOOLKIT}" = xLUCID; then
  if test "$with_xaw3d" != no; then
    AC_CACHE_VAL(emacs_cv_xaw3d,
    [AC_LINK_IFELSE([AC_LANG_PROGRAM([[
#include <X11/Intrinsic.h>
#include <X11/Xaw3d/Simple.h>]],
      [[]])],
      [AC_CHECK_LIB(Xaw3d, XawScrollbarSetThumb,
                    emacs_cv_xaw3d=yes, emacs_cv_xaw3d=no)],
      emacs_cv_xaw3d=no)])
  else
    emacs_cv_xaw3d=no
  fi
  if test $emacs_cv_xaw3d = yes; then
    AC_MSG_CHECKING(for xaw3d)
    AC_MSG_RESULT([yes; using Lucid toolkit])
    USE_X_TOOLKIT=LUCID
    HAVE_XAW3D=yes
    LUCID_LIBW=-lXaw3d
    AC_DEFINE(HAVE_XAW3D, 1,
              [Define to 1 if you have the Xaw3d library (-lXaw3d).])
  else
    AC_MSG_CHECKING(for xaw3d)
    AC_MSG_RESULT(no)
    AC_MSG_CHECKING(for libXaw)
    AC_CACHE_VAL(emacs_cv_xaw,
    [AC_LINK_IFELSE([AC_LANG_PROGRAM([[
#include <X11/Intrinsic.h>
#include <X11/Xaw/Simple.h>]],
      [[]])],
      emacs_cv_xaw=yes,
      emacs_cv_xaw=no)])
    if test $emacs_cv_xaw = yes; then
      AC_MSG_RESULT([yes; using Lucid toolkit])
      USE_X_TOOLKIT=LUCID
      LUCID_LIBW=-lXaw
    elif test x"${USE_X_TOOLKIT}" = xLUCID; then
      AC_MSG_ERROR([Lucid toolkit requires X11/Xaw include files])
    else
      AC_MSG_ERROR([No X toolkit could be found.
If you are sure you want Emacs compiled without an X toolkit, pass
  --with-x-toolkit=no
to configure.  Otherwise, install the development libraries for the toolkit
that you want to use (e.g. Gtk+) and re-run configure.])
    fi
  fi
fi

X_TOOLKIT_TYPE=$USE_X_TOOLKIT

LIBXTR6=
LIBXMU=
if test "${USE_X_TOOLKIT}" != "none"; then
  AC_MSG_CHECKING(X11 toolkit version)
  AC_CACHE_VAL(emacs_cv_x11_toolkit_version_6,
  [AC_LINK_IFELSE([AC_LANG_PROGRAM([[#include <X11/Intrinsic.h>]],
[[#if XtSpecificationRelease < 6
fail;
#endif
]])], emacs_cv_x11_toolkit_version_6=yes, emacs_cv_x11_toolkit_version_6=no)])
  HAVE_X11XTR6=$emacs_cv_x11_toolkit_version_6
  if test $emacs_cv_x11_toolkit_version_6 = yes; then
    AC_MSG_RESULT(6 or newer)
    AC_DEFINE(HAVE_X11XTR6, 1,
	      [Define to 1 if you have the X11R6 or newer version of Xt.])
    LIBXTR6="-lSM -lICE"
    case "$opsys" in
      ## Use libw.a along with X11R6 Xt.
      unixware) LIBXTR6="$LIBXTR6 -lw" ;;
    esac
  else
    AC_MSG_RESULT(before 6)
  fi

dnl If using toolkit, check whether libXmu.a exists.
dnl tranle@intellicorp.com says libXmu.a can need XtMalloc in libXt.a to link.
  OLDLIBS="$LIBS"
  if test x$HAVE_X11XTR6 = xyes; then
    OTHERLIBS='-lXt -lSM -lICE'
  else
    OTHERLIBS='-lXt'
  fi
  AC_SEARCH_LIBS([XmuConvertStandardSelection], [Xmu], [], [], [$OTHERLIBS])
  if test "X$LIBS" != "X$OLDLIBS"; then
    LIBXMU=$ac_cv_search_XmuConvertStandardSelection
  fi
  LIBS=$OLDLIBS
  dnl ac_cv_search_XmuConvertStandardSelection is also referenced below.
fi
AC_SUBST(LIBXTR6)
AC_SUBST(LIBXMU)

LIBXP=
if test "${USE_X_TOOLKIT}" = "MOTIF"; then
  # OpenMotif may be installed in such a way on some GNU/Linux systems.
  if test -d /usr/include/openmotif; then
    CPPFLAGS="-I/usr/include/openmotif $CPPFLAGS"
    emacs_cv_openmotif=yes
    case "$canonical" in
      x86_64-*-linux-gnu* | powerpc64-*-linux-gnu* | sparc64-*-linux-gnu*)
      test -d /usr/lib64/openmotif && LDFLAGS="-L/usr/lib64/openmotif $LDFLAGS"
      ;;
      *)
      test -d /usr/lib/openmotif && LDFLAGS="-L/usr/lib/openmotif $LDFLAGS"
    esac
  else
    emacs_cv_openmotif=no
  fi
  AC_CACHE_CHECK(for (Open)Motif version 2.1, emacs_cv_motif_version_2_1,
  [AC_COMPILE_IFELSE([AC_LANG_PROGRAM([[#include <Xm/Xm.h>]],
    [[#if XmVERSION > 2 || (XmVERSION == 2 && XmREVISION >= 1)
int x = 5;
#else
Motif version prior to 2.1.
#endif]])],
    emacs_cv_motif_version_2_1=yes, emacs_cv_motif_version_2_1=no)])
  if test $emacs_cv_motif_version_2_1 = yes; then
    AC_CHECK_LIB(Xp, XpCreateContext, LIBXP=-lXp)
    if test x$emacs_cv_openmotif = xyes; then
      REAL_CPPFLAGS="-I/usr/include/openmotif $REAL_CPPFLAGS"
    fi
  else
    AC_CACHE_CHECK(for LessTif where some systems put it, emacs_cv_lesstif,
    # We put this in CFLAGS temporarily to precede other -I options
    # that might be in CFLAGS temporarily.
    # We put this in CPPFLAGS where it precedes the other -I options.
    OLD_CPPFLAGS=$CPPFLAGS
    OLD_CFLAGS=$CFLAGS
    CPPFLAGS="-I/usr/X11R6/LessTif/Motif1.2/include $CPPFLAGS"
    CFLAGS="-I/usr/X11R6/LessTif/Motif1.2/include $CFLAGS"
    [AC_COMPILE_IFELSE([AC_LANG_PROGRAM([[#include </usr/X11R6/LessTif/Motif1.2/include/Xm/Xm.h>]],
      [[int x = 5;]])],
      emacs_cv_lesstif=yes, emacs_cv_lesstif=no)])
    if test $emacs_cv_lesstif = yes; then
      # Make sure this -I option remains in CPPFLAGS after it is set
      # back to REAL_CPPFLAGS.
      # There is no need to change REAL_CFLAGS, because REAL_CFLAGS does not
      # have those other -I options anyway.  Ultimately, having this
      # directory ultimately in CPPFLAGS will be enough.
      REAL_CPPFLAGS="-I/usr/X11R6/LessTif/Motif1.2/include $REAL_CPPFLAGS"
      LDFLAGS="-L/usr/X11R6/LessTif/Motif1.2/lib $LDFLAGS"
    else
      CFLAGS=$OLD_CFLAGS
      CPPFLAGS=$OLD_CPPFLAGS
    fi
  fi
  AC_CHECK_HEADER([Xm/BulletinB.h], [],
    [AC_MSG_ERROR([Motif toolkit requested but requirements not found.])])
fi

dnl Use toolkit scroll bars if configured for GTK or X toolkit and either
dnl using Motif or Xaw3d is available, and unless
dnl --with-toolkit-scroll-bars=no was specified.

AH_TEMPLATE(USE_TOOLKIT_SCROLL_BARS,
	    [Define to 1 if we should use toolkit scroll bars.])dnl
USE_TOOLKIT_SCROLL_BARS=no
if test "${with_toolkit_scroll_bars}" != "no"; then
  if test "${USE_X_TOOLKIT}" != "none"; then
    if test "${USE_X_TOOLKIT}" = "MOTIF"; then
      AC_DEFINE(USE_TOOLKIT_SCROLL_BARS)
      HAVE_XAW3D=no
      USE_TOOLKIT_SCROLL_BARS=yes
    elif test "${HAVE_XAW3D}" = "yes" || test "${USE_X_TOOLKIT}" = "LUCID"; then
      AC_DEFINE(USE_TOOLKIT_SCROLL_BARS)
      USE_TOOLKIT_SCROLL_BARS=yes
    fi
  elif test "${HAVE_GTK}" = "yes"; then
    AC_DEFINE(USE_TOOLKIT_SCROLL_BARS)
    USE_TOOLKIT_SCROLL_BARS=yes
  elif test "${HAVE_NS}" = "yes"; then
    AC_DEFINE(USE_TOOLKIT_SCROLL_BARS)
    USE_TOOLKIT_SCROLL_BARS=yes
  elif test "${HAVE_W32}" = "yes"; then
    AC_DEFINE(USE_TOOLKIT_SCROLL_BARS)
    USE_TOOLKIT_SCROLL_BARS=yes
  fi
fi

dnl See if XIM is available.
AC_COMPILE_IFELSE([AC_LANG_PROGRAM([[
	  #include <X11/Xlib.h>
	  #include <X11/Xresource.h>]],
	 [[XIMProc  callback;]])],
	 [HAVE_XIM=yes
	 AC_DEFINE(HAVE_XIM, 1, [Define to 1 if XIM is available])],
	 HAVE_XIM=no)

dnl '--with-xim' now controls only the initial value of use_xim at run time.

if test "${with_xim}" != "no"; then
  AC_DEFINE(USE_XIM, 1,
	    [Define to 1 if we should use XIM, if it is available.])
fi


if test "${HAVE_XIM}" != "no"; then
  late_CFLAGS=$CFLAGS
  if test "$GCC" = yes; then
    CFLAGS="$CFLAGS --pedantic-errors"
  fi
  AC_COMPILE_IFELSE([AC_LANG_PROGRAM([[
#include <X11/Xlib.h>
#include <X11/Xresource.h>]],
[[Display *display;
XrmDatabase db;
char *res_name;
char *res_class;
XIMProc  callback;
XPointer *client_data;
#ifndef __GNUC__
/* If we're not using GCC, it's probably not XFree86, and this is
   probably right, but we can't use something like --pedantic-errors.  */
extern Bool XRegisterIMInstantiateCallback(Display*, XrmDatabase, char*,
                                           char*, XIMProc, XPointer*);
#endif
(void)XRegisterIMInstantiateCallback(display, db, res_name, res_class, callback,
   client_data);]])],
    [emacs_cv_arg6_star=yes])
  AH_TEMPLATE(XRegisterIMInstantiateCallback_arg6,
         [Define to the type of the 6th arg of XRegisterIMInstantiateCallback,
either XPointer or XPointer*.])dnl
  if test "$emacs_cv_arg6_star" = yes; then
    AC_DEFINE(XRegisterIMInstantiateCallback_arg6, [XPointer*])
  else
    AC_DEFINE(XRegisterIMInstantiateCallback_arg6, [XPointer])
  fi
  CFLAGS=$late_CFLAGS
fi

### Start of font-backend (under any platform) section.
# (nothing here yet -- this is a placeholder)
### End of font-backend (under any platform) section.

### Start of font-backend (under X11) section.
if test "${HAVE_X11}" = "yes"; then
    ## Use -lXft if available, unless '--with-xft=no'.
    HAVE_XFT=maybe
    if test "x${with_x}" = "xno"; then
      with_xft="no";
    fi

    if test "$with_xft" != no; then
      EMACS_CHECK_MODULES([FONTCONFIG], [fontconfig >= 2.2.0])
      with_xft=$HAVE_FONTCONFIG
    fi

    if test "x${with_xft}" != "xno"; then

      EMACS_CHECK_MODULES([XFT], [xft >= 0.13.0], [], [HAVE_XFT=no])
      ## Because xftfont.c uses XRenderQueryExtension, we also
      ## need to link to -lXrender.
      HAVE_XRENDER=no
      AC_CHECK_LIB(Xrender, XRenderQueryExtension, HAVE_XRENDER=yes)
      if test "$HAVE_XFT" != no && test "$HAVE_XRENDER" != no; then
	OLD_CPPFLAGS="$CPPFLAGS"
	OLD_CFLAGS="$CFLAGS"
	OLD_LIBS="$LIBS"
	CPPFLAGS="$CPPFLAGS $XFT_CFLAGS"
	CFLAGS="$CFLAGS $XFT_CFLAGS"
	XFT_LIBS="-lXrender $XFT_LIBS"
	LIBS="$XFT_LIBS $LIBS"
	AC_CHECK_HEADER(X11/Xft/Xft.h,
	  AC_CHECK_LIB(Xft, XftFontOpen, HAVE_XFT=yes, , $XFT_LIBS) , ,
          [[#include <X11/X.h>]])

	if test "${HAVE_XFT}" = "yes"; then
	  AC_DEFINE(HAVE_XFT, 1, [Define to 1 if you have the Xft library.])
	    AC_SUBST(XFT_LIBS)
	  C_SWITCH_X_SITE="$C_SWITCH_X_SITE $XFT_CFLAGS"
	fi                        # "${HAVE_XFT}" = "yes"
	CPPFLAGS=$OLD_CPPFLAGS
	CFLAGS=$OLD_CFLAGS
	LIBS=$OLD_LIBS
      fi                          # "$HAVE_XFT" != no
    fi                            # "x${with_xft}" != "xno"

    ## We used to allow building with FreeType and without Xft.
    ## However, the ftx font backend driver is not in good shape.
    if test "$HAVE_XFT" != "yes"; then
       dnl For the "Does Emacs use" message at the end.
       HAVE_XFT=no
       HAVE_FREETYPE=no
    else
       dnl Strict linkers fail with
       dnl ftfont.o: undefined reference to symbol 'FT_New_Face'
       dnl if -lfreetype is not specified.
       dnl The following is needed to set FREETYPE_LIBS.
       EMACS_CHECK_MODULES([FREETYPE], [freetype2])

       test "$HAVE_FREETYPE" = "no" && AC_MSG_ERROR(libxft requires libfreetype)
    fi

    HAVE_LIBOTF=no
    if test "${HAVE_FREETYPE}" = "yes"; then
      AC_DEFINE(HAVE_FREETYPE, 1,
		[Define to 1 if using the freetype and fontconfig libraries.])
      if test "${with_libotf}" != "no"; then
	EMACS_CHECK_MODULES([LIBOTF], [libotf])
	if test "$HAVE_LIBOTF" = "yes"; then
	  AC_DEFINE(HAVE_LIBOTF, 1, [Define to 1 if using libotf.])
	  AC_CHECK_LIB(otf, OTF_get_variation_glyphs,
		       HAVE_OTF_GET_VARIATION_GLYPHS=yes,
		       HAVE_OTF_GET_VARIATION_GLYPHS=no)
	  if test "${HAVE_OTF_GET_VARIATION_GLYPHS}" = "yes"; then
	    AC_DEFINE(HAVE_OTF_GET_VARIATION_GLYPHS, 1,
		      [Define to 1 if libotf has OTF_get_variation_glyphs.])
	  fi
	fi
      fi
    dnl FIXME should there be an error if HAVE_FREETYPE != yes?
    dnl Does the new font backend require it, or can it work without it?
    fi

    HAVE_M17N_FLT=no
    if test "${HAVE_LIBOTF}" = yes; then
      if test "${with_m17n_flt}" != "no"; then
	EMACS_CHECK_MODULES([M17N_FLT], [m17n-flt])
	if test "$HAVE_M17N_FLT" = "yes"; then
	  AC_DEFINE(HAVE_M17N_FLT, 1, [Define to 1 if using libm17n-flt.])
	fi
      fi
    fi
else
    HAVE_XFT=no
    HAVE_FREETYPE=no
    HAVE_LIBOTF=no
    HAVE_M17N_FLT=no
fi

### End of font-backend (under X11) section.

AC_SUBST(FREETYPE_CFLAGS)
AC_SUBST(FREETYPE_LIBS)
AC_SUBST(FONTCONFIG_CFLAGS)
AC_SUBST(FONTCONFIG_LIBS)
AC_SUBST(LIBOTF_CFLAGS)
AC_SUBST(LIBOTF_LIBS)
AC_SUBST(M17N_FLT_CFLAGS)
AC_SUBST(M17N_FLT_LIBS)

HAVE_CAIRO=no
if test "${HAVE_X11}" = "yes"; then
  if test "${with_cairo}" != "no"; then
    CAIRO_REQUIRED=1.12.0
    CAIRO_MODULE="cairo >= $CAIRO_REQUIRED"
    EMACS_CHECK_MODULES(CAIRO, $CAIRO_MODULE)
    if test $HAVE_CAIRO = yes; then
      AC_DEFINE(USE_CAIRO, 1, [Define to 1 if using cairo.])
    else
      AC_MSG_ERROR([cairo requested but not found.])
    fi

    CFLAGS="$CFLAGS $CAIRO_CFLAGS"
    LIBS="$LIBS $CAIRO_LIBS"
    AC_SUBST(CAIRO_CFLAGS)
    AC_SUBST(CAIRO_LIBS)
  fi
fi

if test "${HAVE_X11}" = "yes"; then
  AC_CHECK_HEADER(X11/Xlib-xcb.h,
    AC_CHECK_LIB(xcb, xcb_translate_coordinates, HAVE_XCB=yes))
  if test "${HAVE_XCB}" = "yes"; then
    AC_CHECK_LIB(X11-xcb, XGetXCBConnection, HAVE_X11_XCB=yes)
    if test "${HAVE_X11_XCB}" = "yes"; then
      AC_DEFINE(USE_XCB, 1,
[Define to 1 if you have the XCB library and X11-XCB library for mixed
   X11/XCB programming.])
      XCB_LIBS="-lX11-xcb -lxcb"
      AC_SUBST(XCB_LIBS)
    fi
  fi
fi

### Use -lXpm if available, unless '--with-xpm=no'.
### mingw32 doesn't use -lXpm, since it loads the library dynamically.
### The Cygwin-w32 build uses <noX/xpm.h> instead of <X11/xpm.h>, so
### we need to set LDFLAGS accordingly.
HAVE_XPM=no
LIBXPM=
if test "${HAVE_W32}" = "yes" && test "${opsys}" = "cygwin"; then
  if test "${with_xpm}" != "no"; then
    SAVE_LDFLAGS="$LDFLAGS"
    LDFLAGS="$LDFLAGS -L/usr/lib/noX"
    AC_CHECK_HEADER(noX/xpm.h,
      [AC_CHECK_LIB(Xpm, XpmReadFileToImage, HAVE_XPM=yes)])
    if test "${HAVE_XPM}" = "yes"; then
      AC_MSG_CHECKING(for XpmReturnAllocPixels preprocessor define)
      AC_EGREP_CPP(no_return_alloc_pixels,
      [#include "noX/xpm.h"
#ifndef XpmReturnAllocPixels
no_return_alloc_pixels
#endif
      ], HAVE_XPM=no, HAVE_XPM=yes)

      if test "${HAVE_XPM}" = "yes"; then
	AC_MSG_RESULT(yes)
      else
	AC_MSG_RESULT(no)
        LDFLAGS="$SAVE_LDFLAGS"
      fi
    fi
  fi

  if test "${HAVE_XPM}" = "yes"; then
    AC_DEFINE(HAVE_XPM, 1, [Define to 1 if you have the Xpm library (-lXpm).])
    LIBXPM=-lXpm
  fi
fi

if test "${HAVE_X11}" = "yes"; then
  dnl Avoid Xpm on AIX unless requested, as it crashes; see Bug#17598.
  test "$opsys$with_xpm_set" = aix4-2 && with_xpm=no

  if test "${with_xpm}" != "no"; then
    AC_CHECK_HEADER(X11/xpm.h,
      [AC_CHECK_LIB(Xpm, XpmReadFileToPixmap, HAVE_XPM=yes, , -lX11)])
    if test "${HAVE_XPM}" = "yes"; then
      AC_MSG_CHECKING(for XpmReturnAllocPixels preprocessor define)
      AC_EGREP_CPP(no_return_alloc_pixels,
      [#include "X11/xpm.h"
#ifndef XpmReturnAllocPixels
no_return_alloc_pixels
#endif
      ], HAVE_XPM=no, HAVE_XPM=yes)

      if test "${HAVE_XPM}" = "yes"; then
	AC_MSG_RESULT(yes)
      else
	AC_MSG_RESULT(no)
      fi
    fi
  fi

  if test "${HAVE_XPM}" = "yes"; then
    AC_DEFINE(HAVE_XPM, 1, [Define to 1 if you have the Xpm library (-lXpm).])
    LIBXPM=-lXpm
  elif test "$opsys,$LUCID_LIBW" = aix4-2,-lXaw; then
    dnl AIX -lXaw needs -lXpm linked too; see Bug#17598 Message#152.
    LIBXPM=-lXpm
  fi
fi

### FIXME: Perhaps regroup to minimize code duplication due to MinGW's
### slightly different requirements wrt image libraries (it doesn't
### use -lXpm because it loads the xpm shared library dynamically at
### run time).
if test "${opsys}" = "mingw32"; then
  if test "${with_xpm}" != "no"; then
    AC_CHECK_HEADER(X11/xpm.h, HAVE_XPM=yes, HAVE_XPM=no, [
#define FOR_MSW 1])
  fi

  if test "${HAVE_XPM}" = "yes"; then
    AC_DEFINE(HAVE_XPM, 1, [Define to 1 if you have the Xpm library (-lXpm).])
  fi
fi

AC_SUBST(LIBXPM)

### Use -ljpeg if available, unless '--with-jpeg=no'.
HAVE_JPEG=no
LIBJPEG=
if test "${with_jpeg}" != "no"; then
  AC_CACHE_CHECK([for jpeglib 6b or later],
    [emacs_cv_jpeglib],
    [OLD_LIBS=$LIBS
     for emacs_cv_jpeglib in yes -ljpeg no; do
       case $emacs_cv_jpeglib in
	 yes) ;;
         no) break;;
	 *) LIBS="$LIBS $emacs_cv_jpeglib";;
       esac
       AC_LINK_IFELSE(
	 [AC_LANG_PROGRAM(
	    [[#undef HAVE_STDLIB_H /* Avoid config.h/jpeglib.h collision.  */
	      #include <stdio.h> /* jpeglib.h needs FILE and size_t.  */
	      #include <jpeglib.h>
	      #include <jerror.h>
	      char verify[JPEG_LIB_VERSION < 62 ? -1 : 1];
	      struct jpeg_decompress_struct cinfo;
	    ]],
	    [[
	      jpeg_create_decompress (&cinfo);
	      WARNMS (&cinfo, JWRN_JPEG_EOF);
	      jpeg_destroy_decompress (&cinfo);
	    ]])],
	 [emacs_link_ok=yes],
	 [emacs_link_ok=no])
       LIBS=$OLD_LIBS
       test $emacs_link_ok = yes && break
     done])
  if test "$emacs_cv_jpeglib" != no; then
    HAVE_JPEG=yes
    AC_DEFINE([HAVE_JPEG], 1,
      [Define to 1 if you have the jpeg library (typically -ljpeg).])
    ### mingw32 doesn't use -ljpeg, since it loads the library
    ### dynamically when needed, and doesn't want a run-time
    ### dependency on the jpeglib DLL.
    test "$emacs_cv_jpeglib" != yes && test "${opsys}" != "mingw32" \
    && LIBJPEG=$emacs_cv_jpeglib
  fi
fi
AC_SUBST(LIBJPEG)

HAVE_ZLIB=no
LIBZ=
if test "${with_zlib}" != "no"; then
  OLIBS=$LIBS
  AC_SEARCH_LIBS([inflateEnd], [z], [HAVE_ZLIB=yes])
  LIBS=$OLIBS
  case $ac_cv_search_inflateEnd in
    -*) LIBZ=$ac_cv_search_inflateEnd ;;
  esac
fi
if test "${HAVE_ZLIB}" = "yes"; then
  AC_DEFINE([HAVE_ZLIB], 1, [Define to 1 if you have the zlib library (-lz).])
  ### mingw32 doesn't use -lz, since it loads the library dynamically.
  if test "${opsys}" = "mingw32"; then
     LIBZ=
  fi
fi
AC_SUBST(LIBZ)

### Dynamic modules support
LIBMODULES=
HAVE_MODULES=no
MODULES_OBJ=
MODULES_SUFFIX=
if test "${with_modules}" != "no"; then
  case $opsys in
    gnu|gnu-linux)
      LIBMODULES="-ldl"
      MODULES_SUFFIX=".so"
      HAVE_MODULES=yes
      ;;
    cygwin|mingw32)
      MODULES_SUFFIX=".dll"
      HAVE_MODULES=yes
      ;;
    darwin)
      MODULES_SUFFIX=".so"
      HAVE_MODULES=yes
      ;;
    *)
      # BSD systems have dlopen in libc.
      AC_CHECK_FUNC([dlopen],
        [MODULES_SUFFIX=".so"
         HAVE_MODULES=yes])
      ;;
  esac

  if test "${HAVE_MODULES}" = no; then
    AC_MSG_ERROR([Dynamic modules are not supported on your system])
  else
    SAVE_LIBS=$LIBS
    LIBS="$LIBS $LIBMODULES"
    AC_CHECK_FUNCS([dladdr dlfunc])
    LIBS=$SAVE_LIBS
  fi
fi

if test "${HAVE_MODULES}" = yes; then
   MODULES_OBJ="dynlib.o emacs-module.o"
   AC_DEFINE(HAVE_MODULES, 1, [Define to 1 if dynamic modules are enabled])
   AC_DEFINE_UNQUOTED(MODULES_SUFFIX, "$MODULES_SUFFIX",
     [System extension for dynamic libraries])
fi
AC_SUBST(MODULES_OBJ)
AC_SUBST(LIBMODULES)

### Use -lpng if available, unless '--with-png=no'.
HAVE_PNG=no
LIBPNG=
PNG_CFLAGS=
if test "${NS_IMPL_COCOA}" = yes; then
  : # Nothing to do
elif test "${with_png}" != no; then
  # mingw32 loads the library dynamically.
  if test "$opsys" = mingw32; then
    AC_CHECK_HEADER([png.h], [HAVE_PNG=yes])
  elif test "${HAVE_X11}" = "yes" || test "${HAVE_W32}" = "yes"; then
    AC_MSG_CHECKING([for png])
    png_cflags=`(libpng-config --cflags) 2>&AS_MESSAGE_LOG_FD` &&
    png_libs=`(libpng-config --libs) 2>&AS_MESSAGE_LOG_FD` || {
      # libpng-config does not work; configure by hand.
      # Debian unstable as of July 2003 has multiple libpngs, and puts png.h
      # in /usr/include/libpng.
      if test -r /usr/include/libpng/png.h &&
	 test ! -r /usr/include/png.h; then
	png_cflags=-I/usr/include/libpng
      else
	png_cflags=
      fi
      png_libs='-lpng'
    }
    SAVE_CFLAGS=$CFLAGS
    SAVE_LIBS=$LIBS
    CFLAGS="$CFLAGS $png_cflags"
    LIBS="$png_libs -lz -lm $LIBS"
    AC_LINK_IFELSE(
      [AC_LANG_PROGRAM([[#include <png.h>]],
	 [[return !png_get_channels (0, 0);]])],
      [HAVE_PNG=yes
       PNG_CFLAGS=`AS_ECHO(["$png_cflags"]) | sed -e "$edit_cflags"`
       LIBPNG=$png_libs
       # $LIBPNG requires explicit -lz in some cases.
       # We don't know what those cases are, exactly, so play it safe and
       # append -lz to any nonempty $LIBPNG, unless we're already using LIBZ.
       if test -n "$LIBPNG" && test -z "$LIBZ"; then
	 LIBPNG="$LIBPNG -lz"
       fi])
    CFLAGS=$SAVE_CFLAGS
    LIBS=$SAVE_LIBS
    AC_MSG_RESULT([$HAVE_PNG])
  fi
fi
if test $HAVE_PNG = yes; then
  AC_DEFINE([HAVE_PNG], [1], [Define to 1 if you have the png library.])

  SAVE_CFLAGS=$CFLAGS
  CFLAGS="$CFLAGS $PNG_CFLAGS"
  AC_CHECK_DECL([png_longjmp],
    [],
    [AC_DEFINE([PNG_DEPSTRUCT], [],
       [Define to empty to suppress deprecation warnings when building
	with --enable-gcc-warnings and with libpng versions before 1.5,
	which lack png_longjmp.])],
    [[#include <png.h>
    ]])
  CFLAGS=$SAVE_CFLAGS
fi
AC_SUBST(LIBPNG)
AC_SUBST(PNG_CFLAGS)

### Use -ltiff if available, unless '--with-tiff=no'.
### mingw32 doesn't use -ltiff, since it loads the library dynamically.
HAVE_TIFF=no
LIBTIFF=
if test "${opsys}" = "mingw32"; then
  if test "${with_tiff}" != "no"; then
    AC_CHECK_HEADER(tiffio.h, HAVE_TIFF=yes, HAVE_TIFF=no)
  fi
  if test "${HAVE_TIFF}" = "yes"; then
    AC_DEFINE(HAVE_TIFF, 1, [Define to 1 if you have the tiff library (-ltiff).])
  fi
elif test "${HAVE_X11}" = "yes" || test "${HAVE_W32}" = "yes"; then
  if test "${with_tiff}" != "no"; then
    AC_CHECK_HEADER(tiffio.h,
      [tifflibs="-lz -lm"
      # At least one tiff package requires the jpeg library.
      if test "${HAVE_JPEG}" = yes; then tifflibs="-ljpeg $tifflibs"; fi
      AC_CHECK_LIB(tiff, TIFFGetVersion, HAVE_TIFF=yes, , $tifflibs)])
  fi

  if test "${HAVE_TIFF}" = "yes"; then
    AC_DEFINE(HAVE_TIFF, 1, [Define to 1 if you have the tiff library (-ltiff).])
    dnl FIXME -lz -lm, as per libpng?
    LIBTIFF=-ltiff
  fi
fi
AC_SUBST(LIBTIFF)

### Use -lgif or -lungif if available, unless '--with-gif=no'.
### mingw32 doesn't use -lgif/-lungif, since it loads the library dynamically.
HAVE_GIF=no
LIBGIF=
if test "${opsys}" = "mingw32"; then
  if test "${with_gif}" != "no"; then
    AC_CHECK_HEADER(gif_lib.h, HAVE_GIF=yes, HAVE_GIF=no)
  fi
  if test "${HAVE_GIF}" = "yes"; then
    AC_DEFINE(HAVE_GIF, 1, [Define to 1 if you have a gif (or ungif) library.])
  fi
elif test "${HAVE_X11}" = "yes" && test "${with_gif}" != "no" \
        || test "${HAVE_W32}" = "yes"; then
  AC_CHECK_HEADER(gif_lib.h,
# EGifPutExtensionLast only exists from version libungif-4.1.0b1.
# Earlier versions can crash Emacs, but version 5.0 removes EGifPutExtensionLast.
    [AC_CHECK_LIB(gif, GifMakeMapObject, HAVE_GIF=yes,
        [AC_CHECK_LIB(gif, EGifPutExtensionLast, HAVE_GIF=yes, HAVE_GIF=maybe)])])

  if test "$HAVE_GIF" = yes; then
    LIBGIF=-lgif
  elif test "$HAVE_GIF" = maybe; then
# If gif_lib.h but no libgif, try libungif.
    AC_CHECK_LIB(ungif, EGifPutExtensionLast, HAVE_GIF=yes, HAVE_GIF=no)
    test "$HAVE_GIF" = yes && LIBGIF=-lungif
  fi

  if test "${HAVE_GIF}" = "yes"; then
    AC_DEFINE(HAVE_GIF, 1, [Define to 1 if you have a gif (or ungif) library.])
  fi
fi
AC_SUBST(LIBGIF)

dnl Check for required libraries.
MISSING=
WITH_NO=
if test "${HAVE_X11}" = "yes"; then
  test "${with_xpm}" != "no" && test "${HAVE_XPM}" != "yes" &&
    MISSING="libXpm" && WITH_NO="--with-xpm=no"
  test "${with_jpeg}" != "no" && test "${HAVE_JPEG}" != "yes" &&
    MISSING="$MISSING libjpeg" && WITH_NO="$WITH_NO --with-jpeg=no"
  test "${with_png}" != "no" && test "${HAVE_PNG}" != "yes" &&
    MISSING="$MISSING libpng" && WITH_NO="$WITH_NO --with-png=no"
  test "${with_gif}" != "no" && test "${HAVE_GIF}" != "yes" &&
    MISSING="$MISSING libgif/libungif" && WITH_NO="$WITH_NO --with-gif=no"
  test "${with_tiff}" != "no" && test "${HAVE_TIFF}" != "yes" &&
    MISSING="$MISSING libtiff" && WITH_NO="$WITH_NO --with-tiff=no"
fi
test "${with_gnutls}" != "no" && test "${HAVE_GNUTLS}" != "yes" &&
  MISSING="$MISSING gnutls" && WITH_NO="$WITH_NO --with-gnutls=no"
if test "X${MISSING}" != X; then
  AC_MSG_ERROR([The following required libraries were not found:
    $MISSING
Maybe some development libraries/packages are missing?
If you don't want to link with them give
    $WITH_NO
as options to configure])
fi

### Use -lgpm if available, unless '--with-gpm=no'.
HAVE_GPM=no
LIBGPM=
if test "${with_gpm}" != "no"; then
  AC_CHECK_HEADER(gpm.h,
    [AC_CHECK_LIB(gpm, Gpm_Open, HAVE_GPM=yes)])

  if test "${HAVE_GPM}" = "yes"; then
    AC_DEFINE(HAVE_GPM, 1, [Define to 1 if you have the gpm library (-lgpm).])
    LIBGPM=-lgpm
  fi
fi
AC_SUBST(LIBGPM)

dnl Check for malloc/malloc.h on darwin
AC_CHECK_HEADERS_ONCE(malloc/malloc.h)

GNUSTEP_CFLAGS=
### Use NeXTstep API to implement GUI.
if test "${HAVE_NS}" = "yes"; then
  AC_DEFINE(HAVE_NS, 1, [Define to 1 if you are using the NeXTstep API, either GNUstep or Cocoa on macOS.])
  if test "${NS_IMPL_COCOA}" = "yes"; then
    AC_DEFINE(NS_IMPL_COCOA, 1, [Define to 1 if you are using NS windowing under macOS.])
  fi
  if test "${NS_IMPL_GNUSTEP}" = "yes"; then
    AC_DEFINE(NS_IMPL_GNUSTEP, 1, [Define to 1 if you are using NS windowing under GNUstep.])
    if test $NS_GNUSTEP_CONFIG != yes; then
      # See also .m.o rule in src/Makefile.in.  */
      # FIXME: are all these flags really needed?  Document here why.  */
      GNUSTEP_CFLAGS="-D_REENTRANT -fPIC -fno-strict-aliasing -I${GNUSTEP_SYSTEM_HEADERS} ${GNUSTEP_LOCAL_HEADERS}"
      ## Extra CFLAGS applied to src/*.m files.
      GNU_OBJC_CFLAGS="$GNU_OBJC_CFLAGS -fgnu-runtime -Wno-import -fconstant-string-class=NSConstantString -DGNUSTEP_BASE_LIBRARY=1 -DGNU_GUI_LIBRARY=1 -DGNU_RUNTIME=1 -DGSWARN -DGSDIAGNOSE"
    fi
  fi
  OTHER_FILES=ns-app
fi

### Use session management (-lSM -lICE) if available
HAVE_X_SM=no
LIBXSM=
if test "${HAVE_X11}" = "yes"; then
  AC_CHECK_HEADER(X11/SM/SMlib.h,
    [AC_CHECK_LIB(SM, SmcOpenConnection, HAVE_X_SM=yes, , -lICE)])

  if test "${HAVE_X_SM}" = "yes"; then
    AC_DEFINE(HAVE_X_SM, 1, [Define to 1 if you have the SM library (-lSM).])
    LIBXSM="-lSM -lICE"
  fi
fi
AC_SUBST(LIBXSM)

### Use XRandr (-lXrandr) if available
HAVE_XRANDR=no
if test "${HAVE_X11}" = "yes"; then
  XRANDR_REQUIRED=1.2.2
  XRANDR_MODULES="xrandr >= $XRANDR_REQUIRED"
  EMACS_CHECK_MODULES([XRANDR], [$XRANDR_MODULES])
  if test $HAVE_XRANDR = no; then
    # Test old way in case pkg-config doesn't have it (older machines).
    # Include Xrender.h by hand to work around bug in older Xrandr.h
    # (e.g. RHEL5) and silence (harmless) configure warning (bug#18465).
    AC_CHECK_HEADER(X11/extensions/Xrandr.h,
      [AC_CHECK_LIB(Xrandr, XRRGetScreenResources, HAVE_XRANDR=yes)],
      [], [AC_INCLUDES_DEFAULT
#include <X11/extensions/Xrender.h>])
    if test $HAVE_XRANDR = yes; then
      XRANDR_LIBS=-lXrandr
    fi
  fi
  if test $HAVE_XRANDR = yes; then
    AC_DEFINE(HAVE_XRANDR, 1, [Define to 1 if you have the XRandr extension.])
  fi
fi
AC_SUBST(XRANDR_CFLAGS)
AC_SUBST(XRANDR_LIBS)

### Use Xinerama (-lXinerama) if available
HAVE_XINERAMA=no
if test "${HAVE_X11}" = "yes"; then
  XINERAMA_REQUIRED=1.0.2
  XINERAMA_MODULES="xinerama >= $XINERAMA_REQUIRED"
  EMACS_CHECK_MODULES([XINERAMA], [$XINERAMA_MODULES])
  if test $HAVE_XINERAMA = no; then
    # Test old way in case pkg-config doesn't have it (older machines).
    AC_CHECK_HEADER(X11/extensions/Xinerama.h,
      [AC_CHECK_LIB(Xinerama, XineramaQueryExtension, HAVE_XINERAMA=yes)])
    if test $HAVE_XINERAMA = yes; then
      XINERAMA_LIBS=-lXinerama
    fi
  fi
  if test $HAVE_XINERAMA = yes; then
    AC_DEFINE(HAVE_XINERAMA, 1, [Define to 1 if you have the Xinerama extension.])
  fi
fi
AC_SUBST(XINERAMA_CFLAGS)
AC_SUBST(XINERAMA_LIBS)

### Use Xfixes (-lXfixes) if available
HAVE_XFIXES=no
if test "${HAVE_X11}" = "yes"; then
  XFIXES_REQUIRED=4.0.0
  XFIXES_MODULES="xfixes >= $XFIXES_REQUIRED"
  EMACS_CHECK_MODULES([XFIXES], [$XFIXES_MODULES])
  if test $HAVE_XFIXES = no; then
    # Test old way in case pkg-config doesn't have it (older machines).
    AC_CHECK_HEADER(X11/extensions/Xfixes.h,
      [AC_CHECK_LIB(Xfixes, XFixesHideCursor, HAVE_XFIXES=yes)])
    if test $HAVE_XFIXES = yes; then
      XFIXES_LIBS=-lXfixes
    fi
  fi
  if test $HAVE_XFIXES = yes; then
    AC_DEFINE(HAVE_XFIXES, 1, [Define to 1 if you have the Xfixes extension.])
  fi
fi
AC_SUBST(XFIXES_CFLAGS)
AC_SUBST(XFIXES_LIBS)

### Use Xdbe (-lXdbe) if available
HAVE_XDBE=no
if test "${HAVE_X11}" = "yes"; then
  AC_CHECK_HEADER(X11/extensions/Xdbe.h,
    [AC_CHECK_LIB(Xext, XdbeAllocateBackBufferName, HAVE_XDBE=yes)],
    [],
    [#include <X11/Xlib.h>
    ])
  if test $HAVE_XDBE = yes; then
    XDBE_LIBS=-lXext
  fi
  if test $HAVE_XDBE = yes; then
    AC_DEFINE(HAVE_XDBE, 1, [Define to 1 if you have the Xdbe extension.])
  fi
fi
AC_SUBST(XDBE_CFLAGS)
AC_SUBST(XDBE_LIBS)

### Use libxml (-lxml2) if available
### mingw32 doesn't use -lxml2, since it loads the library dynamically.
HAVE_LIBXML2=no
if test "${with_xml2}" != "no"; then
  ### I'm not sure what the version number should be, so I just guessed.
  EMACS_CHECK_MODULES([LIBXML2], [libxml-2.0 > 2.6.17])
  # Built-in libxml2 on OS X 10.8 lacks libxml-2.0.pc.
  if test "${HAVE_LIBXML2}" != "yes" && test "$opsys" = "darwin"; then
    SAVE_CPPFLAGS="$CPPFLAGS"
    if test -z "$xcsdkdir" -a -n "$XCRUN" -a ! -d /usr/include; then
      dnl /usr/include is not found.  Try Xcode SDK dir if it is sane.
      xcsdkdir=`$XCRUN --show-sdk-path 2>/dev/null`
      case $xcsdkdir in
	*[[\\\"\#\$\&\'\`$am_lf\ \	]]*)
	xcsdkdir="" ;;
      esac
    fi
    CPPFLAGS="$CPPFLAGS -I$xcsdkdir/usr/include/libxml2"
    AC_CHECK_HEADER(libxml/HTMLparser.h,
      [AC_CHECK_DECL(HTML_PARSE_RECOVER, HAVE_LIBXML2=yes, ,
		     [#include <libxml/HTMLparser.h>])])
    CPPFLAGS="$SAVE_CPPFLAGS"
    if test "${HAVE_LIBXML2}" = "yes"; then
      LIBXML2_CFLAGS="-I'$xcsdkdir/usr/include/libxml2'"
      LIBXML2_LIBS="-lxml2"
    fi
  fi
  if test "${HAVE_LIBXML2}" = "yes"; then
    if test "${opsys}" != "mingw32"; then
      AC_CHECK_LIB(xml2, htmlReadMemory, HAVE_LIBXML2=yes, HAVE_LIBXML2=no,
        [$LIBXML2_LIBS])
    else
      LIBXML2_LIBS=""
    fi
    if test "${HAVE_LIBXML2}" = "yes"; then
      AC_DEFINE(HAVE_LIBXML2, 1, [Define to 1 if you have the libxml library (-lxml2).])
    else
      LIBXML2_LIBS=""
      LIBXML2_CFLAGS=""
    fi
  fi
fi
AC_SUBST(LIBXML2_LIBS)
AC_SUBST(LIBXML2_CFLAGS)

# Check for mail-locking functions in a "mail" library.  Probably this should
# have the same check as for liblockfile below.
AC_CHECK_LIB(mail, maillock, have_mail=yes, have_mail=no)
if test $have_mail = yes; then
  LIBS_MAIL=-lmail
  AC_DEFINE(HAVE_LIBMAIL, 1, [Define to 1 if you have the 'mail' library (-lmail).])

  OLD_LIBS=$LIBS
  LIBS="$LIBS_MAIL $LIBS"
  AC_CHECK_FUNCS(touchlock)
  LIBS=$OLD_LIBS
else
  LIBS_MAIL=
fi
dnl Debian, at least:
AC_CHECK_LIB(lockfile, maillock, have_lockfile=yes, have_lockfile=no)
if test $have_lockfile = yes; then
   LIBS_MAIL=-llockfile
   AC_DEFINE(HAVE_LIBLOCKFILE, 1, [Define to 1 if you have the 'lockfile' library (-llockfile).])
else
# If we have the shared liblockfile, assume we must use it for mail
# locking (e.g. Debian).  If we couldn't link against liblockfile
# (no liblockfile.a installed), ensure that we don't need to.
  dnl This works for files generally, not just executables.
  dnl Should we look elsewhere for it?  Maybe examine /etc/ld.so.conf?
  AC_CHECK_PROG(liblockfile, liblockfile.so, yes, no,
                /usr/lib:/lib:/usr/local/lib:$LD_LIBRARY_PATH)
  if test $ac_cv_prog_liblockfile = yes; then
    AC_MSG_ERROR([Shared liblockfile found but can't link against it.
This probably means that movemail could lose mail.
There may be a 'development' package to install containing liblockfile.])
  fi
fi
AC_CHECK_HEADERS_ONCE(maillock.h)
AC_SUBST(LIBS_MAIL)

## Define MAIL_USE_FLOCK (or LOCKF) if the mailer uses flock (or lockf) to
## interlock access to the mail spool.  The alternative is a lock file named
## /usr/spool/mail/$USER.lock.
mail_lock=no
case "$opsys" in
  aix4-2) mail_lock="lockf" ;;

  gnu|freebsd|dragonfly|netbsd|openbsd|darwin) mail_lock="flock" ;;

  ## On GNU/Linux systems, both methods are used by various mail programs.
  ## I assume most people are using newer mailers that have heard of flock.
  ## Change this if you need to.
  ## Debian contains a patch which says: "On Debian/GNU/Linux systems,
  ## configure gets the right answers, and that means *NOT* using flock.
  ## Using flock is guaranteed to be the wrong thing. See Debian Policy
  ## for details." and then uses '#ifdef DEBIAN'.  Unfortunately the
  ## Debian maintainer hasn't provided a clean fix for Emacs.
  ## movemail.c will use 'maillock' when MAILDIR, HAVE_LIBMAIL and
  ## HAVE_MAILLOCK_H are defined, so the following appears to be the
  ## correct logic.  -- fx
  ## We must check for HAVE_LIBLOCKFILE too, as movemail does.
  ## liblockfile is a Free Software replacement for libmail, used on
  ## Debian systems and elsewhere. -rfr.
  gnu-*)
    mail_lock="flock"
    if test $have_mail = yes || test $have_lockfile = yes; then
      test $ac_cv_header_maillock_h = yes && mail_lock=no
    fi
    ;;

  mingw32)
    mail_lock="none-needed" ;;
esac

BLESSMAIL_TARGET=
case "$mail_lock" in
  flock) AC_DEFINE(MAIL_USE_FLOCK, 1, [Define if the mailer uses flock to interlock the mail spool.]) ;;

  lockf) AC_DEFINE(MAIL_USE_LOCKF, 1, [Define if the mailer uses lockf to interlock the mail spool.]) ;;

  none-needed) ;;

  *) BLESSMAIL_TARGET="need-blessmail" ;;
esac
AC_SUBST(BLESSMAIL_TARGET)

OLD_LIBS=$LIBS
LIBS="$LIB_PTHREAD $LIB_MATH $LIBS"
AC_CHECK_FUNCS(accept4 fchdir gethostname \
getrusage get_current_dir_name \
lrand48 random rint \
select getpagesize setlocale newlocale \
getrlimit setrlimit shutdown \
pthread_sigmask strsignal setitimer \
sendto recvfrom getsockname getifaddrs freeifaddrs \
gai_strerror sync \
getpwent endpwent getgrent endgrent \
cfmakeraw cfsetspeed copysign __executable_start log2 prctl)
LIBS=$OLD_LIBS

dnl No need to check for posix_memalign if aligned_alloc works.
AC_CHECK_FUNCS([aligned_alloc posix_memalign], [break])
AC_CHECK_DECLS([aligned_alloc], [], [], [[#include <stdlib.h>]])

dnl Cannot use AC_CHECK_FUNCS
AC_CACHE_CHECK([for __builtin_unwind_init],
	       emacs_cv_func___builtin_unwind_init,
[AC_LINK_IFELSE([AC_LANG_PROGRAM([], [__builtin_unwind_init ();])],
		emacs_cv_func___builtin_unwind_init=yes,
		emacs_cv_func___builtin_unwind_init=no)])
if test $emacs_cv_func___builtin_unwind_init = yes; then
  AC_DEFINE(HAVE___BUILTIN_UNWIND_INIT, 1,
	    [Define to 1 if you have the '__builtin_unwind_init' function.])
fi

AC_CHECK_HEADERS_ONCE(sys/un.h)

AC_FUNC_FSEEKO

# UNIX98 PTYs.
AC_CHECK_FUNCS(grantpt)

# PTY-related GNU extensions.
AC_CHECK_FUNCS(getpt posix_openpt)

# Check this now, so that we will NOT find the above functions in ncurses.
# That is because we have not set up to link ncurses in lib-src.
# It's better to believe a function is not available
# than to expect to find it in ncurses.
# Also we need tputs and friends to be able to build at all.
AC_MSG_CHECKING([for library containing tputs])
# Run a test program that contains a call to tputs, a call that is
# never executed.  This tests whether a pre-'main' dynamic linker
# works with the library.  It's too much trouble to actually call
# tputs in the test program, due to portability hassles.  When
# cross-compiling, assume the test program will run if it links.
AC_DEFUN([tputs_link_source], [
  AC_LANG_SOURCE(
     [[extern void tputs (const char *, int, int (*)(int));
       int main (int argc, char **argv)
       {
	  if (argc == 10000)
	    tputs (argv[0], 0, 0);
	  return 0;
       }]])
])
if test "${opsys}" = "mingw32"; then
  msg='none required'
else
  # Maybe curses should be tried earlier?
  # See http://debbugs.gnu.org/cgi/bugreport.cgi?bug=9736#35
  for tputs_library in '' tinfo ncurses terminfo termcap curses; do
    OLIBS=$LIBS
    if test -z "$tputs_library"; then
      LIBS_TERMCAP=
      msg='none required'
    else
      LIBS_TERMCAP=-l$tputs_library
      msg=$LIBS_TERMCAP
      LIBS="$LIBS_TERMCAP $LIBS"
    fi
    AC_RUN_IFELSE([tputs_link_source], [], [msg=no],
      [AC_LINK_IFELSE([tputs_link_source], [], [msg=no])])
    LIBS=$OLIBS
    if test "X$msg" != Xno; then
      break
    fi
  done
fi
AC_MSG_RESULT([$msg])
if test "X$msg" = Xno; then
  AC_MSG_ERROR([The required function 'tputs' was not found in any library.
The following libraries were tried (in order):
  libtinfo, libncurses, libterminfo, libtermcap, libcurses
Please try installing whichever of these libraries is most appropriate
for your system, together with its header files.
For example, a libncurses-dev(el) or similar package.])
fi

## Use termcap instead of terminfo?
## Only true for: freebsd < 40000, ms-w32, msdos, netbsd < 599002500.
TERMINFO=yes
## FIXME?  In the cases below where we unconditionally set
## LIBS_TERMCAP="-lncurses", this overrides LIBS_TERMCAP = -ltinfo,
## if that was found above to have tputs.
## Should we use the gnu* logic everywhere?
case "$opsys" in
  ## darwin: Prevents crashes when running Emacs in Terminal.app under 10.2.
  ##  The ncurses library has been moved out of the System framework in
  ##  Mac OS X 10.2.  So if configure detects it, set the command-line
  ##  option to use it.
  darwin) LIBS_TERMCAP="-lncurses" ;;

  gnu*) test -z "$LIBS_TERMCAP" && LIBS_TERMCAP="-lncurses" ;;

  freebsd)
    AC_MSG_CHECKING([whether FreeBSD is new enough to use terminfo])
    AC_CACHE_VAL(emacs_cv_freebsd_terminfo,
    [AC_LINK_IFELSE([AC_LANG_PROGRAM([[#include <osreldate.h>]],
[[#if __FreeBSD_version < 400000
fail;
#endif
]])], emacs_cv_freebsd_terminfo=yes, emacs_cv_freebsd_terminfo=no)])

    AC_MSG_RESULT($emacs_cv_freebsd_terminfo)

    if test $emacs_cv_freebsd_terminfo = yes; then
      LIBS_TERMCAP="-lncurses"
    else
      TERMINFO=no
      LIBS_TERMCAP="-ltermcap"
    fi
    ;;

  mingw32)
    TERMINFO=no
    LIBS_TERMCAP=
    ;;

  netbsd)
    if test "x$LIBS_TERMCAP" != "x-lterminfo"; then
      TERMINFO=no
      LIBS_TERMCAP="-ltermcap"
    fi
    ;;

  openbsd | dragonfly) LIBS_TERMCAP="-lncurses" ;;

  ## hpux: Make sure we get select from libc rather than from libcurses
  ##  because libcurses on HPUX 10.10 has a broken version of select.
  ##  We used to use -lc -lcurses, but this may be cleaner.
  ## FIXME?  But TERMINFO = yes on hpux (it used to be explicitly
  # set that way, now it uses the default).  Isn't this a contradiction?
  hpux*) LIBS_TERMCAP="-ltermcap" ;;

esac

TERMCAP_OBJ=tparam.o
if test $TERMINFO = yes; then
  AC_DEFINE(TERMINFO, 1, [Define to 1 if you use terminfo instead of termcap.])
  TERMCAP_OBJ=terminfo.o
fi
if test "X$LIBS_TERMCAP" = "X-lncurses"; then
  AC_DEFINE(USE_NCURSES, 1, [Define to 1 if you use ncurses.])
fi
AC_SUBST(LIBS_TERMCAP)
AC_SUBST(TERMCAP_OBJ)

# GNU/Linux-specific timer functions.
AC_CACHE_CHECK([for timerfd interface], [emacs_cv_have_timerfd],
  [AC_COMPILE_IFELSE(
     [AC_LANG_PROGRAM([[#include <sys/timerfd.h>
		      ]],
		      [[timerfd_create (CLOCK_REALTIME,
					TFD_CLOEXEC | TFD_NONBLOCK);
			timerfd_settime (0, TFD_TIMER_ABSTIME, 0, 0);]])],
     [emacs_cv_have_timerfd=yes],
     [emacs_cv_have_timerfd=no])])
if test "$emacs_cv_have_timerfd" = yes; then
  AC_DEFINE([HAVE_TIMERFD], 1,
    [Define to 1 if timerfd functions are supported as in GNU/Linux.])
fi

# Alternate stack for signal handlers.
AC_CACHE_CHECK([whether signals can be handled on alternate stack],
	       [emacs_cv_alternate_stack],
  [AC_COMPILE_IFELSE(
     [AC_LANG_PROGRAM([[#include <signal.h>
		      ]],
		      [[stack_t ss;
			struct sigaction sa;
			ss.ss_sp = malloc (SIGSTKSZ);
			ss.ss_size = SIGSTKSZ;
			sa.sa_flags = SA_SIGINFO | SA_ONSTACK;
			sigaltstack (&ss, 0);
			sigaction (SIGSEGV, &sa, 0);]])],
     [emacs_cv_alternate_stack=yes],
     [emacs_cv_alternate_stack=no])])

# Do we need the Hesiod library to provide the support routines?
dnl FIXME?  Should we be skipping this on Darwin too?
LIBHESIOD=
LIBRESOLV=
if test "$with_hesiod" != no ; then
  # Don't set $LIBS here -- see comments above.  FIXME which comments?
  resolv=no
  AC_CHECK_FUNC(res_send, , [AC_CHECK_FUNC(__res_send, ,
     [AC_CHECK_LIB(resolv, res_send, resolv=yes,
		  [AC_CHECK_LIB(resolv, __res_send, resolv=yes)])])])
  if test "$resolv" = yes ; then
    RESOLVLIB=-lresolv
  else
    RESOLVLIB=
  fi
  hesiod=no
  AC_CHECK_FUNC(hes_getmailhost, , [AC_CHECK_LIB(hesiod, hes_getmailhost,
	hesiod=yes, :, $RESOLVLIB)])

  if test x"$hesiod" = xyes; then
    LIBHESIOD=-lhesiod
    LIBRESOLV=$RESOLVLIB
  fi
fi
AC_SUBST(LIBHESIOD)
AC_SUBST(LIBRESOLV)

# These tell us which Kerberos-related libraries to use.
COM_ERRLIB=
CRYPTOLIB=
KRB5LIB=
DESLIB=
KRB4LIB=

if test "${with_kerberos}" != no; then
  OLD_LIBS=$LIBS
  AC_CHECK_LIB(com_err, com_err, have_com_err=yes, have_com_err=no)
  if test $have_com_err = yes; then
    COM_ERRLIB=-lcom_err
    LIBS="$COM_ERRLIB $LIBS"
  fi
  AC_CHECK_LIB(crypto, mit_des_cbc_encrypt, have_crypto=yes, have_crypto=no)
  if test $have_crypto = yes; then
    CRYPTOLIB=-lcrypto
    LIBS="$CRYPTOLIB $LIBS"
  fi
  AC_CHECK_LIB(k5crypto, mit_des_cbc_encrypt, have_k5crypto=yes, have_k5crypto=no)
  if test $have_k5crypto = yes; then
    CRYPTOLIB=-lk5crypto
    LIBS="$CRYPTOLIB $LIBS"
  fi
  AC_CHECK_LIB(krb5, krb5_init_context, have_krb5=yes, have_krb5=no)
  if test $have_krb5=yes; then
    KRB5LIB=-lkrb5
    LIBS="$KRB5LIB $LIBS"
  fi
  dnl FIXME Simplify.  Does not match 22 logic, thanks to default_off?
  if test "${with_kerberos5}" = no; then
    AC_CHECK_LIB(des425, des_cbc_encrypt, have_des425=yes, have_des425=no )
    if test $have_des425 = yes; then
      DESLIB=-ldes425
      LIBS="$DESLIB $LIBS"
    else
      AC_CHECK_LIB(des, des_cbc_encrypt, have_des=yes, have_des=no)
      if test $have_des = yes; then
        DESLIB=-ldes
        LIBS="$DESLIB $LIBS"
      fi
    fi
    AC_CHECK_LIB(krb4, krb_get_cred, have_krb4=yes, have_krb4=no)
    if test $have_krb4 = yes; then
      KRB4LIB=-lkrb4
      LIBS="$KRB4LIB $LIBS"
    else
      AC_CHECK_LIB(krb, krb_get_cred, have_krb=yes, have_krb=no)
      if test $have_krb = yes; then
        KRB4LIB=-lkrb
        LIBS="$KRB4LIB $LIBS"
      fi
    fi
  fi

  if test "${with_kerberos5}" != no; then
    AC_CHECK_HEADERS(krb5.h,
      [AC_CHECK_MEMBERS([krb5_error.text, krb5_error.e_text],,,
		        [#include <krb5.h>])])
  else
    AC_CHECK_HEADERS(krb.h,,
		     [AC_CHECK_HEADERS(kerberosIV/krb.h,,
				       [AC_CHECK_HEADERS(kerberos/krb.h)])])
  fi
  AC_CHECK_HEADERS(com_err.h)
  LIBS=$OLD_LIBS
fi

AC_SUBST(COM_ERRLIB)
AC_SUBST(CRYPTOLIB)
AC_SUBST(KRB5LIB)
AC_SUBST(DESLIB)
AC_SUBST(KRB4LIB)

AC_CHECK_HEADERS(valgrind/valgrind.h)

AC_CHECK_MEMBERS([struct unipair.unicode], [], [], [[#include <linux/kd.h>]])

AC_CHECK_FUNCS_ONCE([sbrk tzset])

ok_so_far=yes
AC_CHECK_FUNC(socket, , ok_so_far=no)
if test $ok_so_far = yes; then
  AC_CHECK_HEADER(netinet/in.h, , ok_so_far=no)
fi
if test $ok_so_far = yes; then
  AC_CHECK_HEADER(arpa/inet.h, , ok_so_far=no)
fi
if test $ok_so_far = yes; then
dnl Fixme: Not used.  Should this be HAVE_SOCKETS?
  AC_DEFINE(HAVE_INET_SOCKETS, 1,
	    [Define to 1 if you have inet sockets.])
fi

AC_FUNC_FORK

AC_CHECK_FUNCS(snprintf)

dnl Check for glib.  This differs from other library checks in that
dnl Emacs need not link to glib unless some other library is already
dnl linking to glib.  Although glib provides no facilities that Emacs
dnl needs for its own purposes, when glib is present Emacs needs to
dnl use primitives like g_main_context_query to avoid clashing with
dnl glib at a low level.
dnl
dnl Check this late, since it depends on $GTK_CFLAGS etc.
XGSELOBJ=
OLDCFLAGS="$CFLAGS"
OLDLIBS="$LIBS"
CFLAGS="$CFLAGS $GTK_CFLAGS $RSVG_CFLAGS $DBUS_CFLAGS $SETTINGS_CFLAGS"
LIBS="$LIBS $GTK_LIBS $RSVG_LIBS $DBUS_LIBS $SETTINGS_LIBS"
CFLAGS="$CFLAGS $NOTIFY_CFLAGS $CAIRO_CFLAGS"
LIBS="$LIBS $NOTIFY_LIBS $CAIRO_LIBS"
AC_MSG_CHECKING([whether GLib is linked in])
AC_LINK_IFELSE([AC_LANG_PROGRAM(
	[[#include <glib.h>
	]],
	[[g_print ("Hello world");]])],
     [links_glib=yes],
     [links_glib=no])
AC_MSG_RESULT([$links_glib])
if test "${links_glib}" = "yes"; then
  AC_DEFINE(HAVE_GLIB, 1, [Define to 1 if GLib is linked in.])
  if test "$HAVE_NS" = no;then
    XGSELOBJ=xgselect.o
  fi
fi
CFLAGS="$OLDCFLAGS"
LIBS="$OLDLIBS"
AC_SUBST(XGSELOBJ)

dnl Adapted from Haible's version.
AC_CACHE_CHECK([for nl_langinfo and CODESET], emacs_cv_langinfo_codeset,
  [AC_LINK_IFELSE([AC_LANG_PROGRAM([[#include <langinfo.h>]],
    [[char* cs = nl_langinfo(CODESET);]])],
    emacs_cv_langinfo_codeset=yes,
    emacs_cv_langinfo_codeset=no)
  ])
if test $emacs_cv_langinfo_codeset = yes; then
  AC_DEFINE(HAVE_LANGINFO_CODESET, 1,
    [Define if you have <langinfo.h> and nl_langinfo(CODESET).])
fi

AC_TYPE_MBSTATE_T

dnl Fixme: AC_SYS_POSIX_TERMIOS should probably be used, but it's not clear
dnl how the tty code is related to POSIX and/or other versions of termios.
dnl The following looks like a useful start.
dnl
dnl AC_SYS_POSIX_TERMIOS
dnl if test $ac_cv_sys_posix_termios = yes; then
dnl    AC_DEFINE(HAVE_TERMIOS, 1, [Define to 1 if you have POSIX-style functions
dnl                                and macros for terminal control.])
dnl    AC_DEFINE(HAVE_TCATTR, 1, [Define to 1 if you have tcgetattr and tcsetattr.])
dnl fi

dnl Turned on June 1996 supposing nobody will mind it.
dnl MinGW emulates passwd database, so this feature doesn't make sense there.
if test "${opsys}" != "mingw32"; then
   AC_DEFINE(AMPERSAND_FULL_NAME, 1, [Define to use the convention that &
     in the full name stands for the login id.])
fi

dnl Everybody supports this, except MS.
dnl Seems like the kind of thing we should be testing for, though.
## Note: PTYs are broken on darwin <6.  Use at your own risk.
if test "${opsys}" != "mingw32"; then
  AC_DEFINE(HAVE_PTYS, 1, [Define if the system supports pty devices.])
fi

dnl Everybody supports this, except MS-DOS.
dnl Seems like the kind of thing we should be testing for, though.
dnl Compare with HAVE_INET_SOCKETS (which is unused...) above.
AC_DEFINE(HAVE_SOCKETS, 1, [Define if the system supports
  4.2-compatible sockets.])

AH_TEMPLATE(INTERNAL_TERMINAL, [This is substituted when $TERM is "internal".])

AH_TEMPLATE(NULL_DEVICE, [Name of the file to open to get
  a null file, or a data sink.])
if test "${opsys}" = "mingw32"; then
  AC_DEFINE(NULL_DEVICE, ["NUL:"])
else
  AC_DEFINE(NULL_DEVICE, ["/dev/null"])
fi

if test "${opsys}" = "mingw32"; then
  SEPCHAR=';'
else
  SEPCHAR=':'
fi
AC_DEFINE_UNQUOTED(SEPCHAR, ['$SEPCHAR'], [Character that separates PATH elements.])
dnl This is for MinGW, and is used in test/Makefile.in.
dnl The MSYS Bash has heuristics for replacing ':' with ';' when it
dnl decides that a command-line argument to be passed to a MinGW program
dnl is a PATH-style list of directories.  But that heuristics plays it
dnl safe, and only does the replacement when it is _absolutely_ sure it
dnl sees a colon-separated list of file names; e.g. ":." is left alone,
dnl which breaks in-tree builds.  So we do this manually instead.
dnl Note that we cannot rely on PATH_SEPARATOR, as that one will always
dnl be computed as ':' in MSYS Bash.
AC_SUBST(SEPCHAR)

dnl Everybody supports this, except MS-DOS.
AC_DEFINE(subprocesses, 1, [Define to enable asynchronous subprocesses.])

AC_DEFINE(USER_FULL_NAME, [pw->pw_gecos], [How to get a user's full name.])


AC_DEFINE(DIRECTORY_SEP, ['/'],
  [Character that separates directories in a file name.])

if test "${opsys}" = "mingw32"; then
  AC_DEFINE(IS_DEVICE_SEP(_c_), [((_c_) == ':')],
    [Returns true if character is a device separator.])

  AC_DEFINE(IS_DIRECTORY_SEP(_c_), [((_c_) == '/' || (_c_) == '\\')],
    [Returns true if character is a directory separator.])

  AC_DEFINE(IS_ANY_SEP(_c_), [(IS_DIRECTORY_SEP (_c_) || IS_DEVICE_SEP(_c_))],
    [Returns true if character is any form of separator.])
else
  AC_DEFINE(IS_DEVICE_SEP(_c_), 0,
    [Returns true if character is a device separator.])

  AC_DEFINE(IS_DIRECTORY_SEP(_c_), [((_c_) == DIRECTORY_SEP)],
    [Returns true if character is a directory separator.])

  AC_DEFINE(IS_ANY_SEP(_c_), [(IS_DIRECTORY_SEP (_c_))],
    [Returns true if character is any form of separator.])
fi

if test "$USE_X_TOOLKIT" != "none"; then
  have_editres=yes
  case $opsys in
    hpux*)
      dnl Assar Westerlund <assar@sics.se> says this is necessary
      dnl for HP-UX 10.20, and that it works for HP-UX 0 as well.
      have_editres=no
    ;;
  esac
  if test "$have_editres" != no && test ! -z "$LIBXMU"; then
    OLDLIBS="$LIBS"
    dnl See libXmu.a check above.
    if test x$HAVE_X11XTR6 = xyes; then
      LIBS="-lXt -lSM -lICE $LIBXMU"
    else
      OTHERLIBS="-lXt -$LIBXMU"
    fi
    AC_TRY_LINK(
      [#include <X11/Intrinsic.h>
       #include <X11/Xmu/Editres.h>],
      [_XEditResCheckMessages (0, 0, 0, 0);],
      [AC_DEFINE([X_TOOLKIT_EDITRES], 1,
        [Define to 1 if we should use XEditRes.])])
    LIBS=$OLDLIBS
  fi
fi

case $opsys in
  sol2* | unixware )
    dnl Some SVr4s don't define NSIG in sys/signal.h for ANSI environments;
    dnl instead, there's a system variable _sys_nsig.  Unfortunately, we
    dnl need the constant to dimension an array.  So wire in the appropriate
    dnl value here.
    AC_DEFINE(NSIG_MINIMUM, 32, [Minimum value of NSIG.])
    ;;
esac

emacs_broken_SIGIO=no

case $opsys in
  dnl SIGIO exists, but the feature doesn't work in the way Emacs needs.
  dnl See eg <http://article.gmane.org/gmane.os.openbsd.ports/46831>.
  hpux* | nacl | openbsd | sol2* | unixware )
    emacs_broken_SIGIO=yes
    ;;

  aix4-2)
    dnl On AIX Emacs uses the gmalloc.c malloc implementation.  But given
    dnl the way this system works, libc functions that return malloced
    dnl memory use the libc malloc implementation. Calling xfree or
    dnl xrealloc on the results of such functions results in a crash.
    dnl
    dnl One solution for this could be to define SYSTEM_MALLOC in configure,
    dnl but that does not currently work on this system.
    dnl
    dnl It is possible to completely override the malloc implementation on
    dnl AIX, but that involves putting the malloc functions in a shared
    dnl library and setting the MALLOCTYPE environment variable to point to
    dnl that shared library.
    dnl
    dnl Emacs currently calls xrealloc on the results of get_current_dir name,
    dnl to avoid a crash just use the Emacs implementation for that function.
    dnl
    dnl FIXME We could change the AC_CHECK_FUNCS call near the start
    dnl of this file, so that we do not check for get_current_dir_name
    dnl on AIX.  But that might be fragile if something else ends
    dnl up testing for get_current_dir_name as a dependency.
    AC_DEFINE(BROKEN_GET_CURRENT_DIR_NAME, 1, [Define if
      get_current_dir_name should not be used.])
    ;;

  freebsd)
    dnl Circumvent a bug in FreeBSD.  In the following sequence of
    dnl writes/reads on a PTY, read(2) returns bogus data:
    dnl
    dnl write(2)  1022 bytes
    dnl write(2)   954 bytes, get EAGAIN
    dnl read(2)   1024 bytes in process_read_output
    dnl read(2)     11 bytes in process_read_output
    dnl
    dnl That is, read(2) returns more bytes than have ever been written
    dnl successfully.  The 1033 bytes read are the 1022 bytes written
    dnl successfully after processing (for example with CRs added if the
    dnl terminal is set up that way which it is here).  The same bytes will
    dnl be seen again in a later read(2), without the CRs.
    AC_DEFINE(BROKEN_PTY_READ_AFTER_EAGAIN, 1, [Define on FreeBSD to
      work around an issue when reading from a PTY.])
    ;;
esac

case $opsys in
  gnu-* | sol2-10 )
    dnl FIXME Can't we test if this exists (eg /proc/$$)?
    AC_DEFINE(HAVE_PROCFS, 1, [Define if you have the /proc filesystem.])
  ;;
esac

case $opsys in
  darwin | dragonfly | freebsd | netbsd | openbsd )
    AC_DEFINE(DONT_REOPEN_PTY, 1, [Define if process.c does not need to
      close a pty to make it a controlling terminal (it is already a
      controlling terminal of the subprocess, because we did ioctl TIOCSCTTY).])
  ;;
esac

dnl FIXME Surely we can test for this rather than hard-code it.
case $opsys in
  netbsd | openbsd) sound_device="/dev/audio" ;;
  *) sound_device="/dev/dsp" ;;
esac

dnl Used in sound.c
AC_DEFINE_UNQUOTED(DEFAULT_SOUND_DEVICE, "$sound_device",
  [Name of the default sound device.])


dnl Emacs can read input using SIGIO and buffering characters itself,
dnl or using CBREAK mode and making C-g cause SIGINT.
dnl The choice is controlled by the variable interrupt_input.
dnl
dnl Define INTERRUPT_INPUT to make interrupt_input = 1 the default (use SIGIO)
dnl
dnl Emacs uses the presence of the USABLE_SIGIO macro
dnl to indicate whether or not signal-driven I/O is possible.  It uses
dnl INTERRUPT_INPUT to decide whether to use it by default.
dnl
dnl SIGIO can be used only on systems that implement it (4.2 and 4.3).
dnl CBREAK mode has two disadvantages
dnl 1) At least in 4.2, it is impossible to handle the Meta key properly.
dnl I hear that in system V this problem does not exist.
dnl 2) Control-G causes output to be discarded.
dnl I do not know whether this can be fixed in system V.
dnl
dnl Another method of doing input is planned but not implemented.
dnl It would have Emacs fork off a separate process
dnl to read the input and send it to the true Emacs process
dnl through a pipe.
case $opsys in
  darwin | gnu-linux | gnu-kfreebsd )
    AC_DEFINE(INTERRUPT_INPUT, 1, [Define to read input using SIGIO.])
  ;;
esac


dnl If the system's imake configuration file defines 'NeedWidePrototypes'
dnl as 'NO', we must define NARROWPROTO manually.  Such a define is
dnl generated in the Makefile generated by 'xmkmf'.  If we don't define
dnl NARROWPROTO, we will see the wrong function prototypes for X functions
dnl taking float or double parameters.
case $opsys in
  cygwin|gnu|gnu-linux|gnu-kfreebsd|freebsd|netbsd|openbsd)
    AC_DEFINE(NARROWPROTO, 1, [Define if system's imake configuration
      file defines 'NeedWidePrototypes' as 'NO'.])
  ;;
esac


dnl Used in process.c, this must be a loop, even if it only runs once.
AH_TEMPLATE(PTY_ITERATION, [How to iterate over PTYs.])
dnl Only used if !PTY_ITERATION.  Iterate from FIRST_PTY_LETTER to z,
dnl trying suffixes 0-16.
AH_TEMPLATE(FIRST_PTY_LETTER, [Letter to use in finding device name of
  first PTY, if PTYs are supported.])
AH_TEMPLATE(PTY_OPEN, [How to open a PTY, if non-standard.])
AH_TEMPLATE(PTY_NAME_SPRINTF, [How to get the device name of the control
  end of a PTY, if non-standard.])
AH_TEMPLATE(PTY_TTY_NAME_SPRINTF, [How to get device name of the tty
  end of a PTY, if non-standard.])

case $opsys in
  aix4-2 )
    AC_DEFINE(PTY_ITERATION, [int c; for (c = 0; !c ; c++)])
    dnl You allocate a pty by opening /dev/ptc to get the master side.
    dnl To get the name of the slave side, you just ttyname() the master side.
    AC_DEFINE(PTY_NAME_SPRINTF, [strcpy (pty_name, "/dev/ptc");])
    AC_DEFINE(PTY_TTY_NAME_SPRINTF, [strcpy (pty_name, ttyname (fd));])
    ;;

  cygwin )
    AC_DEFINE(PTY_ITERATION, [int i; for (i = 0; i < 1; i++)])
    dnl multi-line AC_DEFINEs are hard. :(
    AC_DEFINE(PTY_OPEN, [ do { int dummy; sigset_t blocked, procmask; sigemptyset (&blocked); sigaddset (&blocked, SIGCHLD); pthread_sigmask (SIG_BLOCK, &blocked, &procmask); if (-1 == openpty (&fd, &dummy, pty_name, 0, 0)) fd = -1; pthread_sigmask (SIG_SETMASK, &procmask, 0); if (fd >= 0) emacs_close (dummy); } while (false)])
    AC_DEFINE(PTY_NAME_SPRINTF, [])
    AC_DEFINE(PTY_TTY_NAME_SPRINTF, [])
    ;;

  gnu | openbsd )
    AC_DEFINE(FIRST_PTY_LETTER, ['p'])
    ;;

  gnu-linux | gnu-kfreebsd | dragonfly | freebsd | netbsd | darwin | nacl )
    dnl if HAVE_GRANTPT
    if test "x$ac_cv_func_grantpt" = xyes; then
      AC_DEFINE(UNIX98_PTYS, 1, [Define if the system has Unix98 PTYs.])
      AC_DEFINE(PTY_ITERATION, [int i; for (i = 0; i < 1; i++)])
      dnl Note that grantpt and unlockpt may fork.  We must block SIGCHLD
      dnl to prevent sigchld_handler from intercepting the child's death.
      AC_DEFINE(PTY_TTY_NAME_SPRINTF, [{ char *ptyname = 0; sigset_t blocked; sigemptyset (&blocked); sigaddset (&blocked, SIGCHLD); pthread_sigmask (SIG_BLOCK, &blocked, 0); if (grantpt (fd) != -1 && unlockpt (fd) != -1) ptyname = ptsname(fd); pthread_sigmask (SIG_UNBLOCK, &blocked, 0); if (!ptyname) { emacs_close (fd); return -1; } snprintf (pty_name, PTY_NAME_SIZE, "%s", ptyname); }])
      dnl if HAVE_POSIX_OPENPT
      if test "x$ac_cv_func_posix_openpt" = xyes; then
        AC_DEFINE(PTY_OPEN, [do { fd = posix_openpt (O_RDWR | O_CLOEXEC | O_NOCTTY); if (fd < 0 && errno == EINVAL) fd = posix_openpt (O_RDWR | O_NOCTTY); } while (false)])
        AC_DEFINE(PTY_NAME_SPRINTF, [])
      dnl if HAVE_GETPT
      elif test "x$ac_cv_func_getpt" = xyes; then
        AC_DEFINE(PTY_OPEN, [fd = getpt ()])
        AC_DEFINE(PTY_NAME_SPRINTF, [])
      else
        AC_DEFINE(PTY_NAME_SPRINTF, [strcpy (pty_name, "/dev/ptmx");])
      fi
    else
      AC_DEFINE(FIRST_PTY_LETTER, ['p'])
    fi
    ;;

  hpux*)
    AC_DEFINE(FIRST_PTY_LETTER, ['p'])
    AC_DEFINE(PTY_NAME_SPRINTF, [sprintf (pty_name, "/dev/ptym/pty%c%x", c, i);])
    AC_DEFINE(PTY_TTY_NAME_SPRINTF, [sprintf (pty_name, "/dev/pty/tty%c%x", c, i);])
    ;;

  sol2* )
    dnl On SysVr4, grantpt(3) forks a subprocess, so do not use
    dnl O_CLOEXEC when opening the pty, and keep the SIGCHLD handler
    dnl from intercepting that death.  If any child but grantpt's should die
    dnl within, it should be caught after sigrelse(2).
    AC_DEFINE(PTY_OPEN, [fd = open (pty_name, O_RDWR | O_NONBLOCK)])
    AC_DEFINE(PTY_TTY_NAME_SPRINTF, [{ char *ptsname (int), *ptyname; int grantpt_result; sigset_t blocked; sigemptyset (&blocked); sigaddset (&blocked, SIGCHLD); pthread_sigmask (SIG_BLOCK, &blocked, 0); grantpt_result = grantpt (fd); pthread_sigmask (SIG_UNBLOCK, &blocked, 0); if (grantpt_result == -1 || unlockpt (fd) == -1 || !(ptyname = ptsname (fd))) { emacs_close (fd); return -1; } snprintf (pty_name, PTY_NAME_SIZE, "%s", ptyname); }])
    ;;

  unixware )
    dnl Comments are as per sol2*.
    AC_DEFINE(PTY_OPEN, [fd = open (pty_name, O_RDWR | O_NONBLOCK)])
    AC_DEFINE(PTY_TTY_NAME_SPRINTF, [{ char *ptsname (int), *ptyname; int grantpt_result; sigset_t blocked; sigemptyset (&blocked); sigaddset (&blocked, SIGCHLD); pthread_sigmask (SIG_BLOCK, &blocked, 0); grantpt_result = grantpt (fd); pthread_sigmask (SIG_UNBLOCK, &blocked, 0); if (grantpt_result == -1) fatal("could not grant slave pty"); if (unlockpt(fd) == -1) fatal("could not unlock slave pty"); if (!(ptyname = ptsname(fd))) fatal ("could not enable slave pty"); snprintf (pty_name, PTY_NAME_SIZE, "%s", ptyname); }])
    ;;
esac


case $opsys in
  sol2* | unixware )
    dnl This change means that we don't loop through allocate_pty too
    dnl many times in the (rare) event of a failure.
    AC_DEFINE(FIRST_PTY_LETTER, ['z'])
    AC_DEFINE(PTY_NAME_SPRINTF, [strcpy (pty_name, "/dev/ptmx");])
    dnl Push various streams modules onto a PTY channel.  Used in process.c.
    AC_DEFINE(SETUP_SLAVE_PTY, [if (ioctl (forkin, I_PUSH, "ptem") == -1) fatal ("ioctl I_PUSH ptem"); if (ioctl (forkin, I_PUSH, "ldterm") == -1) fatal ("ioctl I_PUSH ldterm"); if (ioctl (forkin, I_PUSH, "ttcompat") == -1) fatal ("ioctl I_PUSH ttcompat");], [How to set up a slave PTY, if needed.])
    ;;
esac


AH_TEMPLATE(SIGNALS_VIA_CHARACTERS, [Make process_send_signal work by
"typing" a signal character on the pty.])

case $opsys in
  dnl Perry Smith <pedz@ddivt1.austin.ibm.com> says this is correct for AIX.
  aix4-2 | cygwin | gnu | dragonfly | freebsd | netbsd | openbsd | darwin )
    AC_DEFINE(SIGNALS_VIA_CHARACTERS, 1)
    ;;

  dnl 21 Jun 06: Eric Hanchrow <offby1@blarg.net> says this works.
  dnl FIXME Does gnu-kfreebsd have linux/version.h?  It seems unlikely...
  gnu-linux | gnu-kfreebsd )

    AC_MSG_CHECKING([for signals via characters])
    AC_PREPROC_IFELSE([AC_LANG_PROGRAM([[
#include <linux/version.h>
#if LINUX_VERSION_CODE < 0x20400
# error "Linux version too old"
#endif
      ]], [[]])], emacs_signals_via_chars=yes, emacs_signals_via_chars=no)

    AC_MSG_RESULT([$emacs_signals_via_chars])
    test $emacs_signals_via_chars = yes && AC_DEFINE(SIGNALS_VIA_CHARACTERS, 1)
    ;;
esac


AH_TEMPLATE(TAB3, [Undocumented.])

case $opsys in
  darwin) AC_DEFINE(TAB3, OXTABS) ;;

  gnu | dragonfly | freebsd | netbsd | openbsd )
    AC_DEFINE(TABDLY, OXTABS, [Undocumented.])
    AC_DEFINE(TAB3, OXTABS)
    ;;

  gnu-linux | gnu-kfreebsd )
    AC_PREPROC_IFELSE([AC_LANG_PROGRAM([[
#ifndef __ia64__
# error "not ia64"
#endif
      ]], [[]])], AC_DEFINE(GC_MARK_SECONDARY_STACK(),
        [do { extern void *__libc_ia64_register_backing_store_base; __builtin_ia64_flushrs (); mark_memory (__libc_ia64_register_backing_store_base, __builtin_ia64_bsp ());} while (false)],
        [Mark a secondary stack, like the register stack on the ia64.]), [])
    ;;

  hpux*)
    AC_DEFINE(RUN_TIME_REMAP, 1, [Define if emacs.c needs to call
      run_time_remap; for HPUX.])
    ;;
esac


dnl This won't be used automatically yet.  We also need to know, at least,
dnl that the stack is continuous.
AH_TEMPLATE(GC_SETJMP_WORKS, [Define if setjmp is known to save all
  registers relevant for conservative garbage collection in the jmp_buf.])


case $opsys in
  dnl Not all the architectures are tested, but there are Debian packages
  dnl for SCM and/or Guile on them, so the technique must work.  See also
  dnl comments in alloc.c concerning setjmp and gcc.
  dnl Fixme: it's probably safe to just use the GCC conditional below.
  gnu-linux | gnu-kfreebsd )
    AC_PREPROC_IFELSE([AC_LANG_PROGRAM([[
#if defined __i386__ || defined __sparc__ || defined __mc68000__ \
  || defined __alpha__ || defined __mips__ || defined __s390__ \
  || defined __arm__ || defined __powerpc__ || defined __amd64__ \
  || defined __ia64__ || defined __sh__
/* ok */
#else
# error "setjmp not known to work on this arch"
#endif
    ]], [[]])], AC_DEFINE(GC_SETJMP_WORKS, 1))
    ;;
esac


if test x$GCC = xyes; then
   dnl GC_SETJMP_WORKS is nearly always appropriate for GCC.
   AC_DEFINE(GC_SETJMP_WORKS, 1)
else
  case $opsys in
    aix* | dragonfly | freebsd | netbsd | openbsd | sol2* )
      AC_DEFINE(GC_SETJMP_WORKS, 1)
      ;;
  esac
fi                              dnl GCC?

dnl In a weird quirk, MS runtime uses _setjmp and longjmp.
AC_CACHE_CHECK([for _setjmp], [emacs_cv_func__setjmp],
  [AC_LINK_IFELSE(
     [AC_LANG_PROGRAM(
       [[#include <setjmp.h>
         #ifdef __MINGW32__
         # define _longjmp longjmp
         #endif
       ]],
       [[jmp_buf j;
	 if (! _setjmp (j))
	   _longjmp (j, 1);]])],
     [emacs_cv_func__setjmp=yes],
     [emacs_cv_func__setjmp=no])])
if test $emacs_cv_func__setjmp = yes; then
  AC_DEFINE([HAVE__SETJMP], 1, [Define to 1 if _setjmp and _longjmp work.])
fi

# We need to preserve signal mask to handle C stack overflows.
AC_CACHE_CHECK([for sigsetjmp], [emacs_cv_func_sigsetjmp],
  [AC_LINK_IFELSE(
     [AC_LANG_PROGRAM(
       [[#include <setjmp.h>
       ]],
       [[sigjmp_buf j;
         if (! sigsetjmp (j, 1))
	   siglongjmp (j, 1);]])],
     [emacs_cv_func_sigsetjmp=yes],
     [emacs_cv_func_sigsetjmp=no])])
if test $emacs_cv_func_sigsetjmp = yes; then
  AC_DEFINE([HAVE_SIGSETJMP], 1,
    [Define to 1 if sigsetjmp and siglongjmp work.])
fi

case $emacs_cv_func_sigsetjmp,$emacs_cv_alternate_stack,$opsys in
  yes,yes,* | *,*,mingw32)
    AC_DEFINE([HAVE_STACK_OVERFLOW_HANDLING], 1,
      [Define to 1 if C stack overflow can be handled in some cases.]);;
esac

case $opsys in
  sol2* | unixware )
    dnl TIOCGPGRP is broken in SysVr4, so we can't send signals to PTY
    dnl subprocesses the usual way.  But TIOCSIGNAL does work for PTYs,
    dnl and this is all we need.
    AC_DEFINE(TIOCSIGSEND, TIOCSIGNAL, [Some platforms redefine this.])
    ;;
esac


case $opsys in
  hpux* | sol2* )
    dnl Used in xfaces.c.
    AC_DEFINE(XOS_NEEDS_TIME_H, 1, [Compensate for a bug in Xos.h on
      some systems, where it requires time.h.])
    ;;
esac


dnl Define symbols to identify the version of Unix this is.
dnl Define all the symbols that apply correctly.
AH_TEMPLATE(DOS_NT, [Define if the system is MS DOS or MS Windows.])
AH_TEMPLATE(MSDOS, [Define if the system is MS DOS.])
AH_TEMPLATE(USG, [Define if the system is compatible with System III.])
AH_TEMPLATE(USG5_4, [Define if the system is compatible with System V Release 4.])

case $opsys in
  aix4-2)
    AC_DEFINE(USG, [])
    dnl This symbol should be defined on AIX Version 3  ???????
    AC_PREPROC_IFELSE([AC_LANG_PROGRAM([[
#ifndef _AIX
# error "_AIX not defined"
#endif
    ]], [[]])], [], AC_DEFINE(_AIX, [], [Define if the system is AIX.]))
    ;;

  cygwin)
    AC_DEFINE(CYGWIN, 1, [Define if the system is Cygwin.])
    ;;

  darwin)
    dnl Not __APPLE__, as this may not be defined on non-macOS Darwin.
    dnl Not DARWIN, because Panther and lower CoreFoundation.h use DARWIN to
    dnl distinguish macOS from pure Darwin.
    AC_DEFINE(DARWIN_OS, [], [Define if the system is Darwin.])
    ;;

  gnu-linux | gnu-kfreebsd )
    AC_DEFINE(USG, [])
    AC_DEFINE(GNU_LINUX, [], [Define if ths system is compatible with GNU/Linux.])
    ;;

  hpux*)
    AC_DEFINE(USG, [])
    AC_DEFINE(HPUX, [], [Define if the system is HPUX.])
    ;;

  mingw32)
    AC_DEFINE(DOS_NT, [])
    AC_DEFINE(WINDOWSNT, 1, [Define if compiling for native MS Windows.])
    if test "x$ac_enable_checking" != "x" ; then
      AC_DEFINE(EMACSDEBUG, 1, [Define to 1 to enable w32 debug facilities.])
    fi
    ;;

  sol2*)
    AC_DEFINE(USG, [])
    AC_DEFINE(USG5_4, [])
    AC_DEFINE(SOLARIS2, [], [Define if the system is Solaris.])
    ;;

  unixware)
    AC_DEFINE(USG, [])
    AC_DEFINE(USG5_4, [])
    ;;
esac

AC_CACHE_CHECK([for usable FIONREAD], [emacs_cv_usable_FIONREAD],
  [case $opsys in
     aix4-2 | nacl)
       dnl BUILD 9008 - FIONREAD problem still exists in X-Windows.
       emacs_cv_usable_FIONREAD=no
       ;;

     mingw32)
       emacs_cv_usable_FIONREAD=yes
       ;;

     *)
       AC_COMPILE_IFELSE(
	 [AC_LANG_PROGRAM([[#include <sys/types.h>
			    #include <sys/ioctl.h>
			    #ifdef USG5_4
			    # include <sys/filio.h>
			    #endif
			  ]],
			  [[int foo = ioctl (0, FIONREAD, &foo);]])],
	 [emacs_cv_usable_FIONREAD=yes],
	 [emacs_cv_usable_FIONREAD=no])
       ;;
   esac])
if test $emacs_cv_usable_FIONREAD = yes; then
  AC_DEFINE([USABLE_FIONREAD], [1], [Define to 1 if FIONREAD is usable.])

  if test $emacs_broken_SIGIO = no; then
    AC_CACHE_CHECK([for usable SIGIO], [emacs_cv_usable_SIGIO],
      [AC_COMPILE_IFELSE(
	 [AC_LANG_PROGRAM([[#include <fcntl.h>
			    #include <signal.h>
			  ]],
			  [[int foo = SIGIO | F_SETFL | FASYNC;]])],
	 [emacs_cv_usable_SIGIO=yes],
	 [emacs_cv_usable_SIGIO=no])],
      [emacs_cv_usable_SIGIO=yes],
      [emacs_cv_usable_SIGIO=no])
    if test $emacs_cv_usable_SIGIO = yes; then
      AC_DEFINE([USABLE_SIGIO], [1], [Define to 1 if SIGIO is usable.])
    fi
  fi
fi

case $opsys in
  hpux11)
    dnl It works to open the pty's tty in the parent (Emacs), then
    dnl close and reopen it in the child.
    AC_DEFINE(USG_SUBTTY_WORKS, 1, [Define for USG systems where it
      works to open a pty's tty in the parent process, then close and
      reopen it in the child.])
    ;;

  sol2-10)
    AC_DEFINE(_STRUCTURED_PROC, 1, [Needed for system_process_attributes
      on Solaris.])
    ;;
esac

# Set up the CFLAGS for real compilation, so we can substitute it.
CFLAGS="$REAL_CFLAGS"
CPPFLAGS="$REAL_CPPFLAGS"
LIBS="$REAL_LIBS"

## Hack to detect a buggy GCC version.
if test "$GCC" = yes && \
   $CC --version 2> /dev/null | grep 'gcc.* 4.5.0' >/dev/null; then
  case $CFLAGS in
    *-fno-optimize-sibling-calls*) ;;
    *-O@<:@23@:>@*)
      AC_MSG_ERROR([GCC 4.5.0 has problems compiling Emacs; see etc/PROBLEMS.]);;
  esac
fi

version=$PACKAGE_VERSION

copyright="Copyright (C) 2016 Free Software Foundation, Inc."
AC_DEFINE_UNQUOTED(COPYRIGHT, ["$copyright"],
  [Short copyright string for this version of Emacs.])
AC_SUBST(copyright)

### Specify what sort of things we'll be editing into Makefile and config.h.
### Use configuration here uncanonicalized to avoid exceeding size limits.
AC_SUBST(version)
AC_SUBST(configuration)
## Unused?
AC_SUBST(canonical)
AC_SUBST(srcdir)
AC_SUBST(prefix)
AC_SUBST(exec_prefix)
AC_SUBST(bindir)
AC_SUBST(datadir)
AC_SUBST(sharedstatedir)
AC_SUBST(libexecdir)
AC_SUBST(mandir)
AC_SUBST(infodir)
AC_SUBST(lispdir)
AC_SUBST(standardlisppath)
AC_SUBST(locallisppath)
AC_SUBST(lisppath)
AC_SUBST(x_default_search_path)
AC_SUBST(etcdir)
AC_SUBST(archlibdir)
AC_SUBST(etcdocdir)
AC_SUBST(bitmapdir)
AC_SUBST(gamedir)
AC_SUBST(gameuser)
AC_SUBST(gamegroup)
## FIXME? Nothing uses @LD_SWITCH_X_SITE@.
## src/Makefile.in did add LD_SWITCH_X_SITE (as a cpp define) to the
## end of LIBX_BASE, but nothing ever set it.
AC_SUBST(LD_SWITCH_X_SITE)
AC_SUBST(C_SWITCH_X_SITE)
AC_SUBST(GNUSTEP_CFLAGS)
AC_SUBST(CFLAGS)
## Used in lwlib/Makefile.in.
AC_SUBST(X_TOOLKIT_TYPE)
AC_SUBST(ns_appdir)
AC_SUBST(ns_appbindir)
AC_SUBST(ns_appresdir)
AC_SUBST(ns_appsrc)
AC_SUBST(GNU_OBJC_CFLAGS)
AC_SUBST(OTHER_FILES)

if test -n "${term_header}"; then
    AC_DEFINE_UNQUOTED(TERM_HEADER, "${term_header}",
        [Define to the header for the built-in window system.])
fi

AC_DEFINE_UNQUOTED(EMACS_CONFIGURATION,  "${canonical}",
		   [Define to the canonical Emacs configuration name.])
AC_DEFINE_UNQUOTED(EMACS_CONFIG_OPTIONS, "${emacs_config_options}",
		   [Define to the options passed to configure.])

XMENU_OBJ=
XOBJ=
FONT_OBJ=
if test "${HAVE_X_WINDOWS}" = "yes" ; then
  AC_DEFINE(HAVE_X_WINDOWS, 1,
	    [Define to 1 if you want to use the X window system.])
  XMENU_OBJ=xmenu.o
  XOBJ="xterm.o xfns.o xselect.o xrdb.o xsmfns.o xsettings.o"
  FONT_OBJ=xfont.o
  if test "$HAVE_CAIRO" = "yes"; then
    FONT_OBJ="ftfont.o ftcrfont.o"
  elif test "$HAVE_XFT" = "yes"; then
    FONT_OBJ="$FONT_OBJ ftfont.o xftfont.o ftxfont.o"
  elif test "$HAVE_FREETYPE" = "yes"; then
    FONT_OBJ="$FONT_OBJ ftfont.o ftxfont.o"
  fi
  AC_SUBST(FONT_OBJ)
fi
AC_SUBST(XMENU_OBJ)
AC_SUBST(XOBJ)
AC_SUBST(FONT_OBJ)

WIDGET_OBJ=
MOTIF_LIBW=
if test "${USE_X_TOOLKIT}" != "none" ; then
  WIDGET_OBJ=widget.o
  AC_DEFINE(USE_X_TOOLKIT, 1, [Define to 1 if using an X toolkit.])
  if test "${USE_X_TOOLKIT}" = "LUCID"; then
    AC_DEFINE(USE_LUCID, 1, [Define to 1 if using the Lucid X toolkit.])
  elif test "${USE_X_TOOLKIT}" = "MOTIF"; then
    AC_DEFINE(USE_MOTIF, 1, [Define to 1 if using the Motif X toolkit.])
    MOTIF_LIBW=-lXm
    case "$opsys" in
      gnu-linux)
        ## Paul Abrahams <abrahams at equinox.shaysnet.com> says this is needed.
        MOTIF_LIBW="$MOTIF_LIBW -lXpm"
        ;;

      unixware)
        ## Richard Anthony Ryan <ryanr at ellingtn.ftc.nrcs.usda.gov>
        ## says -lXimp is needed in UNIX_SV ... 4.2 1.1.2.
        MOTIF_LIBW="MOTIF_LIBW -lXimp"
        ;;

      aix4-2)
        ## olson@mcs.anl.gov says -li18n is needed by -lXm.
        MOTIF_LIBW="$MOTIF_LIBW -li18n"
        ;;
    esac
    MOTIF_LIBW="$MOTIF_LIBW $LIBXP"
  fi
fi
AC_SUBST(WIDGET_OBJ)

TOOLKIT_LIBW=
case "$USE_X_TOOLKIT" in
  MOTIF) TOOLKIT_LIBW="$MOTIF_LIBW" ;;
  LUCID) TOOLKIT_LIBW="$LUCID_LIBW" ;;
  none) test "x$HAVE_GTK" = "xyes" && TOOLKIT_LIBW="$GTK_LIBS" ;;
esac
if test "$HAVE_XWIDGETS" = "yes"; then
  TOOLKIT_LIBW="$TOOLKIT_LIBW -lXcomposite"
fi
AC_SUBST(TOOLKIT_LIBW)

if test "${opsys}" != "mingw32"; then
  if test "$USE_X_TOOLKIT" = "none"; then
    LIBXT_OTHER="\$(LIBXSM)"
  else
    LIBXT_OTHER="\$(LIBXMU) -lXt \$(LIBXTR6) -lXext"
  fi
fi
AC_SUBST(LIBXT_OTHER)

if test "${HAVE_X11}" = "yes" ; then
  AC_DEFINE(HAVE_X11, 1,
	    [Define to 1 if you want to use version 11 of X windows.])
  LIBX_OTHER="\$(LIBXT) \$(LIBX_EXTRA)"
else
  LIBX_OTHER=
fi
AC_SUBST(LIBX_OTHER)

if test "$HAVE_GTK" = yes || test "$HAVE_X11" != yes; then
  LIBXMENU=
elif test "$USE_X_TOOLKIT" = none; then
  LIBXMENU='$(oldXMenudir)/libXMenu11.a'
else
  LIBXMENU='$(lwlibdir)/liblw.a'
fi
AC_SUBST(LIBXMENU)

AC_CACHE_CHECK([for struct alignment],
  [emacs_cv_struct_alignment],
  [AC_COMPILE_IFELSE(
     [AC_LANG_PROGRAM([[#include <stddef.h>
			struct __attribute__ ((aligned (8))) s { char c; };
			struct t { char c; struct s s; };
			char verify[offsetof (struct t, s) == 8 ? 1 : -1];
		      ]])],
     [emacs_cv_struct_alignment=yes],
     [emacs_cv_struct_alignment=no])])
if test "$emacs_cv_struct_alignment" = yes; then
  AC_DEFINE([HAVE_STRUCT_ATTRIBUTE_ALIGNED], 1,
    [Define to 1 if 'struct __attribute__ ((aligned (N)))' aligns the
     structure to an N-byte boundary.])
fi

if test "${GNU_MALLOC}" = "yes" ; then
  AC_DEFINE(GNU_MALLOC, 1,
	    [Define to 1 if you want to use the GNU memory allocator.])
fi

RALLOC_OBJ=
if test "${REL_ALLOC}" = "yes" ; then
  AC_DEFINE(REL_ALLOC, 1,
	    [Define REL_ALLOC if you want to use the relocating allocator for
	     buffer space.])

  test "$system_malloc" != "yes" && RALLOC_OBJ=ralloc.o
fi
AC_SUBST(RALLOC_OBJ)

if test "$opsys" = "cygwin"; then
  CYGWIN_OBJ="cygw32.o"
  ## Cygwin differs because of its unexec().
  PRE_ALLOC_OBJ=
  POST_ALLOC_OBJ=lastfile.o
elif test "$opsys" = "mingw32"; then
  CYGWIN_OBJ=
  PRE_ALLOC_OBJ=
  POST_ALLOC_OBJ=lastfile.o
else
  CYGWIN_OBJ=
  PRE_ALLOC_OBJ=lastfile.o
  POST_ALLOC_OBJ=
fi
AC_SUBST(CYGWIN_OBJ)
AC_SUBST(PRE_ALLOC_OBJ)
AC_SUBST(POST_ALLOC_OBJ)

dnl Call this 'FORTIFY_SOUR' so that it sorts before the 'FORTIFY_SOURCE'
dnl verbatim defined above.  The tricky name is apropos, as this hack
dnl makes Fortify go sour!
AH_VERBATIM([FORTIFY_SOUR],
[/* Without the following workaround, Emacs runs slowly on OS X 10.8.
   The workaround disables some useful run-time checking, so it
   should be conditional to the platforms with the performance bug.
   Perhaps Apple will fix this some day; also see m4/extern-inline.m4.  */
#if defined __APPLE__ && defined __GNUC__
# ifndef _DONT_USE_CTYPE_INLINE_
#  define _DONT_USE_CTYPE_INLINE_
# endif
# ifndef _FORTIFY_SOURCE
#  define _FORTIFY_SOURCE 0
# endif
#endif
])

# If user asks to omit features, disable optional features that gnulib
# might otherwise enable.
if test "$with_features" = no && test "$enable_acl" != yes; then
  enable_acl=no
fi

# Configure gnulib.  Although this does not affect CFLAGS or LIBS permanently.
# it temporarily reverts them to their pre-pkg-config values,
# because gnulib needs to work with both src (which uses the
# pkg-config stuff) and lib-src (which does not).  For example, gnulib
# may need to determine whether LIB_CLOCK_GETTIME should contain -lrt,
# and it therefore needs to run in an environment where LIBS does not
# already contain -lrt merely because 'pkg-config --libs' printed '-lrt'
# for some package unrelated to lib-src.
SAVE_CFLAGS=$CFLAGS
SAVE_LIBS=$LIBS
CFLAGS=$pre_PKG_CONFIG_CFLAGS
LIBS="$LIB_PTHREAD $pre_PKG_CONFIG_LIBS"
gl_ASSERT_NO_GNULIB_POSIXCHECK
gl_ASSERT_NO_GNULIB_TESTS
gl_INIT
CFLAGS=$SAVE_CFLAGS
LIBS=$SAVE_LIBS

if test "${opsys}" = "mingw32"; then
  CPPFLAGS="$CPPFLAGS -DUSE_CRT_DLL=1 -I \${abs_top_srcdir}/nt/inc"
  # Remove unneeded switches from the value of CC that goes to Makefiles
  CC=`AS_ECHO(["$CC"]) | sed -e "s,$GCC_TEST_OPTIONS,,"`
fi

case "$opsys" in
  aix4-2) LD_SWITCH_SYSTEM_TEMACS="-Wl,-bnodelcsect" ;;

  cygwin) LD_SWITCH_SYSTEM_TEMACS="-Wl,-stack,0x00800000" ;;

  darwin)
   ## The -headerpad option tells ld (see man page) to leave room at the
   ## end of the header for adding load commands.  Needed for dumping.
   ## 0x1000 is enough for roughly 52 load commands on the x86_64
   ## architecture (where they are 78 bytes each). The actual number of
   ## load commands added is not consistent but normally ranges from
   ## about 14 to about 34. Setting it high gets us plenty of slop and
   ## only costs about 1.5K of wasted binary space.
   headerpad_extra=1000
   if test "$HAVE_NS" = "yes"; then
     libs_nsgui="-framework AppKit"
     if test "$NS_IMPL_COCOA" = "yes"; then
        libs_nsgui="$libs_nsgui -framework IOKit"
     fi
   else
     libs_nsgui=
   fi
   LD_SWITCH_SYSTEM_TEMACS="-fno-pie -prebind $libs_nsgui -Xlinker -headerpad -Xlinker $headerpad_extra"

   ## This is here because src/Makefile.in did some extra fiddling around
   ## with LD_SWITCH_SYSTEM.  It seems cleaner to put this in
   ## LD_SWITCH_SYSTEM_TEMACS instead,
   test "x$LD_SWITCH_SYSTEM" = "x" && test "x$GCC" != "xyes" && \
     LD_SWITCH_SYSTEM_TEMACS="-X $LD_SWITCH_SYSTEM_TEMACS"
   ;;

  ## LD_SWITCH_X_SITE_RPATH is a -rpath option saying where to
  ## find X at run-time.
  ## When handled by cpp, this was in LD_SWITCH_SYSTEM.  However, at the
  ## point where configure sourced the s/*.h file, LD_SWITCH_X_SITE_RPATH
  ## had not yet been defined and was expanded to null.  Hence LD_SWITCH_SYSTEM
  ## had different values in configure (in ac_link) and src/Makefile.in.
  ## It seems clearer therefore to put this piece in LD_SWITCH_SYSTEM_TEMACS.
  gnu*) LD_SWITCH_SYSTEM_TEMACS="\$(LD_SWITCH_X_SITE_RPATH)" ;;

  mingw32)
   ## Is it any better under MinGW64 to relocate emacs into higher addresses?
   case "$canonical" in
     x86_64-*-*) LD_SWITCH_SYSTEM_TEMACS="-Wl,-stack,0x00800000 -Wl,-heap,0x00100000 -Wl,-image-base,0x400000000 -Wl,-entry,__start -Wl,-Map,./temacs.map" ;;
     *) LD_SWITCH_SYSTEM_TEMACS="-Wl,-stack,0x00800000 -Wl,-heap,0x00100000 -Wl,-image-base,0x01000000 -Wl,-entry,__start -Wl,-Map,./temacs.map" ;;
   esac
   ;;

  *) LD_SWITCH_SYSTEM_TEMACS= ;;
esac

# -no-pie or -nopie fixes a temacs segfault on Gentoo, OpenBSD,
# Ubuntu, and other systems with "hardened" GCC configurations for
# some reason (Bug#18784).  We don't know why this works, but not
# segfaulting is better than segfaulting.  Use ac_c_werror_flag=yes
# when trying the option, otherwise clang keeps warning that it does
# not understand it, and pre-4.6 GCC has a similar problem
# (Bug#20338).  Prefer -no-pie to -nopie, as -no-pie is the
# spelling used by GCC 6.1.0 and later (Bug#24682).
AC_CACHE_CHECK(
  [for $CC option to disable position independent executables],
  [emacs_cv_prog_cc_no_pie],
  [emacs_save_c_werror_flag=$ac_c_werror_flag
   emacs_save_LDFLAGS=$LDFLAGS
   ac_c_werror_flag=yes
   for emacs_cv_prog_cc_no_pie in -no-pie -nopie no; do
     test $emacs_cv_prog_cc_no_pie = no && break
     LDFLAGS="$emacs_save_LDFLAGS $emacs_cv_prog_cc_no_pie"
     AC_LINK_IFELSE([AC_LANG_PROGRAM([], [])], [break])
   done
   ac_c_werror_flag=$emacs_save_c_werror_flag
   LDFLAGS=$emacs_save_LDFLAGS])
if test "$emacs_cv_prog_cc_no_pie" != no; then
  LD_SWITCH_SYSTEM_TEMACS="$LD_SWITCH_SYSTEM_TEMACS $emacs_cv_prog_cc_no_pie"
fi

if test x$ac_enable_profiling != x ; then
  case $opsys in
    *freebsd | gnu-linux) ;;
    *) LD_SWITCH_SYSTEM_TEMACS="$LD_SWITCH_SYSTEM_TEMACS -pg" ;;
  esac
fi

LD_SWITCH_SYSTEM_TEMACS="$LDFLAGS_NOCOMBRELOC $LD_SWITCH_SYSTEM_TEMACS"

AC_SUBST(LD_SWITCH_SYSTEM_TEMACS)

## Common for all window systems
if test "$window_system" != "none"; then
  AC_DEFINE(HAVE_WINDOW_SYSTEM, 1, [Define if you have a window system.])
  AC_DEFINE(POLL_FOR_INPUT, 1, [Define if you poll periodically to detect C-g.])
  WINDOW_SYSTEM_OBJ="fontset.o fringe.o image.o"
fi

AC_SUBST(WINDOW_SYSTEM_OBJ)

AH_TOP([/* GNU Emacs site configuration template file.

Copyright (C) 1988, 1993-1994, 1999-2002, 2004-2016
  Free Software Foundation, Inc.

This file is part of GNU Emacs.

GNU Emacs is free software: you can redistribute it and/or modify
it under the terms of the GNU General Public License as published by
the Free Software Foundation, either version 3 of the License, or (at
your option) any later version.

GNU Emacs is distributed in the hope that it will be useful,
but WITHOUT ANY WARRANTY; without even the implied warranty of
MERCHANTABILITY or FITNESS FOR A PARTICULAR PURPOSE.  See the
GNU General Public License for more details.

You should have received a copy of the GNU General Public License
along with GNU Emacs.  If not, see <http://www.gnu.org/licenses/>.  */


/* No code in Emacs #includes config.h twice, but some bits of code
   intended to work with other packages as well (like gmalloc.c)
   think they can include it as many times as they like.  */
#ifndef EMACS_CONFIG_H
#define EMACS_CONFIG_H
])dnl

AH_BOTTOM([#include <conf_post.h>

#endif /* EMACS_CONFIG_H */

/*
Local Variables:
mode: c
End:
*/
])dnl

#### Report on what we decided to do.
#### Report GTK as a toolkit, even if it doesn't use Xt.
#### It makes printing result more understandable as using GTK sets
#### toolkit_scroll_bars to yes by default.
if test "${HAVE_GTK}" = "yes"; then
  USE_X_TOOLKIT="$USE_GTK_TOOLKIT"
fi

if test $USE_ACL -ne 0; then
  ACL_SUMMARY="yes $LIB_ACL"
else
  ACL_SUMMARY=no
fi

emacs_standard_dirs='Standard dirs'
AS_ECHO(["
Configured for '${canonical}'.

  Where should the build process find the source code?    ${srcdir}
  What compiler should emacs be built with?               ${CC} ${CFLAGS}
  Should Emacs use the GNU version of malloc?             ${GNU_MALLOC}${GNU_MALLOC_reason}
  Should Emacs use a relocating allocator for buffers?    ${REL_ALLOC}
  Should Emacs use mmap(2) for buffer allocation?         $use_mmap_for_buffers
  What window system should Emacs use?                    ${window_system}
  What toolkit should Emacs use?                          ${USE_X_TOOLKIT}
  Where do we find X Windows header files?                ${x_includes:-$emacs_standard_dirs}
  Where do we find X Windows libraries?                   ${x_libraries:-$emacs_standard_dirs}"])

optsep=
emacs_config_features=
for opt in XAW3D XPM JPEG TIFF GIF PNG RSVG CAIRO IMAGEMAGICK SOUND GPM DBUS \
  GCONF GSETTINGS NOTIFY ACL LIBSELINUX GNUTLS LIBXML2 FREETYPE M17N_FLT \
  LIBOTF XFT ZLIB TOOLKIT_SCROLL_BARS X_TOOLKIT X11 NS MODULES \
  XWIDGETS LIBSYSTEMD CANNOT_DUMP; do

    case $opt in
      CANNOT_DUMP) eval val=\${$opt} ;;
      NOTIFY|ACL) eval val=\${${opt}_SUMMARY} ;;
      TOOLKIT_SCROLL_BARS|X_TOOLKIT) eval val=\${USE_$opt} ;;
      *) eval val=\${HAVE_$opt} ;;
    esac
    case x$val in
      xno|xnone|x) continue ;;
    esac
    case $opt in
      X_TOOLKIT)
        case $val in
          GTK*|LUCID|MOTIF) opt=$val ;;
          *) continue ;;
        esac
      ;;
    esac
    AS_VAR_APPEND([emacs_config_features], ["$optsep$opt"])
    optsep=' '
done
AC_DEFINE_UNQUOTED(EMACS_CONFIG_FEATURES, "${emacs_config_features}",
  [Summary of some of the main features enabled by configure.])

AS_ECHO(["  Does Emacs use -lXaw3d?                                 ${HAVE_XAW3D}
  Does Emacs use -lXpm?                                   ${HAVE_XPM}
  Does Emacs use -ljpeg?                                  ${HAVE_JPEG}
  Does Emacs use -ltiff?                                  ${HAVE_TIFF}
  Does Emacs use a gif library?                           ${HAVE_GIF} $LIBGIF
  Does Emacs use a png library?                           ${HAVE_PNG} $LIBPNG
  Does Emacs use -lrsvg-2?                                ${HAVE_RSVG}
  Does Emacs use cairo?                                   ${HAVE_CAIRO}
  Does Emacs use imagemagick?                             ${HAVE_IMAGEMAGICK}
  Does Emacs support sound?                               ${HAVE_SOUND}
  Does Emacs use -lgpm?                                   ${HAVE_GPM}
  Does Emacs use -ldbus?                                  ${HAVE_DBUS}
  Does Emacs use -lgconf?                                 ${HAVE_GCONF}
  Does Emacs use GSettings?                               ${HAVE_GSETTINGS}
  Does Emacs use a file notification library?             ${NOTIFY_SUMMARY}
  Does Emacs use access control lists?                    ${ACL_SUMMARY}
  Does Emacs use -lselinux?                               ${HAVE_LIBSELINUX}
  Does Emacs use -lgnutls?                                ${HAVE_GNUTLS}
  Does Emacs use -lxml2?                                  ${HAVE_LIBXML2}
  Does Emacs use -lfreetype?                              ${HAVE_FREETYPE}
  Does Emacs use -lm17n-flt?                              ${HAVE_M17N_FLT}
  Does Emacs use -lotf?                                   ${HAVE_LIBOTF}
  Does Emacs use -lxft?                                   ${HAVE_XFT}
  Does Emacs use -lsystemd?                               ${HAVE_LIBSYSTEMD}
  Does Emacs directly use zlib?                           ${HAVE_ZLIB}
  Does Emacs have dynamic modules support?                ${HAVE_MODULES}
  Does Emacs use toolkit scroll bars?                     ${USE_TOOLKIT_SCROLL_BARS}
<<<<<<< HEAD
  Does Emacs support Xwidgets (requires gtk3)?            ${HAVE_XWIDGETS}
=======
  Does Emacs have threading support in elisp?             ${threads_enabled}
>>>>>>> e7bde34e
"])

if test -n "${EMACSDATA}"; then
   AS_ECHO(["  Environment variable EMACSDATA set to:                  $EMACSDATA"])
fi
if test -n "${EMACSDOC}"; then
   AS_ECHO(["  Environment variable EMACSDOC set to:                   $EMACSDOC"])
fi

echo

if test "$HAVE_NS" = "yes"; then
   echo
   AS_ECHO(["You must run \"${MAKE-make} install\" in order to test the built application.
The installed application will go to nextstep/Emacs.app and can be
run or moved from there."])
   if test "$EN_NS_SELF_CONTAINED" = "yes"; then
      echo "The application will be fully self-contained."
    else
      AS_ECHO(["The lisp resources for the application will be installed under ${prefix}.
You may need to run \"${MAKE-make} install\" with sudo.  The application will fail
to run if these resources are not installed."])
   fi
   echo
fi

if test "${opsys}" = "cygwin"; then
  case `uname -r` in
    1.5.*) AC_MSG_WARN([[building Emacs on Cygwin 1.5 is not supported.]])
           echo
	   ;;
  esac
fi

# Remove any trailing slashes in these variables.
case $prefix in
  */) prefix=`AS_DIRNAME(["$prefix."])`;;
esac
case $exec_prefix in
  */) exec_prefix=`AS_DIRNAME(["$exec_prefix."])`;;
esac

if test "$HAVE_NS" = "yes"; then
  if test "$NS_IMPL_GNUSTEP" = yes; then
    AC_CONFIG_FILES([nextstep/GNUstep/Emacs.base/Resources/Info-gnustep.plist:nextstep/templates/Info-gnustep.plist.in \
      nextstep/GNUstep/Emacs.base/Resources/Emacs.desktop:nextstep/templates/Emacs.desktop.in])
    ns_check_file=Resources/Info-gnustep.plist
  else
    AC_CONFIG_FILES([nextstep/Cocoa/Emacs.base/Contents/Info.plist:nextstep/templates/Info.plist.in \
      nextstep/Cocoa/Emacs.base/Contents/Resources/English.lproj/InfoPlist.strings:nextstep/templates/InfoPlist.strings.in])
    ns_check_file=Contents/Info.plist
  fi
  AC_SUBST(ns_check_file)
fi

dnl config.status treats $srcdir specially, so I think this is ok...
AC_CONFIG_FILES([$srcdir/doc/man/emacs.1])

dnl Obviously there is duplication here wrt $SUBDIR_MAKEFILES.
dnl You _can_ use that variable in AC_CONFIG_FILES, so long as any directory
dnl using automake (ie lib/) is explicitly listed and not "hidden" in a variable
dnl (else you get "no 'Makefile.am' found for any configure output").
dnl This will work, but you get a config.status that is not quite right
dnl (see http://lists.gnu.org/archive/html/bug-autoconf/2008-08/msg00028.html).
dnl That doesn't have any obvious consequences for Emacs, but on the whole
dnl it seems better to just live with the duplication.
SUBDIR_MAKEFILES="lib/Makefile lib-src/Makefile oldXMenu/Makefile doc/emacs/Makefile doc/misc/Makefile doc/lispintro/Makefile doc/lispref/Makefile src/Makefile lwlib/Makefile lisp/Makefile leim/Makefile nextstep/Makefile nt/Makefile"

AC_CONFIG_FILES([Makefile lib/Makefile lib-src/Makefile oldXMenu/Makefile \
       doc/emacs/Makefile doc/misc/Makefile doc/lispintro/Makefile \
       doc/lispref/Makefile src/Makefile lwlib/Makefile lisp/Makefile \
       leim/Makefile nextstep/Makefile nt/Makefile])

dnl test/ is not present in release tarfiles.
opt_makefile=test/Makefile

if test -f "$srcdir/$opt_makefile.in"; then
  SUBDIR_MAKEFILES="$SUBDIR_MAKEFILES $opt_makefile"
  dnl Again, it's best not to use a variable.  Though you can add
  dnl ", [], [opt_makefile='$opt_makefile']" and it should work.
  AC_CONFIG_FILES([test/Makefile])
fi


dnl The admin/ directory used to be excluded from tarfiles.
if test -d $srcdir/admin; then
  SUBDIR_MAKEFILES="$SUBDIR_MAKEFILES admin/charsets/Makefile admin/unidata/Makefile admin/grammars/Makefile"
  AC_CONFIG_FILES([admin/charsets/Makefile])
  AC_CONFIG_FILES([admin/unidata/Makefile])
  AC_CONFIG_FILES([admin/grammars/Makefile])
fi                              dnl -d admin


SUBDIR_MAKEFILES_IN=`echo " ${SUBDIR_MAKEFILES}" | sed -e 's| | $(srcdir)/|g' -e 's|Makefile|Makefile.in|g'`

AC_SUBST(SUBDIR_MAKEFILES_IN)

dnl You might wonder (I did) why epaths.h is generated by running make,
dnl rather than just letting configure generate it from epaths.in.
dnl One reason is that the various paths are not fully expanded (see above);
dnl eg gamedir=${prefix}/var/games/emacs.
dnl Secondly, the GNU Coding standards require that one should be able
dnl to run 'make prefix=/some/where/else' and override the values set
dnl by configure.  This also explains the 'move-if-change' test and
dnl the use of force in the 'epaths-force' rule in Makefile.in.
AC_CONFIG_COMMANDS([src/epaths.h], [
if test "${opsys}" = "mingw32"; then
  ${MAKE-make} MAKEFILE_NAME=do-not-make-Makefile epaths-force-w32
else
  ${MAKE-make} MAKEFILE_NAME=do-not-make-Makefile epaths-force
fi || AC_MSG_ERROR(['src/epaths.h' could not be made.])
], [GCC="$GCC" CPPFLAGS="$CPPFLAGS" opsys="$opsys"])

dnl NB we have to cheat and use the ac_... version because abs_top_srcdir
dnl is not yet set, sigh.  Or we could use ../$srcdir/src/.gdbinit,
dnl or a symlink?
AC_CONFIG_COMMANDS([src/.gdbinit], [
if test ! -f src/.gdbinit && test -f "$srcdir/src/.gdbinit"; then
  AS_ECHO(["source $ac_abs_top_srcdir/src/.gdbinit"]) > src/.gdbinit
fi
])

dnl Perhaps this would be better named doc-emacs-emacsver.texi?
dnl See comments for etc-refcards-emacsver.tex.
dnl Since we get a doc/emacs directory generated anyway, for the Makefile,
dnl it is not quite the same.  But we are generating in $srcdir.
AC_CONFIG_COMMANDS([doc/emacs/emacsver.texi], [
${MAKE-make} -s --no-print-directory -C doc/emacs doc-emacsver || \
AC_MSG_ERROR(['doc/emacs/emacsver.texi' could not be made.])
])

dnl If we give this the more natural name, etc/refcards/emacsver.texi,
dnl then a directory etc/refcards is created in the build directory,
dnl which is probably harmless, but confusing (in out-of-tree builds).
dnl (If we were to generate etc/refcards/Makefile, this might change.)
dnl It is really $srcdir/etc/refcards/emacsver.tex that we generate.
AC_CONFIG_COMMANDS([etc-refcards-emacsver.tex], [
${MAKE-make} -s MAKEFILE_NAME=do-not-make-Makefile etc-emacsver || \
AC_MSG_ERROR(['etc/refcards/emacsver.tex' could not be made.])
])

AC_OUTPUT

test "$MAKE" = make || AC_MSG_NOTICE([Now you can run '$MAKE'.])<|MERGE_RESOLUTION|>--- conflicted
+++ resolved
@@ -354,11 +354,8 @@
 OPTION_DEFAULT_ON([selinux],[don't compile with SELinux support])
 OPTION_DEFAULT_ON([gnutls],[don't use -lgnutls for SSL/TLS support])
 OPTION_DEFAULT_ON([zlib],[don't compile with zlib decompression support])
-<<<<<<< HEAD
 OPTION_DEFAULT_OFF([modules],[compile with dynamic modules support])
-=======
 OPTION_DEFAULT_ON([threads],[don't compile with elisp threading support])
->>>>>>> e7bde34e
 
 AC_ARG_WITH([file-notification],[AS_HELP_STRING([--with-file-notification=LIB],
  [use a file notification library (LIB one of: yes, inotify, kqueue, gfile, w32, no)])],
@@ -5333,11 +5330,8 @@
   Does Emacs directly use zlib?                           ${HAVE_ZLIB}
   Does Emacs have dynamic modules support?                ${HAVE_MODULES}
   Does Emacs use toolkit scroll bars?                     ${USE_TOOLKIT_SCROLL_BARS}
-<<<<<<< HEAD
   Does Emacs support Xwidgets (requires gtk3)?            ${HAVE_XWIDGETS}
-=======
-  Does Emacs have threading support in elisp?             ${threads_enabled}
->>>>>>> e7bde34e
+  Does Emacs have threading support in lisp?              ${threads_enabled}
 "])
 
 if test -n "${EMACSDATA}"; then
