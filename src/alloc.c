/* Storage allocation and gc for GNU Emacs Lisp interpreter.

Copyright (C) 1985-1986, 1988, 1993-1995, 1997-2013 Free Software
Foundation, Inc.

This file is part of GNU Emacs.

GNU Emacs is free software: you can redistribute it and/or modify
it under the terms of the GNU General Public License as published by
the Free Software Foundation, either version 3 of the License, or
(at your option) any later version.

GNU Emacs is distributed in the hope that it will be useful,
but WITHOUT ANY WARRANTY; without even the implied warranty of
MERCHANTABILITY or FITNESS FOR A PARTICULAR PURPOSE.  See the
GNU General Public License for more details.

You should have received a copy of the GNU General Public License
along with GNU Emacs.  If not, see <http://www.gnu.org/licenses/>.  */

#include <config.h>

#define LISP_INLINE EXTERN_INLINE

#include <stdio.h>
#include <limits.h>		/* For CHAR_BIT.  */

#ifdef ENABLE_CHECKING
#include <signal.h>		/* For SIGABRT.  */
#endif

#ifdef HAVE_PTHREAD
#include <pthread.h>
#endif

#include "lisp.h"
#include "process.h"
#include "intervals.h"
#include "puresize.h"
#include "character.h"
#include "buffer.h"
#include "window.h"
#include "keyboard.h"
#include "frame.h"
#include "blockinput.h"
#include "termhooks.h"		/* For struct terminal.  */

#include <verify.h>

/* GC_CHECK_MARKED_OBJECTS means do sanity checks on allocated objects.
   Doable only if GC_MARK_STACK.  */
#if ! GC_MARK_STACK
# undef GC_CHECK_MARKED_OBJECTS
#endif

/* GC_MALLOC_CHECK defined means perform validity checks of malloc'd
   memory.  Can do this only if using gmalloc.c and if not checking
   marked objects.  */

#if (defined SYSTEM_MALLOC || defined DOUG_LEA_MALLOC \
     || defined GC_CHECK_MARKED_OBJECTS)
#undef GC_MALLOC_CHECK
#endif

#include <unistd.h>
#include <fcntl.h>

#ifdef USE_GTK
# include "gtkutil.h"
#endif
#ifdef WINDOWSNT
#include "w32.h"
#include "w32heap.h"	/* for sbrk */
#endif

#ifdef DOUG_LEA_MALLOC

#include <malloc.h>

/* Specify maximum number of areas to mmap.  It would be nice to use a
   value that explicitly means "no limit".  */

#define MMAP_MAX_AREAS 100000000

#endif /* not DOUG_LEA_MALLOC */

/* Mark, unmark, query mark bit of a Lisp string.  S must be a pointer
   to a struct Lisp_String.  */

#define MARK_STRING(S)		((S)->size |= ARRAY_MARK_FLAG)
#define UNMARK_STRING(S)	((S)->size &= ~ARRAY_MARK_FLAG)
#define STRING_MARKED_P(S)	(((S)->size & ARRAY_MARK_FLAG) != 0)

#define VECTOR_MARK(V)		((V)->header.size |= ARRAY_MARK_FLAG)
#define VECTOR_UNMARK(V)	((V)->header.size &= ~ARRAY_MARK_FLAG)
#define VECTOR_MARKED_P(V)	(((V)->header.size & ARRAY_MARK_FLAG) != 0)

/* Default value of gc_cons_threshold (see below).  */

#define GC_DEFAULT_THRESHOLD (100000 * word_size)

/* Global variables.  */
struct emacs_globals globals;

/* Number of bytes of consing done since the last gc.  */

EMACS_INT consing_since_gc;

/* Similar minimum, computed from Vgc_cons_percentage.  */

EMACS_INT gc_relative_threshold;

/* Minimum number of bytes of consing since GC before next GC,
   when memory is full.  */

EMACS_INT memory_full_cons_threshold;

/* True during GC.  */

bool gc_in_progress;

/* True means abort if try to GC.
   This is for code which is written on the assumption that
   no GC will happen, so as to verify that assumption.  */

bool abort_on_gc;

/* Number of live and free conses etc.  */

static EMACS_INT total_conses, total_markers, total_symbols, total_buffers;
static EMACS_INT total_free_conses, total_free_markers, total_free_symbols;
static EMACS_INT total_free_floats, total_floats;

/* Points to memory space allocated as "spare", to be freed if we run
   out of memory.  We keep one large block, four cons-blocks, and
   two string blocks.  */

static char *spare_memory[7];

/* Amount of spare memory to keep in large reserve block, or to see
   whether this much is available when malloc fails on a larger request.  */

#define SPARE_MEMORY (1 << 14)

/* Initialize it to a nonzero value to force it into data space
   (rather than bss space).  That way unexec will remap it into text
   space (pure), on some systems.  We have not implemented the
   remapping on more recent systems because this is less important
   nowadays than in the days of small memories and timesharing.  */

EMACS_INT pure[(PURESIZE + sizeof (EMACS_INT) - 1) / sizeof (EMACS_INT)] = {1,};
#define PUREBEG (char *) pure

/* Pointer to the pure area, and its size.  */

static char *purebeg;
static ptrdiff_t pure_size;

/* Number of bytes of pure storage used before pure storage overflowed.
   If this is non-zero, this implies that an overflow occurred.  */

static ptrdiff_t pure_bytes_used_before_overflow;

/* True if P points into pure space.  */

#define PURE_POINTER_P(P)					\
  ((uintptr_t) (P) - (uintptr_t) purebeg <= pure_size)

/* Index in pure at which next pure Lisp object will be allocated..  */

static ptrdiff_t pure_bytes_used_lisp;

/* Number of bytes allocated for non-Lisp objects in pure storage.  */

static ptrdiff_t pure_bytes_used_non_lisp;

/* If nonzero, this is a warning delivered by malloc and not yet
   displayed.  */

const char *pending_malloc_warning;

/* Maximum amount of C stack to save when a GC happens.  */

#ifndef MAX_SAVE_STACK
#define MAX_SAVE_STACK 16000
#endif

/* Buffer in which we save a copy of the C stack at each GC.  */

#if MAX_SAVE_STACK > 0
static char *stack_copy;
static ptrdiff_t stack_copy_size;
#endif

static Lisp_Object Qconses;
static Lisp_Object Qsymbols;
static Lisp_Object Qmiscs;
static Lisp_Object Qstrings;
static Lisp_Object Qvectors;
static Lisp_Object Qfloats;
static Lisp_Object Qintervals;
static Lisp_Object Qbuffers;
static Lisp_Object Qstring_bytes, Qvector_slots, Qheap;
static Lisp_Object Qgc_cons_threshold;
Lisp_Object Qautomatic_gc;
Lisp_Object Qchar_table_extra_slots;

/* Hook run after GC has finished.  */

static Lisp_Object Qpost_gc_hook;

static void free_save_value (Lisp_Object);
static void mark_terminals (void);
static void gc_sweep (void);
static Lisp_Object make_pure_vector (ptrdiff_t);
static void mark_buffer (struct buffer *);

#if !defined REL_ALLOC || defined SYSTEM_MALLOC
static void refill_memory_reserve (void);
#endif
static void compact_small_strings (void);
static void free_large_strings (void);
extern Lisp_Object which_symbols (Lisp_Object, EMACS_INT) EXTERNALLY_VISIBLE;

/* When scanning the C stack for live Lisp objects, Emacs keeps track of
   what memory allocated via lisp_malloc and lisp_align_malloc is intended
   for what purpose.  This enumeration specifies the type of memory.  */

enum mem_type
{
  MEM_TYPE_NON_LISP,
  MEM_TYPE_BUFFER,
  MEM_TYPE_CONS,
  MEM_TYPE_STRING,
  MEM_TYPE_MISC,
  MEM_TYPE_SYMBOL,
  MEM_TYPE_FLOAT,
  /* Since all non-bool pseudovectors are small enough to be
     allocated from vector blocks, this memory type denotes
     large regular vectors and large bool pseudovectors.  */
  MEM_TYPE_VECTORLIKE,
  /* Special type to denote vector blocks.  */
  MEM_TYPE_VECTOR_BLOCK,
  /* Special type to denote reserved memory.  */
  MEM_TYPE_SPARE
};

#if GC_MARK_STACK || defined GC_MALLOC_CHECK

#if GC_MARK_STACK == GC_USE_GCPROS_CHECK_ZOMBIES
#include <stdio.h>		/* For fprintf.  */
#endif

/* A unique object in pure space used to make some Lisp objects
   on free lists recognizable in O(1).  */

static Lisp_Object Vdead;
#define DEADP(x) EQ (x, Vdead)

#ifdef GC_MALLOC_CHECK

enum mem_type allocated_mem_type;

#endif /* GC_MALLOC_CHECK */

/* A node in the red-black tree describing allocated memory containing
   Lisp data.  Each such block is recorded with its start and end
   address when it is allocated, and removed from the tree when it
   is freed.

   A red-black tree is a balanced binary tree with the following
   properties:

   1. Every node is either red or black.
   2. Every leaf is black.
   3. If a node is red, then both of its children are black.
   4. Every simple path from a node to a descendant leaf contains
   the same number of black nodes.
   5. The root is always black.

   When nodes are inserted into the tree, or deleted from the tree,
   the tree is "fixed" so that these properties are always true.

   A red-black tree with N internal nodes has height at most 2
   log(N+1).  Searches, insertions and deletions are done in O(log N).
   Please see a text book about data structures for a detailed
   description of red-black trees.  Any book worth its salt should
   describe them.  */

struct mem_node
{
  /* Children of this node.  These pointers are never NULL.  When there
     is no child, the value is MEM_NIL, which points to a dummy node.  */
  struct mem_node *left, *right;

  /* The parent of this node.  In the root node, this is NULL.  */
  struct mem_node *parent;

  /* Start and end of allocated region.  */
  void *start, *end;

  /* Node color.  */
  enum {MEM_BLACK, MEM_RED} color;

  /* Memory type.  */
  enum mem_type type;
};

/* Root of the tree describing allocated Lisp memory.  */

static struct mem_node *mem_root;

/* Lowest and highest known address in the heap.  */

static void *min_heap_address, *max_heap_address;

/* Sentinel node of the tree.  */

static struct mem_node mem_z;
#define MEM_NIL &mem_z

<<<<<<< HEAD
static struct Lisp_Vector *allocate_vectorlike (ptrdiff_t);
static void lisp_free (void *);
static bool live_vector_p (struct mem_node *, void *);
static bool live_buffer_p (struct mem_node *, void *);
static bool live_string_p (struct mem_node *, void *);
static bool live_cons_p (struct mem_node *, void *);
static bool live_symbol_p (struct mem_node *, void *);
static bool live_float_p (struct mem_node *, void *);
static bool live_misc_p (struct mem_node *, void *);
static void mark_maybe_object (Lisp_Object);
static void mark_memory (void *, void *);
=======
>>>>>>> e2d8a6f0
#if GC_MARK_STACK || defined GC_MALLOC_CHECK
static struct mem_node *mem_insert (void *, void *, enum mem_type);
static void mem_insert_fixup (struct mem_node *);
static void mem_rotate_left (struct mem_node *);
static void mem_rotate_right (struct mem_node *);
static void mem_delete (struct mem_node *);
static void mem_delete_fixup (struct mem_node *);
static struct mem_node *mem_find (void *);
#endif

#endif /* GC_MARK_STACK || GC_MALLOC_CHECK */

#ifndef DEADP
# define DEADP(x) 0
#endif

/* Addresses of staticpro'd variables.  Initialize it to a nonzero
   value; otherwise some compilers put it into BSS.  */

#define NSTATICS 0x800
static Lisp_Object *staticvec[NSTATICS] = {&Vpurify_flag};

/* Index of next unused slot in staticvec.  */

static int staticidx;

static void *pure_alloc (size_t, int);


/* Value is SZ rounded up to the next multiple of ALIGNMENT.
   ALIGNMENT must be a power of 2.  */

#define ALIGN(ptr, ALIGNMENT) \
  ((void *) (((uintptr_t) (ptr) + (ALIGNMENT) - 1) \
	     & ~ ((ALIGNMENT) - 1)))



/************************************************************************
				Malloc
 ************************************************************************/

/* Function malloc calls this if it finds we are near exhausting storage.  */

void
malloc_warning (const char *str)
{
  pending_malloc_warning = str;
}


/* Display an already-pending malloc warning.  */

void
display_malloc_warning (void)
{
  call3 (intern ("display-warning"),
	 intern ("alloc"),
	 build_string (pending_malloc_warning),
	 intern ("emergency"));
  pending_malloc_warning = 0;
}

/* Called if we can't allocate relocatable space for a buffer.  */

void
buffer_memory_full (ptrdiff_t nbytes)
{
  /* If buffers use the relocating allocator, no need to free
     spare_memory, because we may have plenty of malloc space left
     that we could get, and if we don't, the malloc that fails will
     itself cause spare_memory to be freed.  If buffers don't use the
     relocating allocator, treat this like any other failing
     malloc.  */

#ifndef REL_ALLOC
  memory_full (nbytes);
#else
  /* This used to call error, but if we've run out of memory, we could
     get infinite recursion trying to build the string.  */
  xsignal (Qnil, Vmemory_signal_data);
#endif
}

/* A common multiple of the positive integers A and B.  Ideally this
   would be the least common multiple, but there's no way to do that
   as a constant expression in C, so do the best that we can easily do.  */
#define COMMON_MULTIPLE(a, b) \
  ((a) % (b) == 0 ? (a) : (b) % (a) == 0 ? (b) : (a) * (b))

#ifndef XMALLOC_OVERRUN_CHECK
#define XMALLOC_OVERRUN_CHECK_OVERHEAD 0
#else

/* Check for overrun in malloc'ed buffers by wrapping a header and trailer
   around each block.

   The header consists of XMALLOC_OVERRUN_CHECK_SIZE fixed bytes
   followed by XMALLOC_OVERRUN_SIZE_SIZE bytes containing the original
   block size in little-endian order.  The trailer consists of
   XMALLOC_OVERRUN_CHECK_SIZE fixed bytes.

   The header is used to detect whether this block has been allocated
   through these functions, as some low-level libc functions may
   bypass the malloc hooks.  */

#define XMALLOC_OVERRUN_CHECK_SIZE 16
#define XMALLOC_OVERRUN_CHECK_OVERHEAD \
  (2 * XMALLOC_OVERRUN_CHECK_SIZE + XMALLOC_OVERRUN_SIZE_SIZE)

/* Define XMALLOC_OVERRUN_SIZE_SIZE so that (1) it's large enough to
   hold a size_t value and (2) the header size is a multiple of the
   alignment that Emacs needs for C types and for USE_LSB_TAG.  */
#define XMALLOC_BASE_ALIGNMENT				\
  alignof (union { long double d; intmax_t i; void *p; })

#if USE_LSB_TAG
# define XMALLOC_HEADER_ALIGNMENT \
    COMMON_MULTIPLE (GCALIGNMENT, XMALLOC_BASE_ALIGNMENT)
#else
# define XMALLOC_HEADER_ALIGNMENT XMALLOC_BASE_ALIGNMENT
#endif
#define XMALLOC_OVERRUN_SIZE_SIZE				\
   (((XMALLOC_OVERRUN_CHECK_SIZE + sizeof (size_t)		\
      + XMALLOC_HEADER_ALIGNMENT - 1)				\
     / XMALLOC_HEADER_ALIGNMENT * XMALLOC_HEADER_ALIGNMENT)	\
    - XMALLOC_OVERRUN_CHECK_SIZE)

static char const xmalloc_overrun_check_header[XMALLOC_OVERRUN_CHECK_SIZE] =
  { '\x9a', '\x9b', '\xae', '\xaf',
    '\xbf', '\xbe', '\xce', '\xcf',
    '\xea', '\xeb', '\xec', '\xed',
    '\xdf', '\xde', '\x9c', '\x9d' };

static char const xmalloc_overrun_check_trailer[XMALLOC_OVERRUN_CHECK_SIZE] =
  { '\xaa', '\xab', '\xac', '\xad',
    '\xba', '\xbb', '\xbc', '\xbd',
    '\xca', '\xcb', '\xcc', '\xcd',
    '\xda', '\xdb', '\xdc', '\xdd' };

/* Insert and extract the block size in the header.  */

static void
xmalloc_put_size (unsigned char *ptr, size_t size)
{
  int i;
  for (i = 0; i < XMALLOC_OVERRUN_SIZE_SIZE; i++)
    {
      *--ptr = size & ((1 << CHAR_BIT) - 1);
      size >>= CHAR_BIT;
    }
}

static size_t
xmalloc_get_size (unsigned char *ptr)
{
  size_t size = 0;
  int i;
  ptr -= XMALLOC_OVERRUN_SIZE_SIZE;
  for (i = 0; i < XMALLOC_OVERRUN_SIZE_SIZE; i++)
    {
      size <<= CHAR_BIT;
      size += *ptr++;
    }
  return size;
}


/* Like malloc, but wraps allocated block with header and trailer.  */

static void *
overrun_check_malloc (size_t size)
{
  register unsigned char *val;
  if (SIZE_MAX - XMALLOC_OVERRUN_CHECK_OVERHEAD < size)
    emacs_abort ();

  val = malloc (size + XMALLOC_OVERRUN_CHECK_OVERHEAD);
  if (val)
    {
      memcpy (val, xmalloc_overrun_check_header, XMALLOC_OVERRUN_CHECK_SIZE);
      val += XMALLOC_OVERRUN_CHECK_SIZE + XMALLOC_OVERRUN_SIZE_SIZE;
      xmalloc_put_size (val, size);
      memcpy (val + size, xmalloc_overrun_check_trailer,
	      XMALLOC_OVERRUN_CHECK_SIZE);
    }
  return val;
}


/* Like realloc, but checks old block for overrun, and wraps new block
   with header and trailer.  */

static void *
overrun_check_realloc (void *block, size_t size)
{
  register unsigned char *val = (unsigned char *) block;
  if (SIZE_MAX - XMALLOC_OVERRUN_CHECK_OVERHEAD < size)
    emacs_abort ();

  if (val
      && memcmp (xmalloc_overrun_check_header,
		 val - XMALLOC_OVERRUN_CHECK_SIZE - XMALLOC_OVERRUN_SIZE_SIZE,
		 XMALLOC_OVERRUN_CHECK_SIZE) == 0)
    {
      size_t osize = xmalloc_get_size (val);
      if (memcmp (xmalloc_overrun_check_trailer, val + osize,
		  XMALLOC_OVERRUN_CHECK_SIZE))
	emacs_abort ();
      memset (val + osize, 0, XMALLOC_OVERRUN_CHECK_SIZE);
      val -= XMALLOC_OVERRUN_CHECK_SIZE + XMALLOC_OVERRUN_SIZE_SIZE;
      memset (val, 0, XMALLOC_OVERRUN_CHECK_SIZE + XMALLOC_OVERRUN_SIZE_SIZE);
    }

  val = realloc (val, size + XMALLOC_OVERRUN_CHECK_OVERHEAD);

  if (val)
    {
      memcpy (val, xmalloc_overrun_check_header, XMALLOC_OVERRUN_CHECK_SIZE);
      val += XMALLOC_OVERRUN_CHECK_SIZE + XMALLOC_OVERRUN_SIZE_SIZE;
      xmalloc_put_size (val, size);
      memcpy (val + size, xmalloc_overrun_check_trailer,
	      XMALLOC_OVERRUN_CHECK_SIZE);
    }
  return val;
}

/* Like free, but checks block for overrun.  */

static void
overrun_check_free (void *block)
{
  unsigned char *val = (unsigned char *) block;

  if (val
      && memcmp (xmalloc_overrun_check_header,
		 val - XMALLOC_OVERRUN_CHECK_SIZE - XMALLOC_OVERRUN_SIZE_SIZE,
		 XMALLOC_OVERRUN_CHECK_SIZE) == 0)
    {
      size_t osize = xmalloc_get_size (val);
      if (memcmp (xmalloc_overrun_check_trailer, val + osize,
		  XMALLOC_OVERRUN_CHECK_SIZE))
	emacs_abort ();
#ifdef XMALLOC_CLEAR_FREE_MEMORY
      val -= XMALLOC_OVERRUN_CHECK_SIZE + XMALLOC_OVERRUN_SIZE_SIZE;
      memset (val, 0xff, osize + XMALLOC_OVERRUN_CHECK_OVERHEAD);
#else
      memset (val + osize, 0, XMALLOC_OVERRUN_CHECK_SIZE);
      val -= XMALLOC_OVERRUN_CHECK_SIZE + XMALLOC_OVERRUN_SIZE_SIZE;
      memset (val, 0, XMALLOC_OVERRUN_CHECK_SIZE + XMALLOC_OVERRUN_SIZE_SIZE);
#endif
    }

  free (val);
}

#undef malloc
#undef realloc
#undef free
#define malloc overrun_check_malloc
#define realloc overrun_check_realloc
#define free overrun_check_free
#endif

/* If compiled with XMALLOC_BLOCK_INPUT_CHECK, define a symbol
   BLOCK_INPUT_IN_MEMORY_ALLOCATORS that is visible to the debugger.
   If that variable is set, block input while in one of Emacs's memory
   allocation functions.  There should be no need for this debugging
   option, since signal handlers do not allocate memory, but Emacs
   formerly allocated memory in signal handlers and this compile-time
   option remains as a way to help debug the issue should it rear its
   ugly head again.  */
#ifdef XMALLOC_BLOCK_INPUT_CHECK
bool block_input_in_memory_allocators EXTERNALLY_VISIBLE;
static void
malloc_block_input (void)
{
  if (block_input_in_memory_allocators)
    block_input ();
}
static void
malloc_unblock_input (void)
{
  if (block_input_in_memory_allocators)
    unblock_input ();
}
# define MALLOC_BLOCK_INPUT malloc_block_input ()
# define MALLOC_UNBLOCK_INPUT malloc_unblock_input ()
#else
# define MALLOC_BLOCK_INPUT ((void) 0)
# define MALLOC_UNBLOCK_INPUT ((void) 0)
#endif

#define MALLOC_PROBE(size)			\
  do {						\
    if (profiler_memory_running)		\
      malloc_probe (size);			\
  } while (0)


/* Like malloc but check for no memory and block interrupt input..  */

void *
xmalloc (size_t size)
{
  void *val;

  MALLOC_BLOCK_INPUT;
  val = malloc (size);
  MALLOC_UNBLOCK_INPUT;

  if (!val && size)
    memory_full (size);
  MALLOC_PROBE (size);
  return val;
}

/* Like the above, but zeroes out the memory just allocated.  */

void *
xzalloc (size_t size)
{
  void *val;

  MALLOC_BLOCK_INPUT;
  val = malloc (size);
  MALLOC_UNBLOCK_INPUT;

  if (!val && size)
    memory_full (size);
  memset (val, 0, size);
  MALLOC_PROBE (size);
  return val;
}

/* Like realloc but check for no memory and block interrupt input..  */

void *
xrealloc (void *block, size_t size)
{
  void *val;

  MALLOC_BLOCK_INPUT;
  /* We must call malloc explicitly when BLOCK is 0, since some
     reallocs don't do this.  */
  if (! block)
    val = malloc (size);
  else
    val = realloc (block, size);
  MALLOC_UNBLOCK_INPUT;

  if (!val && size)
    memory_full (size);
  MALLOC_PROBE (size);
  return val;
}


/* Like free but block interrupt input.  */

void
xfree (void *block)
{
  if (!block)
    return;
  MALLOC_BLOCK_INPUT;
  free (block);
  MALLOC_UNBLOCK_INPUT;
  /* We don't call refill_memory_reserve here
     because in practice the call in r_alloc_free seems to suffice.  */
}


/* Other parts of Emacs pass large int values to allocator functions
   expecting ptrdiff_t.  This is portable in practice, but check it to
   be safe.  */
verify (INT_MAX <= PTRDIFF_MAX);


/* Allocate an array of NITEMS items, each of size ITEM_SIZE.
   Signal an error on memory exhaustion, and block interrupt input.  */

void *
xnmalloc (ptrdiff_t nitems, ptrdiff_t item_size)
{
  eassert (0 <= nitems && 0 < item_size);
  if (min (PTRDIFF_MAX, SIZE_MAX) / item_size < nitems)
    memory_full (SIZE_MAX);
  return xmalloc (nitems * item_size);
}


/* Reallocate an array PA to make it of NITEMS items, each of size ITEM_SIZE.
   Signal an error on memory exhaustion, and block interrupt input.  */

void *
xnrealloc (void *pa, ptrdiff_t nitems, ptrdiff_t item_size)
{
  eassert (0 <= nitems && 0 < item_size);
  if (min (PTRDIFF_MAX, SIZE_MAX) / item_size < nitems)
    memory_full (SIZE_MAX);
  return xrealloc (pa, nitems * item_size);
}


/* Grow PA, which points to an array of *NITEMS items, and return the
   location of the reallocated array, updating *NITEMS to reflect its
   new size.  The new array will contain at least NITEMS_INCR_MIN more
   items, but will not contain more than NITEMS_MAX items total.
   ITEM_SIZE is the size of each item, in bytes.

   ITEM_SIZE and NITEMS_INCR_MIN must be positive.  *NITEMS must be
   nonnegative.  If NITEMS_MAX is -1, it is treated as if it were
   infinity.

   If PA is null, then allocate a new array instead of reallocating
   the old one.

   Block interrupt input as needed.  If memory exhaustion occurs, set
   *NITEMS to zero if PA is null, and signal an error (i.e., do not
   return).

   Thus, to grow an array A without saving its old contents, do
   { xfree (A); A = NULL; A = xpalloc (NULL, &AITEMS, ...); }.
   The A = NULL avoids a dangling pointer if xpalloc exhausts memory
   and signals an error, and later this code is reexecuted and
   attempts to free A.  */

void *
xpalloc (void *pa, ptrdiff_t *nitems, ptrdiff_t nitems_incr_min,
	 ptrdiff_t nitems_max, ptrdiff_t item_size)
{
  /* The approximate size to use for initial small allocation
     requests.  This is the largest "small" request for the GNU C
     library malloc.  */
  enum { DEFAULT_MXFAST = 64 * sizeof (size_t) / 4 };

  /* If the array is tiny, grow it to about (but no greater than)
     DEFAULT_MXFAST bytes.  Otherwise, grow it by about 50%.  */
  ptrdiff_t n = *nitems;
  ptrdiff_t tiny_max = DEFAULT_MXFAST / item_size - n;
  ptrdiff_t half_again = n >> 1;
  ptrdiff_t incr_estimate = max (tiny_max, half_again);

  /* Adjust the increment according to three constraints: NITEMS_INCR_MIN,
     NITEMS_MAX, and what the C language can represent safely.  */
  ptrdiff_t C_language_max = min (PTRDIFF_MAX, SIZE_MAX) / item_size;
  ptrdiff_t n_max = (0 <= nitems_max && nitems_max < C_language_max
		     ? nitems_max : C_language_max);
  ptrdiff_t nitems_incr_max = n_max - n;
  ptrdiff_t incr = max (nitems_incr_min, min (incr_estimate, nitems_incr_max));

  eassert (0 < item_size && 0 < nitems_incr_min && 0 <= n && -1 <= nitems_max);
  if (! pa)
    *nitems = 0;
  if (nitems_incr_max < incr)
    memory_full (SIZE_MAX);
  n += incr;
  pa = xrealloc (pa, n * item_size);
  *nitems = n;
  return pa;
}


/* Like strdup, but uses xmalloc.  */

char *
xstrdup (const char *s)
{
  size_t len = strlen (s) + 1;
  char *p = xmalloc (len);
  memcpy (p, s, len);
  return p;
}

/* Like putenv, but (1) use the equivalent of xmalloc and (2) the
   argument is a const pointer.  */

void
xputenv (char const *string)
{
  if (putenv ((char *) string) != 0)
    memory_full (0);
}

/* Unwind for SAFE_ALLOCA */

Lisp_Object
safe_alloca_unwind (Lisp_Object arg)
{
  free_save_value (arg);
  return Qnil;
}

/* Return a newly allocated memory block of SIZE bytes, remembering
   to free it when unwinding.  */
void *
record_xmalloc (size_t size)
{
  void *p = xmalloc (size);
  record_unwind_protect (safe_alloca_unwind, make_save_pointer (p));
  return p;
}


/* Like malloc but used for allocating Lisp data.  NBYTES is the
   number of bytes to allocate, TYPE describes the intended use of the
   allocated memory block (for strings, for conses, ...).  */

#if ! USE_LSB_TAG
void *lisp_malloc_loser EXTERNALLY_VISIBLE;
#endif

static void *
lisp_malloc (size_t nbytes, enum mem_type type)
{
  register void *val;

  MALLOC_BLOCK_INPUT;

#ifdef GC_MALLOC_CHECK
  allocated_mem_type = type;
#endif

  val = malloc (nbytes);

#if ! USE_LSB_TAG
  /* If the memory just allocated cannot be addressed thru a Lisp
     object's pointer, and it needs to be,
     that's equivalent to running out of memory.  */
  if (val && type != MEM_TYPE_NON_LISP)
    {
      Lisp_Object tem;
      XSETCONS (tem, (char *) val + nbytes - 1);
      if ((char *) XCONS (tem) != (char *) val + nbytes - 1)
	{
	  lisp_malloc_loser = val;
	  free (val);
	  val = 0;
	}
    }
#endif

#if GC_MARK_STACK && !defined GC_MALLOC_CHECK
  if (val && type != MEM_TYPE_NON_LISP)
    mem_insert (val, (char *) val + nbytes, type);
#endif

  MALLOC_UNBLOCK_INPUT;
  if (!val && nbytes)
    memory_full (nbytes);
  MALLOC_PROBE (nbytes);
  return val;
}

/* Free BLOCK.  This must be called to free memory allocated with a
   call to lisp_malloc.  */

static void
lisp_free (void *block)
{
  MALLOC_BLOCK_INPUT;
  free (block);
#if GC_MARK_STACK && !defined GC_MALLOC_CHECK
  mem_delete (mem_find (block));
#endif
  MALLOC_UNBLOCK_INPUT;
}

/*****  Allocation of aligned blocks of memory to store Lisp data.  *****/

/* The entry point is lisp_align_malloc which returns blocks of at most
   BLOCK_BYTES and guarantees they are aligned on a BLOCK_ALIGN boundary.  */

#if defined (HAVE_POSIX_MEMALIGN) && defined (SYSTEM_MALLOC)
#define USE_POSIX_MEMALIGN 1
#endif

/* BLOCK_ALIGN has to be a power of 2.  */
#define BLOCK_ALIGN (1 << 10)

/* Padding to leave at the end of a malloc'd block.  This is to give
   malloc a chance to minimize the amount of memory wasted to alignment.
   It should be tuned to the particular malloc library used.
   On glibc-2.3.2, malloc never tries to align, so a padding of 0 is best.
   posix_memalign on the other hand would ideally prefer a value of 4
   because otherwise, there's 1020 bytes wasted between each ablocks.
   In Emacs, testing shows that those 1020 can most of the time be
   efficiently used by malloc to place other objects, so a value of 0 can
   still preferable unless you have a lot of aligned blocks and virtually
   nothing else.  */
#define BLOCK_PADDING 0
#define BLOCK_BYTES \
  (BLOCK_ALIGN - sizeof (struct ablocks *) - BLOCK_PADDING)

/* Internal data structures and constants.  */

#define ABLOCKS_SIZE 16

/* An aligned block of memory.  */
struct ablock
{
  union
  {
    char payload[BLOCK_BYTES];
    struct ablock *next_free;
  } x;
  /* `abase' is the aligned base of the ablocks.  */
  /* It is overloaded to hold the virtual `busy' field that counts
     the number of used ablock in the parent ablocks.
     The first ablock has the `busy' field, the others have the `abase'
     field.  To tell the difference, we assume that pointers will have
     integer values larger than 2 * ABLOCKS_SIZE.  The lowest bit of `busy'
     is used to tell whether the real base of the parent ablocks is `abase'
     (if not, the word before the first ablock holds a pointer to the
     real base).  */
  struct ablocks *abase;
  /* The padding of all but the last ablock is unused.  The padding of
     the last ablock in an ablocks is not allocated.  */
#if BLOCK_PADDING
  char padding[BLOCK_PADDING];
#endif
};

/* A bunch of consecutive aligned blocks.  */
struct ablocks
{
  struct ablock blocks[ABLOCKS_SIZE];
};

/* Size of the block requested from malloc or posix_memalign.  */
#define ABLOCKS_BYTES (sizeof (struct ablocks) - BLOCK_PADDING)

#define ABLOCK_ABASE(block) \
  (((uintptr_t) (block)->abase) <= (1 + 2 * ABLOCKS_SIZE)	\
   ? (struct ablocks *)(block)					\
   : (block)->abase)

/* Virtual `busy' field.  */
#define ABLOCKS_BUSY(abase) ((abase)->blocks[0].abase)

/* Pointer to the (not necessarily aligned) malloc block.  */
#ifdef USE_POSIX_MEMALIGN
#define ABLOCKS_BASE(abase) (abase)
#else
#define ABLOCKS_BASE(abase) \
  (1 & (intptr_t) ABLOCKS_BUSY (abase) ? abase : ((void**)abase)[-1])
#endif

/* The list of free ablock.   */
static struct ablock *free_ablock;

/* Allocate an aligned block of nbytes.
   Alignment is on a multiple of BLOCK_ALIGN and `nbytes' has to be
   smaller or equal to BLOCK_BYTES.  */
static void *
lisp_align_malloc (size_t nbytes, enum mem_type type)
{
  void *base, *val;
  struct ablocks *abase;

  eassert (nbytes <= BLOCK_BYTES);

  MALLOC_BLOCK_INPUT;

#ifdef GC_MALLOC_CHECK
  allocated_mem_type = type;
#endif

  if (!free_ablock)
    {
      int i;
      intptr_t aligned; /* int gets warning casting to 64-bit pointer.  */

#ifdef DOUG_LEA_MALLOC
      /* Prevent mmap'ing the chunk.  Lisp data may not be mmap'ed
	 because mapped region contents are not preserved in
	 a dumped Emacs.  */
      mallopt (M_MMAP_MAX, 0);
#endif

#ifdef USE_POSIX_MEMALIGN
      {
	int err = posix_memalign (&base, BLOCK_ALIGN, ABLOCKS_BYTES);
	if (err)
	  base = NULL;
	abase = base;
      }
#else
      base = malloc (ABLOCKS_BYTES);
      abase = ALIGN (base, BLOCK_ALIGN);
#endif

      if (base == 0)
	{
	  MALLOC_UNBLOCK_INPUT;
	  memory_full (ABLOCKS_BYTES);
	}

      aligned = (base == abase);
      if (!aligned)
	((void**)abase)[-1] = base;

#ifdef DOUG_LEA_MALLOC
      /* Back to a reasonable maximum of mmap'ed areas.  */
      mallopt (M_MMAP_MAX, MMAP_MAX_AREAS);
#endif

#if ! USE_LSB_TAG
      /* If the memory just allocated cannot be addressed thru a Lisp
	 object's pointer, and it needs to be, that's equivalent to
	 running out of memory.  */
      if (type != MEM_TYPE_NON_LISP)
	{
	  Lisp_Object tem;
	  char *end = (char *) base + ABLOCKS_BYTES - 1;
	  XSETCONS (tem, end);
	  if ((char *) XCONS (tem) != end)
	    {
	      lisp_malloc_loser = base;
	      free (base);
	      MALLOC_UNBLOCK_INPUT;
	      memory_full (SIZE_MAX);
	    }
	}
#endif

      /* Initialize the blocks and put them on the free list.
	 If `base' was not properly aligned, we can't use the last block.  */
      for (i = 0; i < (aligned ? ABLOCKS_SIZE : ABLOCKS_SIZE - 1); i++)
	{
	  abase->blocks[i].abase = abase;
	  abase->blocks[i].x.next_free = free_ablock;
	  free_ablock = &abase->blocks[i];
	}
      ABLOCKS_BUSY (abase) = (struct ablocks *) aligned;

      eassert (0 == ((uintptr_t) abase) % BLOCK_ALIGN);
      eassert (ABLOCK_ABASE (&abase->blocks[3]) == abase); /* 3 is arbitrary */
      eassert (ABLOCK_ABASE (&abase->blocks[0]) == abase);
      eassert (ABLOCKS_BASE (abase) == base);
      eassert (aligned == (intptr_t) ABLOCKS_BUSY (abase));
    }

  abase = ABLOCK_ABASE (free_ablock);
  ABLOCKS_BUSY (abase) =
    (struct ablocks *) (2 + (intptr_t) ABLOCKS_BUSY (abase));
  val = free_ablock;
  free_ablock = free_ablock->x.next_free;

#if GC_MARK_STACK && !defined GC_MALLOC_CHECK
  if (type != MEM_TYPE_NON_LISP)
    mem_insert (val, (char *) val + nbytes, type);
#endif

  MALLOC_UNBLOCK_INPUT;

  MALLOC_PROBE (nbytes);

  eassert (0 == ((uintptr_t) val) % BLOCK_ALIGN);
  return val;
}

static void
lisp_align_free (void *block)
{
  struct ablock *ablock = block;
  struct ablocks *abase = ABLOCK_ABASE (ablock);

  MALLOC_BLOCK_INPUT;
#if GC_MARK_STACK && !defined GC_MALLOC_CHECK
  mem_delete (mem_find (block));
#endif
  /* Put on free list.  */
  ablock->x.next_free = free_ablock;
  free_ablock = ablock;
  /* Update busy count.  */
  ABLOCKS_BUSY (abase)
    = (struct ablocks *) (-2 + (intptr_t) ABLOCKS_BUSY (abase));

  if (2 > (intptr_t) ABLOCKS_BUSY (abase))
    { /* All the blocks are free.  */
      int i = 0, aligned = (intptr_t) ABLOCKS_BUSY (abase);
      struct ablock **tem = &free_ablock;
      struct ablock *atop = &abase->blocks[aligned ? ABLOCKS_SIZE : ABLOCKS_SIZE - 1];

      while (*tem)
	{
	  if (*tem >= (struct ablock *) abase && *tem < atop)
	    {
	      i++;
	      *tem = (*tem)->x.next_free;
	    }
	  else
	    tem = &(*tem)->x.next_free;
	}
      eassert ((aligned & 1) == aligned);
      eassert (i == (aligned ? ABLOCKS_SIZE : ABLOCKS_SIZE - 1));
#ifdef USE_POSIX_MEMALIGN
      eassert ((uintptr_t) ABLOCKS_BASE (abase) % BLOCK_ALIGN == 0);
#endif
      free (ABLOCKS_BASE (abase));
    }
  MALLOC_UNBLOCK_INPUT;
}


/***********************************************************************
			 Interval Allocation
 ***********************************************************************/

/* Number of intervals allocated in an interval_block structure.
   The 1020 is 1024 minus malloc overhead.  */

#define INTERVAL_BLOCK_SIZE \
  ((1020 - sizeof (struct interval_block *)) / sizeof (struct interval))

/* Intervals are allocated in chunks in the form of an interval_block
   structure.  */

struct interval_block
{
  /* Place `intervals' first, to preserve alignment.  */
  struct interval intervals[INTERVAL_BLOCK_SIZE];
  struct interval_block *next;
};

/* Current interval block.  Its `next' pointer points to older
   blocks.  */

static struct interval_block *interval_block;

/* Index in interval_block above of the next unused interval
   structure.  */

static int interval_block_index = INTERVAL_BLOCK_SIZE;

/* Number of free and live intervals.  */

static EMACS_INT total_free_intervals, total_intervals;

/* List of free intervals.  */

static INTERVAL interval_free_list;

/* Return a new interval.  */

INTERVAL
make_interval (void)
{
  INTERVAL val;

  MALLOC_BLOCK_INPUT;

  if (interval_free_list)
    {
      val = interval_free_list;
      interval_free_list = INTERVAL_PARENT (interval_free_list);
    }
  else
    {
      if (interval_block_index == INTERVAL_BLOCK_SIZE)
	{
	  struct interval_block *newi
	    = lisp_malloc (sizeof *newi, MEM_TYPE_NON_LISP);

	  newi->next = interval_block;
	  interval_block = newi;
	  interval_block_index = 0;
	  total_free_intervals += INTERVAL_BLOCK_SIZE;
	}
      val = &interval_block->intervals[interval_block_index++];
    }

  MALLOC_UNBLOCK_INPUT;

  consing_since_gc += sizeof (struct interval);
  intervals_consed++;
  total_free_intervals--;
  RESET_INTERVAL (val);
  val->gcmarkbit = 0;
  return val;
}


/* Mark Lisp objects in interval I.  */

static void
mark_interval (register INTERVAL i, Lisp_Object dummy)
{
  /* Intervals should never be shared.  So, if extra internal checking is
     enabled, GC aborts if it seems to have visited an interval twice.  */
  eassert (!i->gcmarkbit);
  i->gcmarkbit = 1;
  mark_object (i->plist);
}

/* Mark the interval tree rooted in I.  */

#define MARK_INTERVAL_TREE(i)					\
  do {								\
    if (i && !i->gcmarkbit)					\
      traverse_intervals_noorder (i, mark_interval, Qnil);	\
  } while (0)

/***********************************************************************
			  String Allocation
 ***********************************************************************/

/* Lisp_Strings are allocated in string_block structures.  When a new
   string_block is allocated, all the Lisp_Strings it contains are
   added to a free-list string_free_list.  When a new Lisp_String is
   needed, it is taken from that list.  During the sweep phase of GC,
   string_blocks that are entirely free are freed, except two which
   we keep.

   String data is allocated from sblock structures.  Strings larger
   than LARGE_STRING_BYTES, get their own sblock, data for smaller
   strings is sub-allocated out of sblocks of size SBLOCK_SIZE.

   Sblocks consist internally of sdata structures, one for each
   Lisp_String.  The sdata structure points to the Lisp_String it
   belongs to.  The Lisp_String points back to the `u.data' member of
   its sdata structure.

   When a Lisp_String is freed during GC, it is put back on
   string_free_list, and its `data' member and its sdata's `string'
   pointer is set to null.  The size of the string is recorded in the
   `u.nbytes' member of the sdata.  So, sdata structures that are no
   longer used, can be easily recognized, and it's easy to compact the
   sblocks of small strings which we do in compact_small_strings.  */

/* Size in bytes of an sblock structure used for small strings.  This
   is 8192 minus malloc overhead.  */

#define SBLOCK_SIZE 8188

/* Strings larger than this are considered large strings.  String data
   for large strings is allocated from individual sblocks.  */

#define LARGE_STRING_BYTES 1024

/* Structure describing string memory sub-allocated from an sblock.
   This is where the contents of Lisp strings are stored.  */

struct sdata
{
  /* Back-pointer to the string this sdata belongs to.  If null, this
     structure is free, and the NBYTES member of the union below
     contains the string's byte size (the same value that STRING_BYTES
     would return if STRING were non-null).  If non-null, STRING_BYTES
     (STRING) is the size of the data, and DATA contains the string's
     contents.  */
  struct Lisp_String *string;

#ifdef GC_CHECK_STRING_BYTES

  ptrdiff_t nbytes;
  unsigned char data[1];

#define SDATA_NBYTES(S)	(S)->nbytes
#define SDATA_DATA(S)	(S)->data
#define SDATA_SELECTOR(member) member

#else /* not GC_CHECK_STRING_BYTES */

  union
  {
    /* When STRING is non-null.  */
    unsigned char data[1];

    /* When STRING is null.  */
    ptrdiff_t nbytes;
  } u;

#define SDATA_NBYTES(S)	(S)->u.nbytes
#define SDATA_DATA(S)	(S)->u.data
#define SDATA_SELECTOR(member) u.member

#endif /* not GC_CHECK_STRING_BYTES */

#define SDATA_DATA_OFFSET offsetof (struct sdata, SDATA_SELECTOR (data))
};


/* Structure describing a block of memory which is sub-allocated to
   obtain string data memory for strings.  Blocks for small strings
   are of fixed size SBLOCK_SIZE.  Blocks for large strings are made
   as large as needed.  */

struct sblock
{
  /* Next in list.  */
  struct sblock *next;

  /* Pointer to the next free sdata block.  This points past the end
     of the sblock if there isn't any space left in this block.  */
  struct sdata *next_free;

  /* Start of data.  */
  struct sdata first_data;
};

/* Number of Lisp strings in a string_block structure.  The 1020 is
   1024 minus malloc overhead.  */

#define STRING_BLOCK_SIZE \
  ((1020 - sizeof (struct string_block *)) / sizeof (struct Lisp_String))

/* Structure describing a block from which Lisp_String structures
   are allocated.  */

struct string_block
{
  /* Place `strings' first, to preserve alignment.  */
  struct Lisp_String strings[STRING_BLOCK_SIZE];
  struct string_block *next;
};

/* Head and tail of the list of sblock structures holding Lisp string
   data.  We always allocate from current_sblock.  The NEXT pointers
   in the sblock structures go from oldest_sblock to current_sblock.  */

static struct sblock *oldest_sblock, *current_sblock;

/* List of sblocks for large strings.  */

static struct sblock *large_sblocks;

/* List of string_block structures.  */

static struct string_block *string_blocks;

/* Free-list of Lisp_Strings.  */

static struct Lisp_String *string_free_list;

/* Number of live and free Lisp_Strings.  */

static EMACS_INT total_strings, total_free_strings;

/* Number of bytes used by live strings.  */

static EMACS_INT total_string_bytes;

/* Given a pointer to a Lisp_String S which is on the free-list
   string_free_list, return a pointer to its successor in the
   free-list.  */

#define NEXT_FREE_LISP_STRING(S) (*(struct Lisp_String **) (S))

/* Return a pointer to the sdata structure belonging to Lisp string S.
   S must be live, i.e. S->data must not be null.  S->data is actually
   a pointer to the `u.data' member of its sdata structure; the
   structure starts at a constant offset in front of that.  */

#define SDATA_OF_STRING(S) ((struct sdata *) ((S)->data - SDATA_DATA_OFFSET))


#ifdef GC_CHECK_STRING_OVERRUN

/* We check for overrun in string data blocks by appending a small
   "cookie" after each allocated string data block, and check for the
   presence of this cookie during GC.  */

#define GC_STRING_OVERRUN_COOKIE_SIZE	4
static char const string_overrun_cookie[GC_STRING_OVERRUN_COOKIE_SIZE] =
  { '\xde', '\xad', '\xbe', '\xef' };

#else
#define GC_STRING_OVERRUN_COOKIE_SIZE 0
#endif

/* Value is the size of an sdata structure large enough to hold NBYTES
   bytes of string data.  The value returned includes a terminating
   NUL byte, the size of the sdata structure, and padding.  */

#ifdef GC_CHECK_STRING_BYTES

#define SDATA_SIZE(NBYTES)			\
     ((SDATA_DATA_OFFSET			\
       + (NBYTES) + 1				\
       + sizeof (ptrdiff_t) - 1)		\
      & ~(sizeof (ptrdiff_t) - 1))

#else /* not GC_CHECK_STRING_BYTES */

/* The 'max' reserves space for the nbytes union member even when NBYTES + 1 is
   less than the size of that member.  The 'max' is not needed when
   SDATA_DATA_OFFSET is a multiple of sizeof (ptrdiff_t), because then the
   alignment code reserves enough space.  */

#define SDATA_SIZE(NBYTES)				      \
     ((SDATA_DATA_OFFSET				      \
       + (SDATA_DATA_OFFSET % sizeof (ptrdiff_t) == 0	      \
	  ? NBYTES					      \
	  : max (NBYTES, sizeof (ptrdiff_t) - 1))	      \
       + 1						      \
       + sizeof (ptrdiff_t) - 1)			      \
      & ~(sizeof (ptrdiff_t) - 1))

#endif /* not GC_CHECK_STRING_BYTES */

/* Extra bytes to allocate for each string.  */

#define GC_STRING_EXTRA (GC_STRING_OVERRUN_COOKIE_SIZE)

/* Exact bound on the number of bytes in a string, not counting the
   terminating null.  A string cannot contain more bytes than
   STRING_BYTES_BOUND, nor can it be so long that the size_t
   arithmetic in allocate_string_data would overflow while it is
   calculating a value to be passed to malloc.  */
static ptrdiff_t const STRING_BYTES_MAX =
  min (STRING_BYTES_BOUND,
       ((SIZE_MAX - XMALLOC_OVERRUN_CHECK_OVERHEAD
	 - GC_STRING_EXTRA
	 - offsetof (struct sblock, first_data)
	 - SDATA_DATA_OFFSET)
	& ~(sizeof (EMACS_INT) - 1)));

/* Initialize string allocation.  Called from init_alloc_once.  */

static void
init_strings (void)
{
  empty_unibyte_string = make_pure_string ("", 0, 0, 0);
  empty_multibyte_string = make_pure_string ("", 0, 0, 1);
}


#ifdef GC_CHECK_STRING_BYTES

static int check_string_bytes_count;

/* Like STRING_BYTES, but with debugging check.  Can be
   called during GC, so pay attention to the mark bit.  */

ptrdiff_t
string_bytes (struct Lisp_String *s)
{
  ptrdiff_t nbytes =
    (s->size_byte < 0 ? s->size & ~ARRAY_MARK_FLAG : s->size_byte);

  if (!PURE_POINTER_P (s)
      && s->data
      && nbytes != SDATA_NBYTES (SDATA_OF_STRING (s)))
    emacs_abort ();
  return nbytes;
}

/* Check validity of Lisp strings' string_bytes member in B.  */

static void
check_sblock (struct sblock *b)
{
  struct sdata *from, *end, *from_end;

  end = b->next_free;

  for (from = &b->first_data; from < end; from = from_end)
    {
      /* Compute the next FROM here because copying below may
	 overwrite data we need to compute it.  */
      ptrdiff_t nbytes;

      /* Check that the string size recorded in the string is the
	 same as the one recorded in the sdata structure.  */
      nbytes = SDATA_SIZE (from->string ? string_bytes (from->string)
			   : SDATA_NBYTES (from));
      from_end = (struct sdata *) ((char *) from + nbytes + GC_STRING_EXTRA);
    }
}


/* Check validity of Lisp strings' string_bytes member.  ALL_P
   means check all strings, otherwise check only most
   recently allocated strings.  Used for hunting a bug.  */

static void
check_string_bytes (bool all_p)
{
  if (all_p)
    {
      struct sblock *b;

      for (b = large_sblocks; b; b = b->next)
	{
	  struct Lisp_String *s = b->first_data.string;
	  if (s)
	    string_bytes (s);
	}

      for (b = oldest_sblock; b; b = b->next)
	check_sblock (b);
    }
  else if (current_sblock)
    check_sblock (current_sblock);
}

#else /* not GC_CHECK_STRING_BYTES */

#define check_string_bytes(all) ((void) 0)

#endif /* GC_CHECK_STRING_BYTES */

#ifdef GC_CHECK_STRING_FREE_LIST

/* Walk through the string free list looking for bogus next pointers.
   This may catch buffer overrun from a previous string.  */

static void
check_string_free_list (void)
{
  struct Lisp_String *s;

  /* Pop a Lisp_String off the free-list.  */
  s = string_free_list;
  while (s != NULL)
    {
      if ((uintptr_t) s < 1024)
	emacs_abort ();
      s = NEXT_FREE_LISP_STRING (s);
    }
}
#else
#define check_string_free_list()
#endif

/* Return a new Lisp_String.  */

static struct Lisp_String *
allocate_string (void)
{
  struct Lisp_String *s;

  MALLOC_BLOCK_INPUT;

  /* If the free-list is empty, allocate a new string_block, and
     add all the Lisp_Strings in it to the free-list.  */
  if (string_free_list == NULL)
    {
      struct string_block *b = lisp_malloc (sizeof *b, MEM_TYPE_STRING);
      int i;

      b->next = string_blocks;
      string_blocks = b;

      for (i = STRING_BLOCK_SIZE - 1; i >= 0; --i)
	{
	  s = b->strings + i;
	  /* Every string on a free list should have NULL data pointer.  */
	  s->data = NULL;
	  NEXT_FREE_LISP_STRING (s) = string_free_list;
	  string_free_list = s;
	}

      total_free_strings += STRING_BLOCK_SIZE;
    }

  check_string_free_list ();

  /* Pop a Lisp_String off the free-list.  */
  s = string_free_list;
  string_free_list = NEXT_FREE_LISP_STRING (s);

  MALLOC_UNBLOCK_INPUT;

  --total_free_strings;
  ++total_strings;
  ++strings_consed;
  consing_since_gc += sizeof *s;

#ifdef GC_CHECK_STRING_BYTES
  if (!noninteractive)
    {
      if (++check_string_bytes_count == 200)
	{
	  check_string_bytes_count = 0;
	  check_string_bytes (1);
	}
      else
	check_string_bytes (0);
    }
#endif /* GC_CHECK_STRING_BYTES */

  return s;
}


/* Set up Lisp_String S for holding NCHARS characters, NBYTES bytes,
   plus a NUL byte at the end.  Allocate an sdata structure for S, and
   set S->data to its `u.data' member.  Store a NUL byte at the end of
   S->data.  Set S->size to NCHARS and S->size_byte to NBYTES.  Free
   S->data if it was initially non-null.  */

void
allocate_string_data (struct Lisp_String *s,
		      EMACS_INT nchars, EMACS_INT nbytes)
{
  struct sdata *data, *old_data;
  struct sblock *b;
  ptrdiff_t needed, old_nbytes;

  if (STRING_BYTES_MAX < nbytes)
    string_overflow ();

  /* Determine the number of bytes needed to store NBYTES bytes
     of string data.  */
  needed = SDATA_SIZE (nbytes);
  if (s->data)
    {
      old_data = SDATA_OF_STRING (s);
      old_nbytes = STRING_BYTES (s);
    }
  else
    old_data = NULL;

  MALLOC_BLOCK_INPUT;

  if (nbytes > LARGE_STRING_BYTES)
    {
      size_t size = offsetof (struct sblock, first_data) + needed;

#ifdef DOUG_LEA_MALLOC
      /* Prevent mmap'ing the chunk.  Lisp data may not be mmap'ed
	 because mapped region contents are not preserved in
	 a dumped Emacs.

         In case you think of allowing it in a dumped Emacs at the
         cost of not being able to re-dump, there's another reason:
         mmap'ed data typically have an address towards the top of the
         address space, which won't fit into an EMACS_INT (at least on
         32-bit systems with the current tagging scheme).  --fx  */
      mallopt (M_MMAP_MAX, 0);
#endif

      b = lisp_malloc (size + GC_STRING_EXTRA, MEM_TYPE_NON_LISP);

#ifdef DOUG_LEA_MALLOC
      /* Back to a reasonable maximum of mmap'ed areas.  */
      mallopt (M_MMAP_MAX, MMAP_MAX_AREAS);
#endif

      b->next_free = &b->first_data;
      b->first_data.string = NULL;
      b->next = large_sblocks;
      large_sblocks = b;
    }
  else if (current_sblock == NULL
	   || (((char *) current_sblock + SBLOCK_SIZE
		- (char *) current_sblock->next_free)
	       < (needed + GC_STRING_EXTRA)))
    {
      /* Not enough room in the current sblock.  */
      b = lisp_malloc (SBLOCK_SIZE, MEM_TYPE_NON_LISP);
      b->next_free = &b->first_data;
      b->first_data.string = NULL;
      b->next = NULL;

      if (current_sblock)
	current_sblock->next = b;
      else
	oldest_sblock = b;
      current_sblock = b;
    }
  else
    b = current_sblock;

  data = b->next_free;
  b->next_free = (struct sdata *) ((char *) data + needed + GC_STRING_EXTRA);

  MALLOC_UNBLOCK_INPUT;

  data->string = s;
  s->data = SDATA_DATA (data);
#ifdef GC_CHECK_STRING_BYTES
  SDATA_NBYTES (data) = nbytes;
#endif
  s->size = nchars;
  s->size_byte = nbytes;
  s->data[nbytes] = '\0';
#ifdef GC_CHECK_STRING_OVERRUN
  memcpy ((char *) data + needed, string_overrun_cookie,
	  GC_STRING_OVERRUN_COOKIE_SIZE);
#endif

  /* Note that Faset may call to this function when S has already data
     assigned.  In this case, mark data as free by setting it's string
     back-pointer to null, and record the size of the data in it.  */
  if (old_data)
    {
      SDATA_NBYTES (old_data) = old_nbytes;
      old_data->string = NULL;
    }

  consing_since_gc += needed;
}


/* Sweep and compact strings.  */

static void
sweep_strings (void)
{
  struct string_block *b, *next;
  struct string_block *live_blocks = NULL;

  string_free_list = NULL;
  total_strings = total_free_strings = 0;
  total_string_bytes = 0;

  /* Scan strings_blocks, free Lisp_Strings that aren't marked.  */
  for (b = string_blocks; b; b = next)
    {
      int i, nfree = 0;
      struct Lisp_String *free_list_before = string_free_list;

      next = b->next;

      for (i = 0; i < STRING_BLOCK_SIZE; ++i)
	{
	  struct Lisp_String *s = b->strings + i;

	  if (s->data)
	    {
	      /* String was not on free-list before.  */
	      if (STRING_MARKED_P (s))
		{
		  /* String is live; unmark it and its intervals.  */
		  UNMARK_STRING (s);

		  /* Do not use string_(set|get)_intervals here.  */
		  s->intervals = balance_intervals (s->intervals);

		  ++total_strings;
		  total_string_bytes += STRING_BYTES (s);
		}
	      else
		{
		  /* String is dead.  Put it on the free-list.  */
		  struct sdata *data = SDATA_OF_STRING (s);

		  /* Save the size of S in its sdata so that we know
		     how large that is.  Reset the sdata's string
		     back-pointer so that we know it's free.  */
#ifdef GC_CHECK_STRING_BYTES
		  if (string_bytes (s) != SDATA_NBYTES (data))
		    emacs_abort ();
#else
		  data->u.nbytes = STRING_BYTES (s);
#endif
		  data->string = NULL;

		  /* Reset the strings's `data' member so that we
		     know it's free.  */
		  s->data = NULL;

		  /* Put the string on the free-list.  */
		  NEXT_FREE_LISP_STRING (s) = string_free_list;
		  string_free_list = s;
		  ++nfree;
		}
	    }
	  else
	    {
	      /* S was on the free-list before.  Put it there again.  */
	      NEXT_FREE_LISP_STRING (s) = string_free_list;
	      string_free_list = s;
	      ++nfree;
	    }
	}

      /* Free blocks that contain free Lisp_Strings only, except
	 the first two of them.  */
      if (nfree == STRING_BLOCK_SIZE
	  && total_free_strings > STRING_BLOCK_SIZE)
	{
	  lisp_free (b);
	  string_free_list = free_list_before;
	}
      else
	{
	  total_free_strings += nfree;
	  b->next = live_blocks;
	  live_blocks = b;
	}
    }

  check_string_free_list ();

  string_blocks = live_blocks;
  free_large_strings ();
  compact_small_strings ();

  check_string_free_list ();
}


/* Free dead large strings.  */

static void
free_large_strings (void)
{
  struct sblock *b, *next;
  struct sblock *live_blocks = NULL;

  for (b = large_sblocks; b; b = next)
    {
      next = b->next;

      if (b->first_data.string == NULL)
	lisp_free (b);
      else
	{
	  b->next = live_blocks;
	  live_blocks = b;
	}
    }

  large_sblocks = live_blocks;
}


/* Compact data of small strings.  Free sblocks that don't contain
   data of live strings after compaction.  */

static void
compact_small_strings (void)
{
  struct sblock *b, *tb, *next;
  struct sdata *from, *to, *end, *tb_end;
  struct sdata *to_end, *from_end;

  /* TB is the sblock we copy to, TO is the sdata within TB we copy
     to, and TB_END is the end of TB.  */
  tb = oldest_sblock;
  tb_end = (struct sdata *) ((char *) tb + SBLOCK_SIZE);
  to = &tb->first_data;

  /* Step through the blocks from the oldest to the youngest.  We
     expect that old blocks will stabilize over time, so that less
     copying will happen this way.  */
  for (b = oldest_sblock; b; b = b->next)
    {
      end = b->next_free;
      eassert ((char *) end <= (char *) b + SBLOCK_SIZE);

      for (from = &b->first_data; from < end; from = from_end)
	{
	  /* Compute the next FROM here because copying below may
	     overwrite data we need to compute it.  */
	  ptrdiff_t nbytes;
	  struct Lisp_String *s = from->string;

#ifdef GC_CHECK_STRING_BYTES
	  /* Check that the string size recorded in the string is the
	     same as the one recorded in the sdata structure.  */
	  if (s && string_bytes (s) != SDATA_NBYTES (from))
	    emacs_abort ();
#endif /* GC_CHECK_STRING_BYTES */

	  nbytes = s ? STRING_BYTES (s) : SDATA_NBYTES (from);
	  eassert (nbytes <= LARGE_STRING_BYTES);

	  nbytes = SDATA_SIZE (nbytes);
	  from_end = (struct sdata *) ((char *) from + nbytes + GC_STRING_EXTRA);

#ifdef GC_CHECK_STRING_OVERRUN
	  if (memcmp (string_overrun_cookie,
		      (char *) from_end - GC_STRING_OVERRUN_COOKIE_SIZE,
		      GC_STRING_OVERRUN_COOKIE_SIZE))
	    emacs_abort ();
#endif

	  /* Non-NULL S means it's alive.  Copy its data.  */
	  if (s)
	    {
	      /* If TB is full, proceed with the next sblock.  */
	      to_end = (struct sdata *) ((char *) to + nbytes + GC_STRING_EXTRA);
	      if (to_end > tb_end)
		{
		  tb->next_free = to;
		  tb = tb->next;
		  tb_end = (struct sdata *) ((char *) tb + SBLOCK_SIZE);
		  to = &tb->first_data;
		  to_end = (struct sdata *) ((char *) to + nbytes + GC_STRING_EXTRA);
		}

	      /* Copy, and update the string's `data' pointer.  */
	      if (from != to)
		{
		  eassert (tb != b || to < from);
		  memmove (to, from, nbytes + GC_STRING_EXTRA);
		  to->string->data = SDATA_DATA (to);
		}

	      /* Advance past the sdata we copied to.  */
	      to = to_end;
	    }
	}
    }

  /* The rest of the sblocks following TB don't contain live data, so
     we can free them.  */
  for (b = tb->next; b; b = next)
    {
      next = b->next;
      lisp_free (b);
    }

  tb->next_free = to;
  tb->next = NULL;
  current_sblock = tb;
}

void
string_overflow (void)
{
  error ("Maximum string size exceeded");
}

DEFUN ("make-string", Fmake_string, Smake_string, 2, 2, 0,
       doc: /* Return a newly created string of length LENGTH, with INIT in each element.
LENGTH must be an integer.
INIT must be an integer that represents a character.  */)
  (Lisp_Object length, Lisp_Object init)
{
  register Lisp_Object val;
  register unsigned char *p, *end;
  int c;
  EMACS_INT nbytes;

  CHECK_NATNUM (length);
  CHECK_CHARACTER (init);

  c = XFASTINT (init);
  if (ASCII_CHAR_P (c))
    {
      nbytes = XINT (length);
      val = make_uninit_string (nbytes);
      p = SDATA (val);
      end = p + SCHARS (val);
      while (p != end)
	*p++ = c;
    }
  else
    {
      unsigned char str[MAX_MULTIBYTE_LENGTH];
      int len = CHAR_STRING (c, str);
      EMACS_INT string_len = XINT (length);

      if (string_len > STRING_BYTES_MAX / len)
	string_overflow ();
      nbytes = len * string_len;
      val = make_uninit_multibyte_string (string_len, nbytes);
      p = SDATA (val);
      end = p + nbytes;
      while (p != end)
	{
	  memcpy (p, str, len);
	  p += len;
	}
    }

  *p = 0;
  return val;
}


DEFUN ("make-bool-vector", Fmake_bool_vector, Smake_bool_vector, 2, 2, 0,
       doc: /* Return a new bool-vector of length LENGTH, using INIT for each element.
LENGTH must be a number.  INIT matters only in whether it is t or nil.  */)
  (Lisp_Object length, Lisp_Object init)
{
  register Lisp_Object val;
  struct Lisp_Bool_Vector *p;
  ptrdiff_t length_in_chars;
  EMACS_INT length_in_elts;
  int bits_per_value;
  int extra_bool_elts = ((bool_header_size - header_size + word_size - 1)
			 / word_size);

  CHECK_NATNUM (length);

  bits_per_value = sizeof (EMACS_INT) * BOOL_VECTOR_BITS_PER_CHAR;

  length_in_elts = (XFASTINT (length) + bits_per_value - 1) / bits_per_value;

  val = Fmake_vector (make_number (length_in_elts + extra_bool_elts), Qnil);

  /* No Lisp_Object to trace in there.  */
  XSETPVECTYPESIZE (XVECTOR (val), PVEC_BOOL_VECTOR, 0, 0);

  p = XBOOL_VECTOR (val);
  p->size = XFASTINT (length);

  length_in_chars = ((XFASTINT (length) + BOOL_VECTOR_BITS_PER_CHAR - 1)
		     / BOOL_VECTOR_BITS_PER_CHAR);
  if (length_in_chars)
    {
      memset (p->data, ! NILP (init) ? -1 : 0, length_in_chars);

      /* Clear any extraneous bits in the last byte.  */
      p->data[length_in_chars - 1]
	&= (1 << ((XFASTINT (length) - 1) % BOOL_VECTOR_BITS_PER_CHAR + 1)) - 1;
    }

  return val;
}


/* Make a string from NBYTES bytes at CONTENTS, and compute the number
   of characters from the contents.  This string may be unibyte or
   multibyte, depending on the contents.  */

Lisp_Object
make_string (const char *contents, ptrdiff_t nbytes)
{
  register Lisp_Object val;
  ptrdiff_t nchars, multibyte_nbytes;

  parse_str_as_multibyte ((const unsigned char *) contents, nbytes,
			  &nchars, &multibyte_nbytes);
  if (nbytes == nchars || nbytes != multibyte_nbytes)
    /* CONTENTS contains no multibyte sequences or contains an invalid
       multibyte sequence.  We must make unibyte string.  */
    val = make_unibyte_string (contents, nbytes);
  else
    val = make_multibyte_string (contents, nchars, nbytes);
  return val;
}


/* Make an unibyte string from LENGTH bytes at CONTENTS.  */

Lisp_Object
make_unibyte_string (const char *contents, ptrdiff_t length)
{
  register Lisp_Object val;
  val = make_uninit_string (length);
  memcpy (SDATA (val), contents, length);
  return val;
}


/* Make a multibyte string from NCHARS characters occupying NBYTES
   bytes at CONTENTS.  */

Lisp_Object
make_multibyte_string (const char *contents,
		       ptrdiff_t nchars, ptrdiff_t nbytes)
{
  register Lisp_Object val;
  val = make_uninit_multibyte_string (nchars, nbytes);
  memcpy (SDATA (val), contents, nbytes);
  return val;
}


/* Make a string from NCHARS characters occupying NBYTES bytes at
   CONTENTS.  It is a multibyte string if NBYTES != NCHARS.  */

Lisp_Object
make_string_from_bytes (const char *contents,
			ptrdiff_t nchars, ptrdiff_t nbytes)
{
  register Lisp_Object val;
  val = make_uninit_multibyte_string (nchars, nbytes);
  memcpy (SDATA (val), contents, nbytes);
  if (SBYTES (val) == SCHARS (val))
    STRING_SET_UNIBYTE (val);
  return val;
}


/* Make a string from NCHARS characters occupying NBYTES bytes at
   CONTENTS.  The argument MULTIBYTE controls whether to label the
   string as multibyte.  If NCHARS is negative, it counts the number of
   characters by itself.  */

Lisp_Object
make_specified_string (const char *contents,
		       ptrdiff_t nchars, ptrdiff_t nbytes, bool multibyte)
{
  Lisp_Object val;

  if (nchars < 0)
    {
      if (multibyte)
	nchars = multibyte_chars_in_text ((const unsigned char *) contents,
					  nbytes);
      else
	nchars = nbytes;
    }
  val = make_uninit_multibyte_string (nchars, nbytes);
  memcpy (SDATA (val), contents, nbytes);
  if (!multibyte)
    STRING_SET_UNIBYTE (val);
  return val;
}


/* Return an unibyte Lisp_String set up to hold LENGTH characters
   occupying LENGTH bytes.  */

Lisp_Object
make_uninit_string (EMACS_INT length)
{
  Lisp_Object val;

  if (!length)
    return empty_unibyte_string;
  val = make_uninit_multibyte_string (length, length);
  STRING_SET_UNIBYTE (val);
  return val;
}


/* Return a multibyte Lisp_String set up to hold NCHARS characters
   which occupy NBYTES bytes.  */

Lisp_Object
make_uninit_multibyte_string (EMACS_INT nchars, EMACS_INT nbytes)
{
  Lisp_Object string;
  struct Lisp_String *s;

  if (nchars < 0)
    emacs_abort ();
  if (!nbytes)
    return empty_multibyte_string;

  s = allocate_string ();
  s->intervals = NULL;
  allocate_string_data (s, nchars, nbytes);
  XSETSTRING (string, s);
  string_chars_consed += nbytes;
  return string;
}

/* Print arguments to BUF according to a FORMAT, then return
   a Lisp_String initialized with the data from BUF.  */

Lisp_Object
make_formatted_string (char *buf, const char *format, ...)
{
  va_list ap;
  int length;

  va_start (ap, format);
  length = vsprintf (buf, format, ap);
  va_end (ap);
  return make_string (buf, length);
}


/***********************************************************************
			   Float Allocation
 ***********************************************************************/

/* We store float cells inside of float_blocks, allocating a new
   float_block with malloc whenever necessary.  Float cells reclaimed
   by GC are put on a free list to be reallocated before allocating
   any new float cells from the latest float_block.  */

#define FLOAT_BLOCK_SIZE					\
  (((BLOCK_BYTES - sizeof (struct float_block *)		\
     /* The compiler might add padding at the end.  */		\
     - (sizeof (struct Lisp_Float) - sizeof (int))) * CHAR_BIT) \
   / (sizeof (struct Lisp_Float) * CHAR_BIT + 1))

#define GETMARKBIT(block,n)				\
  (((block)->gcmarkbits[(n) / (sizeof (int) * CHAR_BIT)]	\
    >> ((n) % (sizeof (int) * CHAR_BIT)))		\
   & 1)

#define SETMARKBIT(block,n)				\
  (block)->gcmarkbits[(n) / (sizeof (int) * CHAR_BIT)]	\
  |= 1 << ((n) % (sizeof (int) * CHAR_BIT))

#define UNSETMARKBIT(block,n)				\
  (block)->gcmarkbits[(n) / (sizeof (int) * CHAR_BIT)]	\
  &= ~(1 << ((n) % (sizeof (int) * CHAR_BIT)))

#define FLOAT_BLOCK(fptr) \
  ((struct float_block *) (((uintptr_t) (fptr)) & ~(BLOCK_ALIGN - 1)))

#define FLOAT_INDEX(fptr) \
  ((((uintptr_t) (fptr)) & (BLOCK_ALIGN - 1)) / sizeof (struct Lisp_Float))

struct float_block
{
  /* Place `floats' at the beginning, to ease up FLOAT_INDEX's job.  */
  struct Lisp_Float floats[FLOAT_BLOCK_SIZE];
  int gcmarkbits[1 + FLOAT_BLOCK_SIZE / (sizeof (int) * CHAR_BIT)];
  struct float_block *next;
};

#define FLOAT_MARKED_P(fptr) \
  GETMARKBIT (FLOAT_BLOCK (fptr), FLOAT_INDEX ((fptr)))

#define FLOAT_MARK(fptr) \
  SETMARKBIT (FLOAT_BLOCK (fptr), FLOAT_INDEX ((fptr)))

#define FLOAT_UNMARK(fptr) \
  UNSETMARKBIT (FLOAT_BLOCK (fptr), FLOAT_INDEX ((fptr)))

/* Current float_block.  */

static struct float_block *float_block;

/* Index of first unused Lisp_Float in the current float_block.  */

static int float_block_index = FLOAT_BLOCK_SIZE;

/* Free-list of Lisp_Floats.  */

static struct Lisp_Float *float_free_list;

/* Return a new float object with value FLOAT_VALUE.  */

Lisp_Object
make_float (double float_value)
{
  register Lisp_Object val;

  MALLOC_BLOCK_INPUT;

  if (float_free_list)
    {
      /* We use the data field for chaining the free list
	 so that we won't use the same field that has the mark bit.  */
      XSETFLOAT (val, float_free_list);
      float_free_list = float_free_list->u.chain;
    }
  else
    {
      if (float_block_index == FLOAT_BLOCK_SIZE)
	{
	  struct float_block *new
	    = lisp_align_malloc (sizeof *new, MEM_TYPE_FLOAT);
	  new->next = float_block;
	  memset (new->gcmarkbits, 0, sizeof new->gcmarkbits);
	  float_block = new;
	  float_block_index = 0;
	  total_free_floats += FLOAT_BLOCK_SIZE;
	}
      XSETFLOAT (val, &float_block->floats[float_block_index]);
      float_block_index++;
    }

  MALLOC_UNBLOCK_INPUT;

  XFLOAT_INIT (val, float_value);
  eassert (!FLOAT_MARKED_P (XFLOAT (val)));
  consing_since_gc += sizeof (struct Lisp_Float);
  floats_consed++;
  total_free_floats--;
  return val;
}



/***********************************************************************
			   Cons Allocation
 ***********************************************************************/

/* We store cons cells inside of cons_blocks, allocating a new
   cons_block with malloc whenever necessary.  Cons cells reclaimed by
   GC are put on a free list to be reallocated before allocating
   any new cons cells from the latest cons_block.  */

#define CONS_BLOCK_SIZE						\
  (((BLOCK_BYTES - sizeof (struct cons_block *)			\
     /* The compiler might add padding at the end.  */		\
     - (sizeof (struct Lisp_Cons) - sizeof (int))) * CHAR_BIT)	\
   / (sizeof (struct Lisp_Cons) * CHAR_BIT + 1))

#define CONS_BLOCK(fptr) \
  ((struct cons_block *) ((uintptr_t) (fptr) & ~(BLOCK_ALIGN - 1)))

#define CONS_INDEX(fptr) \
  (((uintptr_t) (fptr) & (BLOCK_ALIGN - 1)) / sizeof (struct Lisp_Cons))

struct cons_block
{
  /* Place `conses' at the beginning, to ease up CONS_INDEX's job.  */
  struct Lisp_Cons conses[CONS_BLOCK_SIZE];
  int gcmarkbits[1 + CONS_BLOCK_SIZE / (sizeof (int) * CHAR_BIT)];
  struct cons_block *next;
};

#define CONS_MARKED_P(fptr) \
  GETMARKBIT (CONS_BLOCK (fptr), CONS_INDEX ((fptr)))

#define CONS_MARK(fptr) \
  SETMARKBIT (CONS_BLOCK (fptr), CONS_INDEX ((fptr)))

#define CONS_UNMARK(fptr) \
  UNSETMARKBIT (CONS_BLOCK (fptr), CONS_INDEX ((fptr)))

/* Current cons_block.  */

static struct cons_block *cons_block;

/* Index of first unused Lisp_Cons in the current block.  */

static int cons_block_index = CONS_BLOCK_SIZE;

/* Free-list of Lisp_Cons structures.  */

static struct Lisp_Cons *cons_free_list;

/* Explicitly free a cons cell by putting it on the free-list.  */

void
free_cons (struct Lisp_Cons *ptr)
{
  ptr->u.chain = cons_free_list;
#if GC_MARK_STACK
  ptr->car = Vdead;
#endif
  cons_free_list = ptr;
  consing_since_gc -= sizeof *ptr;
  total_free_conses++;
}

DEFUN ("cons", Fcons, Scons, 2, 2, 0,
       doc: /* Create a new cons, give it CAR and CDR as components, and return it.  */)
  (Lisp_Object car, Lisp_Object cdr)
{
  register Lisp_Object val;

  MALLOC_BLOCK_INPUT;

  if (cons_free_list)
    {
      /* We use the cdr for chaining the free list
	 so that we won't use the same field that has the mark bit.  */
      XSETCONS (val, cons_free_list);
      cons_free_list = cons_free_list->u.chain;
    }
  else
    {
      if (cons_block_index == CONS_BLOCK_SIZE)
	{
	  struct cons_block *new
	    = lisp_align_malloc (sizeof *new, MEM_TYPE_CONS);
	  memset (new->gcmarkbits, 0, sizeof new->gcmarkbits);
	  new->next = cons_block;
	  cons_block = new;
	  cons_block_index = 0;
	  total_free_conses += CONS_BLOCK_SIZE;
	}
      XSETCONS (val, &cons_block->conses[cons_block_index]);
      cons_block_index++;
    }

  MALLOC_UNBLOCK_INPUT;

  XSETCAR (val, car);
  XSETCDR (val, cdr);
  eassert (!CONS_MARKED_P (XCONS (val)));
  consing_since_gc += sizeof (struct Lisp_Cons);
  total_free_conses--;
  cons_cells_consed++;
  return val;
}

#ifdef GC_CHECK_CONS_LIST
/* Get an error now if there's any junk in the cons free list.  */
void
check_cons_list (void)
{
  struct Lisp_Cons *tail = cons_free_list;

  while (tail)
    tail = tail->u.chain;
}
#endif

/* Make a list of 1, 2, 3, 4 or 5 specified objects.  */

Lisp_Object
list1 (Lisp_Object arg1)
{
  return Fcons (arg1, Qnil);
}

Lisp_Object
list2 (Lisp_Object arg1, Lisp_Object arg2)
{
  return Fcons (arg1, Fcons (arg2, Qnil));
}


Lisp_Object
list3 (Lisp_Object arg1, Lisp_Object arg2, Lisp_Object arg3)
{
  return Fcons (arg1, Fcons (arg2, Fcons (arg3, Qnil)));
}


Lisp_Object
list4 (Lisp_Object arg1, Lisp_Object arg2, Lisp_Object arg3, Lisp_Object arg4)
{
  return Fcons (arg1, Fcons (arg2, Fcons (arg3, Fcons (arg4, Qnil))));
}


Lisp_Object
list5 (Lisp_Object arg1, Lisp_Object arg2, Lisp_Object arg3, Lisp_Object arg4, Lisp_Object arg5)
{
  return Fcons (arg1, Fcons (arg2, Fcons (arg3, Fcons (arg4,
						       Fcons (arg5, Qnil)))));
}

/* Make a list of COUNT Lisp_Objects, where ARG is the
   first one.  Allocate conses from pure space if TYPE
   is CONSTYPE_PURE, or allocate as usual if type is CONSTYPE_HEAP.  */

Lisp_Object
listn (enum constype type, ptrdiff_t count, Lisp_Object arg, ...)
{
  va_list ap;
  ptrdiff_t i;
  Lisp_Object val, *objp;

  /* Change to SAFE_ALLOCA if you hit this eassert.  */
  eassert (count <= MAX_ALLOCA / word_size);

  objp = alloca (count * word_size);
  objp[0] = arg;
  va_start (ap, arg);
  for (i = 1; i < count; i++)
    objp[i] = va_arg (ap, Lisp_Object);
  va_end (ap);

  for (val = Qnil, i = count - 1; i >= 0; i--)
    {
      if (type == CONSTYPE_PURE)
	val = pure_cons (objp[i], val);
      else if (type == CONSTYPE_HEAP)
	val = Fcons (objp[i], val);
      else
	emacs_abort ();
    }
  return val;
}

DEFUN ("list", Flist, Slist, 0, MANY, 0,
       doc: /* Return a newly created list with specified arguments as elements.
Any number of arguments, even zero arguments, are allowed.
usage: (list &rest OBJECTS)  */)
  (ptrdiff_t nargs, Lisp_Object *args)
{
  register Lisp_Object val;
  val = Qnil;

  while (nargs > 0)
    {
      nargs--;
      val = Fcons (args[nargs], val);
    }
  return val;
}


DEFUN ("make-list", Fmake_list, Smake_list, 2, 2, 0,
       doc: /* Return a newly created list of length LENGTH, with each element being INIT.  */)
  (register Lisp_Object length, Lisp_Object init)
{
  register Lisp_Object val;
  register EMACS_INT size;

  CHECK_NATNUM (length);
  size = XFASTINT (length);

  val = Qnil;
  while (size > 0)
    {
      val = Fcons (init, val);
      --size;

      if (size > 0)
	{
	  val = Fcons (init, val);
	  --size;

	  if (size > 0)
	    {
	      val = Fcons (init, val);
	      --size;

	      if (size > 0)
		{
		  val = Fcons (init, val);
		  --size;

		  if (size > 0)
		    {
		      val = Fcons (init, val);
		      --size;
		    }
		}
	    }
	}

      QUIT;
    }

  return val;
}



/***********************************************************************
			   Vector Allocation
 ***********************************************************************/

/* This value is balanced well enough to avoid too much internal overhead
   for the most common cases; it's not required to be a power of two, but
   it's expected to be a mult-of-ROUNDUP_SIZE (see below).  */

#define VECTOR_BLOCK_SIZE 4096

/* Align allocation request sizes to be a multiple of ROUNDUP_SIZE.  */
enum
  {
    roundup_size = COMMON_MULTIPLE (word_size, USE_LSB_TAG ? GCALIGNMENT : 1)
  };

/* ROUNDUP_SIZE must be a power of 2.  */
verify ((roundup_size & (roundup_size - 1)) == 0);

/* Verify assumptions described above.  */
verify ((VECTOR_BLOCK_SIZE % roundup_size) == 0);
verify (VECTOR_BLOCK_SIZE <= (1 << PSEUDOVECTOR_SIZE_BITS));

/* Round up X to nearest mult-of-ROUNDUP_SIZE.  */

#define vroundup(x) (((x) + (roundup_size - 1)) & ~(roundup_size - 1))

/* Rounding helps to maintain alignment constraints if USE_LSB_TAG.  */

#define VECTOR_BLOCK_BYTES (VECTOR_BLOCK_SIZE - vroundup (sizeof (void *)))

/* Size of the minimal vector allocated from block.  */

#define VBLOCK_BYTES_MIN vroundup (sizeof (struct Lisp_Vector))

/* Size of the largest vector allocated from block.  */

#define VBLOCK_BYTES_MAX					\
  vroundup ((VECTOR_BLOCK_BYTES / 2) - word_size)

/* We maintain one free list for each possible block-allocated
   vector size, and this is the number of free lists we have.  */

#define VECTOR_MAX_FREE_LIST_INDEX				\
  ((VECTOR_BLOCK_BYTES - VBLOCK_BYTES_MIN) / roundup_size + 1)

/* Common shortcut to advance vector pointer over a block data.  */

#define ADVANCE(v, nbytes) ((struct Lisp_Vector *) ((char *) (v) + (nbytes)))

/* Common shortcut to calculate NBYTES-vector index in VECTOR_FREE_LISTS.  */

#define VINDEX(nbytes) (((nbytes) - VBLOCK_BYTES_MIN) / roundup_size)

/* Get and set the next field in block-allocated vectorlike objects on
   the free list.  Doing it this way respects C's aliasing rules.
   We could instead make 'contents' a union, but that would mean
   changes everywhere that the code uses 'contents'.  */
static struct Lisp_Vector *
next_in_free_list (struct Lisp_Vector *v)
{
  intptr_t i = XLI (v->contents[0]);
  return (struct Lisp_Vector *) i;
}
static void
set_next_in_free_list (struct Lisp_Vector *v, struct Lisp_Vector *next)
{
  v->contents[0] = XIL ((intptr_t) next);
}

/* Common shortcut to setup vector on a free list.  */

#define SETUP_ON_FREE_LIST(v, nbytes, tmp)		\
  do {							\
    (tmp) = ((nbytes - header_size) / word_size);	\
    XSETPVECTYPESIZE (v, PVEC_FREE, 0, (tmp));		\
    eassert ((nbytes) % roundup_size == 0);		\
    (tmp) = VINDEX (nbytes);				\
    eassert ((tmp) < VECTOR_MAX_FREE_LIST_INDEX);	\
    set_next_in_free_list (v, vector_free_lists[tmp]);	\
    vector_free_lists[tmp] = (v);			\
    total_free_vector_slots += (nbytes) / word_size;	\
  } while (0)

/* This internal type is used to maintain the list of large vectors
   which are allocated at their own, e.g. outside of vector blocks.  */

struct large_vector
{
  union {
    struct large_vector *vector;
#if USE_LSB_TAG
    /* We need to maintain ROUNDUP_SIZE alignment for the vector member.  */
    unsigned char c[vroundup (sizeof (struct large_vector *))];
#endif
  } next;
  struct Lisp_Vector v;
};

/* This internal type is used to maintain an underlying storage
   for small vectors.  */

struct vector_block
{
  char data[VECTOR_BLOCK_BYTES];
  struct vector_block *next;
};

/* Chain of vector blocks.  */

static struct vector_block *vector_blocks;

/* Vector free lists, where NTH item points to a chain of free
   vectors of the same NBYTES size, so NTH == VINDEX (NBYTES).  */

static struct Lisp_Vector *vector_free_lists[VECTOR_MAX_FREE_LIST_INDEX];

/* Singly-linked list of large vectors.  */

static struct large_vector *large_vectors;

/* The only vector with 0 slots, allocated from pure space.  */

Lisp_Object zero_vector;

/* Number of live vectors.  */

static EMACS_INT total_vectors;

/* Total size of live and free vectors, in Lisp_Object units.  */

static EMACS_INT total_vector_slots, total_free_vector_slots;

/* Get a new vector block.  */

static struct vector_block *
allocate_vector_block (void)
{
  struct vector_block *block = xmalloc (sizeof *block);

#if GC_MARK_STACK && !defined GC_MALLOC_CHECK
  mem_insert (block->data, block->data + VECTOR_BLOCK_BYTES,
	      MEM_TYPE_VECTOR_BLOCK);
#endif

  block->next = vector_blocks;
  vector_blocks = block;
  return block;
}

/* Called once to initialize vector allocation.  */

static void
init_vectors (void)
{
  zero_vector = make_pure_vector (0);
}

/* Allocate vector from a vector block.  */

static struct Lisp_Vector *
allocate_vector_from_block (size_t nbytes)
{
  struct Lisp_Vector *vector;
  struct vector_block *block;
  size_t index, restbytes;

  eassert (VBLOCK_BYTES_MIN <= nbytes && nbytes <= VBLOCK_BYTES_MAX);
  eassert (nbytes % roundup_size == 0);

  /* First, try to allocate from a free list
     containing vectors of the requested size.  */
  index = VINDEX (nbytes);
  if (vector_free_lists[index])
    {
      vector = vector_free_lists[index];
      vector_free_lists[index] = next_in_free_list (vector);
      total_free_vector_slots -= nbytes / word_size;
      return vector;
    }

  /* Next, check free lists containing larger vectors.  Since
     we will split the result, we should have remaining space
     large enough to use for one-slot vector at least.  */
  for (index = VINDEX (nbytes + VBLOCK_BYTES_MIN);
       index < VECTOR_MAX_FREE_LIST_INDEX; index++)
    if (vector_free_lists[index])
      {
	/* This vector is larger than requested.  */
	vector = vector_free_lists[index];
	vector_free_lists[index] = next_in_free_list (vector);
	total_free_vector_slots -= nbytes / word_size;

	/* Excess bytes are used for the smaller vector,
	   which should be set on an appropriate free list.  */
	restbytes = index * roundup_size + VBLOCK_BYTES_MIN - nbytes;
	eassert (restbytes % roundup_size == 0);
	SETUP_ON_FREE_LIST (ADVANCE (vector, nbytes), restbytes, index);
	return vector;
      }

  /* Finally, need a new vector block.  */
  block = allocate_vector_block ();

  /* New vector will be at the beginning of this block.  */
  vector = (struct Lisp_Vector *) block->data;

  /* If the rest of space from this block is large enough
     for one-slot vector at least, set up it on a free list.  */
  restbytes = VECTOR_BLOCK_BYTES - nbytes;
  if (restbytes >= VBLOCK_BYTES_MIN)
    {
      eassert (restbytes % roundup_size == 0);
      SETUP_ON_FREE_LIST (ADVANCE (vector, nbytes), restbytes, index);
    }
  return vector;
}

/* Nonzero if VECTOR pointer is valid pointer inside BLOCK.  */

#define VECTOR_IN_BLOCK(vector, block)		\
  ((char *) (vector) <= (block)->data		\
   + VECTOR_BLOCK_BYTES - VBLOCK_BYTES_MIN)

/* Return the memory footprint of V in bytes.  */

static ptrdiff_t
vector_nbytes (struct Lisp_Vector *v)
{
  ptrdiff_t size = v->header.size & ~ARRAY_MARK_FLAG;

  if (size & PSEUDOVECTOR_FLAG)
    {
      if (PSEUDOVECTOR_TYPEP (&v->header, PVEC_BOOL_VECTOR))
	size = (bool_header_size
		+ (((struct Lisp_Bool_Vector *) v)->size
		   + BOOL_VECTOR_BITS_PER_CHAR - 1)
		/ BOOL_VECTOR_BITS_PER_CHAR);
      else
	size = (header_size
		+ ((size & PSEUDOVECTOR_SIZE_MASK)
		   + ((size & PSEUDOVECTOR_REST_MASK)
		      >> PSEUDOVECTOR_SIZE_BITS)) * word_size);
    }
  else
    size = header_size + size * word_size;
  return vroundup (size);
}

/* Reclaim space used by unmarked vectors.  */

static void
sweep_vectors (void)
{
  struct vector_block *block = vector_blocks, **bprev = &vector_blocks;
  struct large_vector *lv, **lvprev = &large_vectors;
  struct Lisp_Vector *vector, *next;

  total_vectors = total_vector_slots = total_free_vector_slots = 0;
  memset (vector_free_lists, 0, sizeof (vector_free_lists));

  /* Looking through vector blocks.  */

  for (block = vector_blocks; block; block = *bprev)
    {
      bool free_this_block = 0;
      ptrdiff_t nbytes;

      for (vector = (struct Lisp_Vector *) block->data;
	   VECTOR_IN_BLOCK (vector, block); vector = next)
	{
	  if (VECTOR_MARKED_P (vector))
	    {
	      VECTOR_UNMARK (vector);
	      total_vectors++;
	      nbytes = vector_nbytes (vector);
	      total_vector_slots += nbytes / word_size;
	      next = ADVANCE (vector, nbytes);
	    }
	  else
	    {
	      ptrdiff_t total_bytes;

	      if (PSEUDOVECTOR_TYPEP (&vector->header, PVEC_THREAD))
		finalize_one_thread ((struct thread_state *) vector);
	      else if (PSEUDOVECTOR_TYPEP (&vector->header, PVEC_MUTEX))
		finalize_one_mutex ((struct Lisp_Mutex *) vector);
	      else if (PSEUDOVECTOR_TYPEP (&vector->header, PVEC_CONDVAR))
		finalize_one_condvar ((struct Lisp_CondVar *) vector);

	      nbytes = vector_nbytes (vector);
	      total_bytes = nbytes;
	      next = ADVANCE (vector, nbytes);

	      /* While NEXT is not marked, try to coalesce with VECTOR,
		 thus making VECTOR of the largest possible size.  */

	      while (VECTOR_IN_BLOCK (next, block))
		{
		  if (VECTOR_MARKED_P (next))
		    break;
		  nbytes = vector_nbytes (next);
		  total_bytes += nbytes;
		  next = ADVANCE (next, nbytes);
		}

	      eassert (total_bytes % roundup_size == 0);

	      if (vector == (struct Lisp_Vector *) block->data
		  && !VECTOR_IN_BLOCK (next, block))
		/* This block should be freed because all of it's
		   space was coalesced into the only free vector.  */
		free_this_block = 1;
	      else
		{
		  int tmp;
		  SETUP_ON_FREE_LIST (vector, total_bytes, tmp);
		}
	    }
	}

      if (free_this_block)
	{
	  *bprev = block->next;
#if GC_MARK_STACK && !defined GC_MALLOC_CHECK
	  mem_delete (mem_find (block->data));
#endif
	  xfree (block);
	}
      else
	bprev = &block->next;
    }

  /* Sweep large vectors.  */

  for (lv = large_vectors; lv; lv = *lvprev)
    {
      vector = &lv->v;
      if (VECTOR_MARKED_P (vector))
	{
	  VECTOR_UNMARK (vector);
	  total_vectors++;
	  if (vector->header.size & PSEUDOVECTOR_FLAG)
	    {
	      struct Lisp_Bool_Vector *b = (struct Lisp_Bool_Vector *) vector;

	      /* All non-bool pseudovectors are small enough to be allocated
		 from vector blocks.  This code should be redesigned if some
		 pseudovector type grows beyond VBLOCK_BYTES_MAX.  */
	      eassert (PSEUDOVECTOR_TYPEP (&vector->header, PVEC_BOOL_VECTOR));

	      total_vector_slots
		+= (bool_header_size
		    + ((b->size + BOOL_VECTOR_BITS_PER_CHAR - 1)
		       / BOOL_VECTOR_BITS_PER_CHAR)) / word_size;
	    }
	  else
	    total_vector_slots
	      += header_size / word_size + vector->header.size;
	  lvprev = &lv->next.vector;
	}
      else
	{
	  *lvprev = lv->next.vector;
	  lisp_free (lv);
	}
    }
}

/* Value is a pointer to a newly allocated Lisp_Vector structure
   with room for LEN Lisp_Objects.  */

static struct Lisp_Vector *
allocate_vectorlike (ptrdiff_t len)
{
  struct Lisp_Vector *p;

  MALLOC_BLOCK_INPUT;

  if (len == 0)
    p = XVECTOR (zero_vector);
  else
    {
      size_t nbytes = header_size + len * word_size;

#ifdef DOUG_LEA_MALLOC
      /* Prevent mmap'ing the chunk.  Lisp data may not be mmap'ed
	 because mapped region contents are not preserved in
	 a dumped Emacs.  */
      mallopt (M_MMAP_MAX, 0);
#endif

      if (nbytes <= VBLOCK_BYTES_MAX)
	p = allocate_vector_from_block (vroundup (nbytes));
      else
	{
	  struct large_vector *lv
	    = lisp_malloc (sizeof (*lv) + (len - 1) * word_size,
			   MEM_TYPE_VECTORLIKE);
	  lv->next.vector = large_vectors;
	  large_vectors = lv;
	  p = &lv->v;
	}

#ifdef DOUG_LEA_MALLOC
      /* Back to a reasonable maximum of mmap'ed areas.  */
      mallopt (M_MMAP_MAX, MMAP_MAX_AREAS);
#endif

      consing_since_gc += nbytes;
      vector_cells_consed += len;
    }

  MALLOC_UNBLOCK_INPUT;

  return p;
}


/* Allocate a vector with LEN slots.  */

struct Lisp_Vector *
allocate_vector (EMACS_INT len)
{
  struct Lisp_Vector *v;
  ptrdiff_t nbytes_max = min (PTRDIFF_MAX, SIZE_MAX);

  if (min ((nbytes_max - header_size) / word_size, MOST_POSITIVE_FIXNUM) < len)
    memory_full (SIZE_MAX);
  v = allocate_vectorlike (len);
  v->header.size = len;
  return v;
}


/* Allocate other vector-like structures.  */

struct Lisp_Vector *
allocate_pseudovector (int memlen, int lisplen, enum pvec_type tag)
{
  struct Lisp_Vector *v = allocate_vectorlike (memlen);
  int i;

  /* Catch bogus values.  */
  eassert (tag <= PVEC_FONT);
  eassert (memlen - lisplen <= (1 << PSEUDOVECTOR_REST_BITS) - 1);
  eassert (lisplen <= (1 << PSEUDOVECTOR_SIZE_BITS) - 1);

  /* Only the first lisplen slots will be traced normally by the GC.  */
  for (i = 0; i < lisplen; ++i)
    v->contents[i] = Qnil;

  XSETPVECTYPESIZE (v, tag, lisplen, memlen - lisplen);
  return v;
}

struct buffer *
allocate_buffer (void)
{
  struct buffer *b = lisp_malloc (sizeof *b, MEM_TYPE_BUFFER);

  BUFFER_PVEC_INIT (b);
  /* Put B on the chain of all buffers including killed ones.  */
  b->next = all_buffers;
  all_buffers = b;
  /* Note that the rest fields of B are not initialized.  */
  return b;
}

struct Lisp_Hash_Table *
allocate_hash_table (void)
{
  return ALLOCATE_PSEUDOVECTOR (struct Lisp_Hash_Table, count, PVEC_HASH_TABLE);
}

struct window *
allocate_window (void)
{
  struct window *w;

  w = ALLOCATE_PSEUDOVECTOR (struct window, current_matrix, PVEC_WINDOW);
  /* Users assumes that non-Lisp data is zeroed.  */
  memset (&w->current_matrix, 0,
	  sizeof (*w) - offsetof (struct window, current_matrix));
  return w;
}

struct terminal *
allocate_terminal (void)
{
  struct terminal *t;

  t = ALLOCATE_PSEUDOVECTOR (struct terminal, next_terminal, PVEC_TERMINAL);
  /* Users assumes that non-Lisp data is zeroed.  */
  memset (&t->next_terminal, 0,
	  sizeof (*t) - offsetof (struct terminal, next_terminal));
  return t;
}

struct frame *
allocate_frame (void)
{
  struct frame *f;

  f = ALLOCATE_PSEUDOVECTOR (struct frame, face_cache, PVEC_FRAME);
  /* Users assumes that non-Lisp data is zeroed.  */
  memset (&f->face_cache, 0,
	  sizeof (*f) - offsetof (struct frame, face_cache));
  return f;
}

struct Lisp_Process *
allocate_process (void)
{
  struct Lisp_Process *p;

  p = ALLOCATE_PSEUDOVECTOR (struct Lisp_Process, pid, PVEC_PROCESS);
  /* Users assumes that non-Lisp data is zeroed.  */
  memset (&p->pid, 0,
	  sizeof (*p) - offsetof (struct Lisp_Process, pid));
  return p;
}

DEFUN ("make-vector", Fmake_vector, Smake_vector, 2, 2, 0,
       doc: /* Return a newly created vector of length LENGTH, with each element being INIT.
See also the function `vector'.  */)
  (register Lisp_Object length, Lisp_Object init)
{
  Lisp_Object vector;
  register ptrdiff_t sizei;
  register ptrdiff_t i;
  register struct Lisp_Vector *p;

  CHECK_NATNUM (length);

  p = allocate_vector (XFASTINT (length));
  sizei = XFASTINT (length);
  for (i = 0; i < sizei; i++)
    p->contents[i] = init;

  XSETVECTOR (vector, p);
  return vector;
}


DEFUN ("vector", Fvector, Svector, 0, MANY, 0,
       doc: /* Return a newly created vector with specified arguments as elements.
Any number of arguments, even zero arguments, are allowed.
usage: (vector &rest OBJECTS)  */)
  (ptrdiff_t nargs, Lisp_Object *args)
{
  ptrdiff_t i;
  register Lisp_Object val = make_uninit_vector (nargs);
  register struct Lisp_Vector *p = XVECTOR (val);

  for (i = 0; i < nargs; i++)
    p->contents[i] = args[i];
  return val;
}

void
make_byte_code (struct Lisp_Vector *v)
{
  if (v->header.size > 1 && STRINGP (v->contents[1])
      && STRING_MULTIBYTE (v->contents[1]))
    /* BYTECODE-STRING must have been produced by Emacs 20.2 or the
       earlier because they produced a raw 8-bit string for byte-code
       and now such a byte-code string is loaded as multibyte while
       raw 8-bit characters converted to multibyte form.  Thus, now we
       must convert them back to the original unibyte form.  */
    v->contents[1] = Fstring_as_unibyte (v->contents[1]);
  XSETPVECTYPE (v, PVEC_COMPILED);
}

DEFUN ("make-byte-code", Fmake_byte_code, Smake_byte_code, 4, MANY, 0,
       doc: /* Create a byte-code object with specified arguments as elements.
The arguments should be the ARGLIST, bytecode-string BYTE-CODE, constant
vector CONSTANTS, maximum stack size DEPTH, (optional) DOCSTRING,
and (optional) INTERACTIVE-SPEC.
The first four arguments are required; at most six have any
significance.
The ARGLIST can be either like the one of `lambda', in which case the arguments
will be dynamically bound before executing the byte code, or it can be an
integer of the form NNNNNNNRMMMMMMM where the 7bit MMMMMMM specifies the
minimum number of arguments, the 7-bit NNNNNNN specifies the maximum number
of arguments (ignoring &rest) and the R bit specifies whether there is a &rest
argument to catch the left-over arguments.  If such an integer is used, the
arguments will not be dynamically bound but will be instead pushed on the
stack before executing the byte-code.
usage: (make-byte-code ARGLIST BYTE-CODE CONSTANTS DEPTH &optional DOCSTRING INTERACTIVE-SPEC &rest ELEMENTS)  */)
  (ptrdiff_t nargs, Lisp_Object *args)
{
  ptrdiff_t i;
  register Lisp_Object val = make_uninit_vector (nargs);
  register struct Lisp_Vector *p = XVECTOR (val);

  /* We used to purecopy everything here, if purify-flag was set.  This worked
     OK for Emacs-23, but with Emacs-24's lexical binding code, it can be
     dangerous, since make-byte-code is used during execution to build
     closures, so any closure built during the preload phase would end up
     copied into pure space, including its free variables, which is sometimes
     just wasteful and other times plainly wrong (e.g. those free vars may want
     to be setcar'd).  */

  for (i = 0; i < nargs; i++)
    p->contents[i] = args[i];
  make_byte_code (p);
  XSETCOMPILED (val, p);
  return val;
}



/***********************************************************************
			   Symbol Allocation
 ***********************************************************************/

/* Like struct Lisp_Symbol, but padded so that the size is a multiple
   of the required alignment if LSB tags are used.  */

union aligned_Lisp_Symbol
{
  struct Lisp_Symbol s;
#if USE_LSB_TAG
  unsigned char c[(sizeof (struct Lisp_Symbol) + GCALIGNMENT - 1)
		  & -GCALIGNMENT];
#endif
};

/* Each symbol_block is just under 1020 bytes long, since malloc
   really allocates in units of powers of two and uses 4 bytes for its
   own overhead.  */

#define SYMBOL_BLOCK_SIZE \
  ((1020 - sizeof (struct symbol_block *)) / sizeof (union aligned_Lisp_Symbol))

struct symbol_block
{
  /* Place `symbols' first, to preserve alignment.  */
  union aligned_Lisp_Symbol symbols[SYMBOL_BLOCK_SIZE];
  struct symbol_block *next;
};

/* Current symbol block and index of first unused Lisp_Symbol
   structure in it.  */

static struct symbol_block *symbol_block;
static int symbol_block_index = SYMBOL_BLOCK_SIZE;

/* List of free symbols.  */

static struct Lisp_Symbol *symbol_free_list;

DEFUN ("make-symbol", Fmake_symbol, Smake_symbol, 1, 1, 0,
       doc: /* Return a newly allocated uninterned symbol whose name is NAME.
Its value is void, and its function definition and property list are nil.  */)
  (Lisp_Object name)
{
  register Lisp_Object val;
  register struct Lisp_Symbol *p;

  CHECK_STRING (name);

  MALLOC_BLOCK_INPUT;

  if (symbol_free_list)
    {
      XSETSYMBOL (val, symbol_free_list);
      symbol_free_list = symbol_free_list->next;
    }
  else
    {
      if (symbol_block_index == SYMBOL_BLOCK_SIZE)
	{
	  struct symbol_block *new
	    = lisp_malloc (sizeof *new, MEM_TYPE_SYMBOL);
	  new->next = symbol_block;
	  symbol_block = new;
	  symbol_block_index = 0;
	  total_free_symbols += SYMBOL_BLOCK_SIZE;
	}
      XSETSYMBOL (val, &symbol_block->symbols[symbol_block_index].s);
      symbol_block_index++;
    }

  MALLOC_UNBLOCK_INPUT;

  p = XSYMBOL (val);
  set_symbol_name (val, name);
  set_symbol_plist (val, Qnil);
  p->redirect = SYMBOL_PLAINVAL;
  SET_SYMBOL_VAL (p, Qunbound);
  set_symbol_function (val, Qnil);
  set_symbol_next (val, NULL);
  p->gcmarkbit = 0;
  p->interned = SYMBOL_UNINTERNED;
  p->constant = 0;
  p->declared_special = 0;
  consing_since_gc += sizeof (struct Lisp_Symbol);
  symbols_consed++;
  total_free_symbols--;
  return val;
}



/***********************************************************************
		       Marker (Misc) Allocation
 ***********************************************************************/

/* Like union Lisp_Misc, but padded so that its size is a multiple of
   the required alignment when LSB tags are used.  */

union aligned_Lisp_Misc
{
  union Lisp_Misc m;
#if USE_LSB_TAG
  unsigned char c[(sizeof (union Lisp_Misc) + GCALIGNMENT - 1)
		  & -GCALIGNMENT];
#endif
};

/* Allocation of markers and other objects that share that structure.
   Works like allocation of conses. */

#define MARKER_BLOCK_SIZE \
  ((1020 - sizeof (struct marker_block *)) / sizeof (union aligned_Lisp_Misc))

struct marker_block
{
  /* Place `markers' first, to preserve alignment.  */
  union aligned_Lisp_Misc markers[MARKER_BLOCK_SIZE];
  struct marker_block *next;
};

static struct marker_block *marker_block;
static int marker_block_index = MARKER_BLOCK_SIZE;

static union Lisp_Misc *marker_free_list;

/* Return a newly allocated Lisp_Misc object of specified TYPE.  */

static Lisp_Object
allocate_misc (enum Lisp_Misc_Type type)
{
  Lisp_Object val;

  MALLOC_BLOCK_INPUT;

  if (marker_free_list)
    {
      XSETMISC (val, marker_free_list);
      marker_free_list = marker_free_list->u_free.chain;
    }
  else
    {
      if (marker_block_index == MARKER_BLOCK_SIZE)
	{
	  struct marker_block *new = lisp_malloc (sizeof *new, MEM_TYPE_MISC);
	  new->next = marker_block;
	  marker_block = new;
	  marker_block_index = 0;
	  total_free_markers += MARKER_BLOCK_SIZE;
	}
      XSETMISC (val, &marker_block->markers[marker_block_index].m);
      marker_block_index++;
    }

  MALLOC_UNBLOCK_INPUT;

  --total_free_markers;
  consing_since_gc += sizeof (union Lisp_Misc);
  misc_objects_consed++;
  XMISCTYPE (val) = type;
  XMISCANY (val)->gcmarkbit = 0;
  return val;
}

/* Free a Lisp_Misc object.  */

void
free_misc (Lisp_Object misc)
{
  XMISCTYPE (misc) = Lisp_Misc_Free;
  XMISC (misc)->u_free.chain = marker_free_list;
  marker_free_list = XMISC (misc);
  consing_since_gc -= sizeof (union Lisp_Misc);
  total_free_markers++;
}

/* Verify properties of Lisp_Save_Value's representation
   that are assumed here and elsewhere.  */

verify (SAVE_UNUSED == 0);
verify ((SAVE_INTEGER | SAVE_POINTER | SAVE_OBJECT) >> SAVE_SLOT_BITS == 0);

/* Return a Lisp_Save_Value object with the data saved according to
   DATA_TYPE.  DATA_TYPE should be one of SAVE_TYPE_INT_INT, etc.  */

Lisp_Object
make_save_value (enum Lisp_Save_Type save_type, ...)
{
  va_list ap;
  int i;
  Lisp_Object val = allocate_misc (Lisp_Misc_Save_Value);
  struct Lisp_Save_Value *p = XSAVE_VALUE (val);

  eassert (0 < save_type
	   && (save_type < 1 << (SAVE_TYPE_BITS - 1)
	       || save_type == SAVE_TYPE_MEMORY));
  p->save_type = save_type;
  va_start (ap, save_type);
  save_type &= ~ (1 << (SAVE_TYPE_BITS - 1));

  for (i = 0; save_type; i++, save_type >>= SAVE_SLOT_BITS)
    switch (save_type & ((1 << SAVE_SLOT_BITS) - 1))
      {
      case SAVE_POINTER:
	p->data[i].pointer = va_arg (ap, void *);
	break;

      case SAVE_INTEGER:
	p->data[i].integer = va_arg (ap, ptrdiff_t);
	break;

      case SAVE_OBJECT:
	p->data[i].object = va_arg (ap, Lisp_Object);
	break;

      default:
	emacs_abort ();
      }

  va_end (ap);
  return val;
}

/* The most common task it to save just one C pointer.  */

Lisp_Object
make_save_pointer (void *pointer)
{
  Lisp_Object val = allocate_misc (Lisp_Misc_Save_Value);
  struct Lisp_Save_Value *p = XSAVE_VALUE (val);
  p->save_type = SAVE_POINTER;
  p->data[0].pointer = pointer;
  return val;
}

/* Free a Lisp_Save_Value object.  Do not use this function
   if SAVE contains pointer other than returned by xmalloc.  */

static void
free_save_value (Lisp_Object save)
{
  xfree (XSAVE_POINTER (save, 0));
  free_misc (save);
}

/* Return a Lisp_Misc_Overlay object with specified START, END and PLIST.  */

Lisp_Object
build_overlay (Lisp_Object start, Lisp_Object end, Lisp_Object plist)
{
  register Lisp_Object overlay;

  overlay = allocate_misc (Lisp_Misc_Overlay);
  OVERLAY_START (overlay) = start;
  OVERLAY_END (overlay) = end;
  set_overlay_plist (overlay, plist);
  XOVERLAY (overlay)->next = NULL;
  return overlay;
}

DEFUN ("make-marker", Fmake_marker, Smake_marker, 0, 0, 0,
       doc: /* Return a newly allocated marker which does not point at any place.  */)
  (void)
{
  register Lisp_Object val;
  register struct Lisp_Marker *p;

  val = allocate_misc (Lisp_Misc_Marker);
  p = XMARKER (val);
  p->buffer = 0;
  p->bytepos = 0;
  p->charpos = 0;
  p->next = NULL;
  p->insertion_type = 0;
  return val;
}

/* Return a newly allocated marker which points into BUF
   at character position CHARPOS and byte position BYTEPOS.  */

Lisp_Object
build_marker (struct buffer *buf, ptrdiff_t charpos, ptrdiff_t bytepos)
{
  Lisp_Object obj;
  struct Lisp_Marker *m;

  /* No dead buffers here.  */
  eassert (BUFFER_LIVE_P (buf));

  /* Every character is at least one byte.  */
  eassert (charpos <= bytepos);

  obj = allocate_misc (Lisp_Misc_Marker);
  m = XMARKER (obj);
  m->buffer = buf;
  m->charpos = charpos;
  m->bytepos = bytepos;
  m->insertion_type = 0;
  m->next = BUF_MARKERS (buf);
  BUF_MARKERS (buf) = m;
  return obj;
}

/* Put MARKER back on the free list after using it temporarily.  */

void
free_marker (Lisp_Object marker)
{
  unchain_marker (XMARKER (marker));
  free_misc (marker);
}


/* Return a newly created vector or string with specified arguments as
   elements.  If all the arguments are characters that can fit
   in a string of events, make a string; otherwise, make a vector.

   Any number of arguments, even zero arguments, are allowed.  */

Lisp_Object
make_event_array (register int nargs, Lisp_Object *args)
{
  int i;

  for (i = 0; i < nargs; i++)
    /* The things that fit in a string
       are characters that are in 0...127,
       after discarding the meta bit and all the bits above it.  */
    if (!INTEGERP (args[i])
	|| (XINT (args[i]) & ~(-CHAR_META)) >= 0200)
      return Fvector (nargs, args);

  /* Since the loop exited, we know that all the things in it are
     characters, so we can make a string.  */
  {
    Lisp_Object result;

    result = Fmake_string (make_number (nargs), make_number (0));
    for (i = 0; i < nargs; i++)
      {
	SSET (result, i, XINT (args[i]));
	/* Move the meta bit to the right place for a string char.  */
	if (XINT (args[i]) & CHAR_META)
	  SSET (result, i, SREF (result, i) | 0x80);
      }

    return result;
  }
}



/************************************************************************
			   Memory Full Handling
 ************************************************************************/


/* Called if malloc (NBYTES) returns zero.  If NBYTES == SIZE_MAX,
   there may have been size_t overflow so that malloc was never
   called, or perhaps malloc was invoked successfully but the
   resulting pointer had problems fitting into a tagged EMACS_INT.  In
   either case this counts as memory being full even though malloc did
   not fail.  */

void
memory_full (size_t nbytes)
{
  /* Do not go into hysterics merely because a large request failed.  */
  bool enough_free_memory = 0;
  if (SPARE_MEMORY < nbytes)
    {
      void *p;

      MALLOC_BLOCK_INPUT;
      p = malloc (SPARE_MEMORY);
      if (p)
	{
	  free (p);
	  enough_free_memory = 1;
	}
      MALLOC_UNBLOCK_INPUT;
    }

  if (! enough_free_memory)
    {
      int i;

      Vmemory_full = Qt;

      memory_full_cons_threshold = sizeof (struct cons_block);

      /* The first time we get here, free the spare memory.  */
      for (i = 0; i < sizeof (spare_memory) / sizeof (char *); i++)
	if (spare_memory[i])
	  {
	    if (i == 0)
	      free (spare_memory[i]);
	    else if (i >= 1 && i <= 4)
	      lisp_align_free (spare_memory[i]);
	    else
	      lisp_free (spare_memory[i]);
	    spare_memory[i] = 0;
	  }
    }

  /* This used to call error, but if we've run out of memory, we could
     get infinite recursion trying to build the string.  */
  xsignal (Qnil, Vmemory_signal_data);
}

/* If we released our reserve (due to running out of memory),
   and we have a fair amount free once again,
   try to set aside another reserve in case we run out once more.

   This is called when a relocatable block is freed in ralloc.c,
   and also directly from this file, in case we're not using ralloc.c.  */

void
refill_memory_reserve (void)
{
#ifndef SYSTEM_MALLOC
  if (spare_memory[0] == 0)
    spare_memory[0] = malloc (SPARE_MEMORY);
  if (spare_memory[1] == 0)
    spare_memory[1] = lisp_align_malloc (sizeof (struct cons_block),
						  MEM_TYPE_SPARE);
  if (spare_memory[2] == 0)
    spare_memory[2] = lisp_align_malloc (sizeof (struct cons_block),
					 MEM_TYPE_SPARE);
  if (spare_memory[3] == 0)
    spare_memory[3] = lisp_align_malloc (sizeof (struct cons_block),
					 MEM_TYPE_SPARE);
  if (spare_memory[4] == 0)
    spare_memory[4] = lisp_align_malloc (sizeof (struct cons_block),
					 MEM_TYPE_SPARE);
  if (spare_memory[5] == 0)
    spare_memory[5] = lisp_malloc (sizeof (struct string_block),
				   MEM_TYPE_SPARE);
  if (spare_memory[6] == 0)
    spare_memory[6] = lisp_malloc (sizeof (struct string_block),
				   MEM_TYPE_SPARE);
  if (spare_memory[0] && spare_memory[1] && spare_memory[5])
    Vmemory_full = Qnil;
#endif
}

/************************************************************************
			   C Stack Marking
 ************************************************************************/

#if GC_MARK_STACK || defined GC_MALLOC_CHECK

/* Conservative C stack marking requires a method to identify possibly
   live Lisp objects given a pointer value.  We do this by keeping
   track of blocks of Lisp data that are allocated in a red-black tree
   (see also the comment of mem_node which is the type of nodes in
   that tree).  Function lisp_malloc adds information for an allocated
   block to the red-black tree with calls to mem_insert, and function
   lisp_free removes it with mem_delete.  Functions live_string_p etc
   call mem_find to lookup information about a given pointer in the
   tree, and use that to determine if the pointer points to a Lisp
   object or not.  */

/* Initialize this part of alloc.c.  */

static void
mem_init (void)
{
  mem_z.left = mem_z.right = MEM_NIL;
  mem_z.parent = NULL;
  mem_z.color = MEM_BLACK;
  mem_z.start = mem_z.end = NULL;
  mem_root = MEM_NIL;
}


/* Value is a pointer to the mem_node containing START.  Value is
   MEM_NIL if there is no node in the tree containing START.  */

static struct mem_node *
mem_find (void *start)
{
  struct mem_node *p;

  if (start < min_heap_address || start > max_heap_address)
    return MEM_NIL;

  /* Make the search always successful to speed up the loop below.  */
  mem_z.start = start;
  mem_z.end = (char *) start + 1;

  p = mem_root;
  while (start < p->start || start >= p->end)
    p = start < p->start ? p->left : p->right;
  return p;
}


/* Insert a new node into the tree for a block of memory with start
   address START, end address END, and type TYPE.  Value is a
   pointer to the node that was inserted.  */

static struct mem_node *
mem_insert (void *start, void *end, enum mem_type type)
{
  struct mem_node *c, *parent, *x;

  if (min_heap_address == NULL || start < min_heap_address)
    min_heap_address = start;
  if (max_heap_address == NULL || end > max_heap_address)
    max_heap_address = end;

  /* See where in the tree a node for START belongs.  In this
     particular application, it shouldn't happen that a node is already
     present.  For debugging purposes, let's check that.  */
  c = mem_root;
  parent = NULL;

#if GC_MARK_STACK != GC_MAKE_GCPROS_NOOPS

  while (c != MEM_NIL)
    {
      if (start >= c->start && start < c->end)
	emacs_abort ();
      parent = c;
      c = start < c->start ? c->left : c->right;
    }

#else /* GC_MARK_STACK == GC_MARK_STACK_CHECK_GCPROS */

  while (c != MEM_NIL)
    {
      parent = c;
      c = start < c->start ? c->left : c->right;
    }

#endif /* GC_MARK_STACK == GC_MARK_STACK_CHECK_GCPROS */

  /* Create a new node.  */
#ifdef GC_MALLOC_CHECK
  x = malloc (sizeof *x);
  if (x == NULL)
    emacs_abort ();
#else
  x = xmalloc (sizeof *x);
#endif
  x->start = start;
  x->end = end;
  x->type = type;
  x->parent = parent;
  x->left = x->right = MEM_NIL;
  x->color = MEM_RED;

  /* Insert it as child of PARENT or install it as root.  */
  if (parent)
    {
      if (start < parent->start)
	parent->left = x;
      else
	parent->right = x;
    }
  else
    mem_root = x;

  /* Re-establish red-black tree properties.  */
  mem_insert_fixup (x);

  return x;
}


/* Re-establish the red-black properties of the tree, and thereby
   balance the tree, after node X has been inserted; X is always red.  */

static void
mem_insert_fixup (struct mem_node *x)
{
  while (x != mem_root && x->parent->color == MEM_RED)
    {
      /* X is red and its parent is red.  This is a violation of
	 red-black tree property #3.  */

      if (x->parent == x->parent->parent->left)
	{
	  /* We're on the left side of our grandparent, and Y is our
	     "uncle".  */
	  struct mem_node *y = x->parent->parent->right;

	  if (y->color == MEM_RED)
	    {
	      /* Uncle and parent are red but should be black because
		 X is red.  Change the colors accordingly and proceed
		 with the grandparent.  */
	      x->parent->color = MEM_BLACK;
	      y->color = MEM_BLACK;
	      x->parent->parent->color = MEM_RED;
	      x = x->parent->parent;
            }
	  else
	    {
	      /* Parent and uncle have different colors; parent is
		 red, uncle is black.  */
	      if (x == x->parent->right)
		{
		  x = x->parent;
		  mem_rotate_left (x);
                }

	      x->parent->color = MEM_BLACK;
	      x->parent->parent->color = MEM_RED;
	      mem_rotate_right (x->parent->parent);
            }
        }
      else
	{
	  /* This is the symmetrical case of above.  */
	  struct mem_node *y = x->parent->parent->left;

	  if (y->color == MEM_RED)
	    {
	      x->parent->color = MEM_BLACK;
	      y->color = MEM_BLACK;
	      x->parent->parent->color = MEM_RED;
	      x = x->parent->parent;
            }
	  else
	    {
	      if (x == x->parent->left)
		{
		  x = x->parent;
		  mem_rotate_right (x);
		}

	      x->parent->color = MEM_BLACK;
	      x->parent->parent->color = MEM_RED;
	      mem_rotate_left (x->parent->parent);
            }
        }
    }

  /* The root may have been changed to red due to the algorithm.  Set
     it to black so that property #5 is satisfied.  */
  mem_root->color = MEM_BLACK;
}


/*   (x)                   (y)
     / \                   / \
    a   (y)      ===>    (x)  c
        / \              / \
       b   c            a   b  */

static void
mem_rotate_left (struct mem_node *x)
{
  struct mem_node *y;

  /* Turn y's left sub-tree into x's right sub-tree.  */
  y = x->right;
  x->right = y->left;
  if (y->left != MEM_NIL)
    y->left->parent = x;

  /* Y's parent was x's parent.  */
  if (y != MEM_NIL)
    y->parent = x->parent;

  /* Get the parent to point to y instead of x.  */
  if (x->parent)
    {
      if (x == x->parent->left)
	x->parent->left = y;
      else
	x->parent->right = y;
    }
  else
    mem_root = y;

  /* Put x on y's left.  */
  y->left = x;
  if (x != MEM_NIL)
    x->parent = y;
}


/*     (x)                (Y)
       / \                / \
     (y)  c      ===>    a  (x)
     / \                    / \
    a   b                  b   c  */

static void
mem_rotate_right (struct mem_node *x)
{
  struct mem_node *y = x->left;

  x->left = y->right;
  if (y->right != MEM_NIL)
    y->right->parent = x;

  if (y != MEM_NIL)
    y->parent = x->parent;
  if (x->parent)
    {
      if (x == x->parent->right)
	x->parent->right = y;
      else
	x->parent->left = y;
    }
  else
    mem_root = y;

  y->right = x;
  if (x != MEM_NIL)
    x->parent = y;
}


/* Delete node Z from the tree.  If Z is null or MEM_NIL, do nothing.  */

static void
mem_delete (struct mem_node *z)
{
  struct mem_node *x, *y;

  if (!z || z == MEM_NIL)
    return;

  if (z->left == MEM_NIL || z->right == MEM_NIL)
    y = z;
  else
    {
      y = z->right;
      while (y->left != MEM_NIL)
	y = y->left;
    }

  if (y->left != MEM_NIL)
    x = y->left;
  else
    x = y->right;

  x->parent = y->parent;
  if (y->parent)
    {
      if (y == y->parent->left)
	y->parent->left = x;
      else
	y->parent->right = x;
    }
  else
    mem_root = x;

  if (y != z)
    {
      z->start = y->start;
      z->end = y->end;
      z->type = y->type;
    }

  if (y->color == MEM_BLACK)
    mem_delete_fixup (x);

#ifdef GC_MALLOC_CHECK
  free (y);
#else
  xfree (y);
#endif
}


/* Re-establish the red-black properties of the tree, after a
   deletion.  */

static void
mem_delete_fixup (struct mem_node *x)
{
  while (x != mem_root && x->color == MEM_BLACK)
    {
      if (x == x->parent->left)
	{
	  struct mem_node *w = x->parent->right;

	  if (w->color == MEM_RED)
	    {
	      w->color = MEM_BLACK;
	      x->parent->color = MEM_RED;
	      mem_rotate_left (x->parent);
	      w = x->parent->right;
            }

	  if (w->left->color == MEM_BLACK && w->right->color == MEM_BLACK)
	    {
	      w->color = MEM_RED;
	      x = x->parent;
            }
	  else
	    {
	      if (w->right->color == MEM_BLACK)
		{
		  w->left->color = MEM_BLACK;
		  w->color = MEM_RED;
		  mem_rotate_right (w);
		  w = x->parent->right;
                }
	      w->color = x->parent->color;
	      x->parent->color = MEM_BLACK;
	      w->right->color = MEM_BLACK;
	      mem_rotate_left (x->parent);
	      x = mem_root;
            }
        }
      else
	{
	  struct mem_node *w = x->parent->left;

	  if (w->color == MEM_RED)
	    {
	      w->color = MEM_BLACK;
	      x->parent->color = MEM_RED;
	      mem_rotate_right (x->parent);
	      w = x->parent->left;
            }

	  if (w->right->color == MEM_BLACK && w->left->color == MEM_BLACK)
	    {
	      w->color = MEM_RED;
	      x = x->parent;
            }
	  else
	    {
	      if (w->left->color == MEM_BLACK)
		{
		  w->right->color = MEM_BLACK;
		  w->color = MEM_RED;
		  mem_rotate_left (w);
		  w = x->parent->left;
                }

	      w->color = x->parent->color;
	      x->parent->color = MEM_BLACK;
	      w->left->color = MEM_BLACK;
	      mem_rotate_right (x->parent);
	      x = mem_root;
            }
        }
    }

  x->color = MEM_BLACK;
}


/* Value is non-zero if P is a pointer to a live Lisp string on
   the heap.  M is a pointer to the mem_block for P.  */

static bool
live_string_p (struct mem_node *m, void *p)
{
  if (m->type == MEM_TYPE_STRING)
    {
      struct string_block *b = (struct string_block *) m->start;
      ptrdiff_t offset = (char *) p - (char *) &b->strings[0];

      /* P must point to the start of a Lisp_String structure, and it
	 must not be on the free-list.  */
      return (offset >= 0
	      && offset % sizeof b->strings[0] == 0
	      && offset < (STRING_BLOCK_SIZE * sizeof b->strings[0])
	      && ((struct Lisp_String *) p)->data != NULL);
    }
  else
    return 0;
}


/* Value is non-zero if P is a pointer to a live Lisp cons on
   the heap.  M is a pointer to the mem_block for P.  */

static bool
live_cons_p (struct mem_node *m, void *p)
{
  if (m->type == MEM_TYPE_CONS)
    {
      struct cons_block *b = (struct cons_block *) m->start;
      ptrdiff_t offset = (char *) p - (char *) &b->conses[0];

      /* P must point to the start of a Lisp_Cons, not be
	 one of the unused cells in the current cons block,
	 and not be on the free-list.  */
      return (offset >= 0
	      && offset % sizeof b->conses[0] == 0
	      && offset < (CONS_BLOCK_SIZE * sizeof b->conses[0])
	      && (b != cons_block
		  || offset / sizeof b->conses[0] < cons_block_index)
	      && !EQ (((struct Lisp_Cons *) p)->car, Vdead));
    }
  else
    return 0;
}


/* Value is non-zero if P is a pointer to a live Lisp symbol on
   the heap.  M is a pointer to the mem_block for P.  */

static bool
live_symbol_p (struct mem_node *m, void *p)
{
  if (m->type == MEM_TYPE_SYMBOL)
    {
      struct symbol_block *b = (struct symbol_block *) m->start;
      ptrdiff_t offset = (char *) p - (char *) &b->symbols[0];

      /* P must point to the start of a Lisp_Symbol, not be
	 one of the unused cells in the current symbol block,
	 and not be on the free-list.  */
      return (offset >= 0
	      && offset % sizeof b->symbols[0] == 0
	      && offset < (SYMBOL_BLOCK_SIZE * sizeof b->symbols[0])
	      && (b != symbol_block
		  || offset / sizeof b->symbols[0] < symbol_block_index)
	      && !EQ (((struct Lisp_Symbol *)p)->function, Vdead));
    }
  else
    return 0;
}


/* Value is non-zero if P is a pointer to a live Lisp float on
   the heap.  M is a pointer to the mem_block for P.  */

static bool
live_float_p (struct mem_node *m, void *p)
{
  if (m->type == MEM_TYPE_FLOAT)
    {
      struct float_block *b = (struct float_block *) m->start;
      ptrdiff_t offset = (char *) p - (char *) &b->floats[0];

      /* P must point to the start of a Lisp_Float and not be
	 one of the unused cells in the current float block.  */
      return (offset >= 0
	      && offset % sizeof b->floats[0] == 0
	      && offset < (FLOAT_BLOCK_SIZE * sizeof b->floats[0])
	      && (b != float_block
		  || offset / sizeof b->floats[0] < float_block_index));
    }
  else
    return 0;
}


/* Value is non-zero if P is a pointer to a live Lisp Misc on
   the heap.  M is a pointer to the mem_block for P.  */

static bool
live_misc_p (struct mem_node *m, void *p)
{
  if (m->type == MEM_TYPE_MISC)
    {
      struct marker_block *b = (struct marker_block *) m->start;
      ptrdiff_t offset = (char *) p - (char *) &b->markers[0];

      /* P must point to the start of a Lisp_Misc, not be
	 one of the unused cells in the current misc block,
	 and not be on the free-list.  */
      return (offset >= 0
	      && offset % sizeof b->markers[0] == 0
	      && offset < (MARKER_BLOCK_SIZE * sizeof b->markers[0])
	      && (b != marker_block
		  || offset / sizeof b->markers[0] < marker_block_index)
	      && ((union Lisp_Misc *) p)->u_any.type != Lisp_Misc_Free);
    }
  else
    return 0;
}


/* Value is non-zero if P is a pointer to a live vector-like object.
   M is a pointer to the mem_block for P.  */

static bool
live_vector_p (struct mem_node *m, void *p)
{
  if (m->type == MEM_TYPE_VECTOR_BLOCK)
    {
      /* This memory node corresponds to a vector block.  */
      struct vector_block *block = (struct vector_block *) m->start;
      struct Lisp_Vector *vector = (struct Lisp_Vector *) block->data;

      /* P is in the block's allocation range.  Scan the block
	 up to P and see whether P points to the start of some
	 vector which is not on a free list.  FIXME: check whether
	 some allocation patterns (probably a lot of short vectors)
	 may cause a substantial overhead of this loop.  */
      while (VECTOR_IN_BLOCK (vector, block)
	     && vector <= (struct Lisp_Vector *) p)
	{
	  if (!PSEUDOVECTOR_TYPEP (&vector->header, PVEC_FREE) && vector == p)
	    return 1;
	  else
	    vector = ADVANCE (vector, vector_nbytes (vector));
	}
    }
  else if (m->type == MEM_TYPE_VECTORLIKE
	   && (char *) p == ((char *) m->start
			     + offsetof (struct large_vector, v)))
    /* This memory node corresponds to a large vector.  */
    return 1;
  return 0;
}


/* Value is non-zero if P is a pointer to a live buffer.  M is a
   pointer to the mem_block for P.  */

static bool
live_buffer_p (struct mem_node *m, void *p)
{
  /* P must point to the start of the block, and the buffer
     must not have been killed.  */
  return (m->type == MEM_TYPE_BUFFER
	  && p == m->start
	  && !NILP (((struct buffer *) p)->INTERNAL_FIELD (name)));
}

#endif /* GC_MARK_STACK || defined GC_MALLOC_CHECK */

#if GC_MARK_STACK

#if GC_MARK_STACK == GC_USE_GCPROS_CHECK_ZOMBIES

/* Array of objects that are kept alive because the C stack contains
   a pattern that looks like a reference to them .  */

#define MAX_ZOMBIES 10
static Lisp_Object zombies[MAX_ZOMBIES];

/* Number of zombie objects.  */

static EMACS_INT nzombies;

/* Number of garbage collections.  */

static EMACS_INT ngcs;

/* Average percentage of zombies per collection.  */

static double avg_zombies;

/* Max. number of live and zombie objects.  */

static EMACS_INT max_live, max_zombies;

/* Average number of live objects per GC.  */

static double avg_live;

DEFUN ("gc-status", Fgc_status, Sgc_status, 0, 0, "",
       doc: /* Show information about live and zombie objects.  */)
  (void)
{
  Lisp_Object args[8], zombie_list = Qnil;
  EMACS_INT i;
  for (i = 0; i < min (MAX_ZOMBIES, nzombies); i++)
    zombie_list = Fcons (zombies[i], zombie_list);
  args[0] = build_string ("%d GCs, avg live/zombies = %.2f/%.2f (%f%%), max %d/%d\nzombies: %S");
  args[1] = make_number (ngcs);
  args[2] = make_float (avg_live);
  args[3] = make_float (avg_zombies);
  args[4] = make_float (avg_zombies / avg_live / 100);
  args[5] = make_number (max_live);
  args[6] = make_number (max_zombies);
  args[7] = zombie_list;
  return Fmessage (8, args);
}

#endif /* GC_MARK_STACK == GC_USE_GCPROS_CHECK_ZOMBIES */


/* Mark OBJ if we can prove it's a Lisp_Object.  */

static void
mark_maybe_object (Lisp_Object obj)
{
  void *po;
  struct mem_node *m;

  if (INTEGERP (obj))
    return;

  po = (void *) XPNTR (obj);
  m = mem_find (po);

  if (m != MEM_NIL)
    {
      bool mark_p = 0;

      switch (XTYPE (obj))
	{
	case Lisp_String:
	  mark_p = (live_string_p (m, po)
		    && !STRING_MARKED_P ((struct Lisp_String *) po));
	  break;

	case Lisp_Cons:
	  mark_p = (live_cons_p (m, po) && !CONS_MARKED_P (XCONS (obj)));
	  break;

	case Lisp_Symbol:
	  mark_p = (live_symbol_p (m, po) && !XSYMBOL (obj)->gcmarkbit);
	  break;

	case Lisp_Float:
	  mark_p = (live_float_p (m, po) && !FLOAT_MARKED_P (XFLOAT (obj)));
	  break;

	case Lisp_Vectorlike:
	  /* Note: can't check BUFFERP before we know it's a
	     buffer because checking that dereferences the pointer
	     PO which might point anywhere.  */
	  if (live_vector_p (m, po))
	    mark_p = !SUBRP (obj) && !VECTOR_MARKED_P (XVECTOR (obj));
	  else if (live_buffer_p (m, po))
	    mark_p = BUFFERP (obj) && !VECTOR_MARKED_P (XBUFFER (obj));
	  break;

	case Lisp_Misc:
	  mark_p = (live_misc_p (m, po) && !XMISCANY (obj)->gcmarkbit);
	  break;

	default:
	  break;
	}

      if (mark_p)
	{
#if GC_MARK_STACK == GC_USE_GCPROS_CHECK_ZOMBIES
	  if (nzombies < MAX_ZOMBIES)
	    zombies[nzombies] = obj;
	  ++nzombies;
#endif
	  mark_object (obj);
	}
    }
}


/* If P points to Lisp data, mark that as live if it isn't already
   marked.  */

static void
mark_maybe_pointer (void *p)
{
  struct mem_node *m;

  /* Quickly rule out some values which can't point to Lisp data.
     USE_LSB_TAG needs Lisp data to be aligned on multiples of GCALIGNMENT.
     Otherwise, assume that Lisp data is aligned on even addresses.  */
  if ((intptr_t) p % (USE_LSB_TAG ? GCALIGNMENT : 2))
    return;

  m = mem_find (p);
  if (m != MEM_NIL)
    {
      Lisp_Object obj = Qnil;

      switch (m->type)
	{
	case MEM_TYPE_NON_LISP:
	case MEM_TYPE_SPARE:
	  /* Nothing to do; not a pointer to Lisp memory.  */
	  break;

	case MEM_TYPE_BUFFER:
	  if (live_buffer_p (m, p) && !VECTOR_MARKED_P ((struct buffer *)p))
	    XSETVECTOR (obj, p);
	  break;

	case MEM_TYPE_CONS:
	  if (live_cons_p (m, p) && !CONS_MARKED_P ((struct Lisp_Cons *) p))
	    XSETCONS (obj, p);
	  break;

	case MEM_TYPE_STRING:
	  if (live_string_p (m, p)
	      && !STRING_MARKED_P ((struct Lisp_String *) p))
	    XSETSTRING (obj, p);
	  break;

	case MEM_TYPE_MISC:
	  if (live_misc_p (m, p) && !((struct Lisp_Free *) p)->gcmarkbit)
	    XSETMISC (obj, p);
	  break;

	case MEM_TYPE_SYMBOL:
	  if (live_symbol_p (m, p) && !((struct Lisp_Symbol *) p)->gcmarkbit)
	    XSETSYMBOL (obj, p);
	  break;

	case MEM_TYPE_FLOAT:
	  if (live_float_p (m, p) && !FLOAT_MARKED_P (p))
	    XSETFLOAT (obj, p);
	  break;

	case MEM_TYPE_VECTORLIKE:
	case MEM_TYPE_VECTOR_BLOCK:
	  if (live_vector_p (m, p))
	    {
	      Lisp_Object tem;
	      XSETVECTOR (tem, p);
	      if (!SUBRP (tem) && !VECTOR_MARKED_P (XVECTOR (tem)))
		obj = tem;
	    }
	  break;

	default:
	  emacs_abort ();
	}

      if (!NILP (obj))
	mark_object (obj);
    }
}


/* Alignment of pointer values.  Use alignof, as it sometimes returns
   a smaller alignment than GCC's __alignof__ and mark_memory might
   miss objects if __alignof__ were used.  */
#define GC_POINTER_ALIGNMENT alignof (void *)

/* Define POINTERS_MIGHT_HIDE_IN_OBJECTS to 1 if marking via C pointers does
   not suffice, which is the typical case.  A host where a Lisp_Object is
   wider than a pointer might allocate a Lisp_Object in non-adjacent halves.
   If USE_LSB_TAG, the bottom half is not a valid pointer, but it should
   suffice to widen it to to a Lisp_Object and check it that way.  */
#if USE_LSB_TAG || VAL_MAX < UINTPTR_MAX
# if !USE_LSB_TAG && VAL_MAX < UINTPTR_MAX >> GCTYPEBITS
  /* If tag bits straddle pointer-word boundaries, neither mark_maybe_pointer
     nor mark_maybe_object can follow the pointers.  This should not occur on
     any practical porting target.  */
#  error "MSB type bits straddle pointer-word boundaries"
# endif
  /* Marking via C pointers does not suffice, because Lisp_Objects contain
     pointer words that hold pointers ORed with type bits.  */
# define POINTERS_MIGHT_HIDE_IN_OBJECTS 1
#else
  /* Marking via C pointers suffices, because Lisp_Objects contain pointer
     words that hold unmodified pointers.  */
# define POINTERS_MIGHT_HIDE_IN_OBJECTS 0
#endif

/* Mark Lisp objects referenced from the address range START+OFFSET..END
   or END+OFFSET..START. */

static void
mark_memory (void *start, void *end)
#if defined (__clang__) && defined (__has_feature)
#if __has_feature(address_sanitizer)
  /* Do not allow -faddress-sanitizer to check this function, since it
     crosses the function stack boundary, and thus would yield many
     false positives. */
  __attribute__((no_address_safety_analysis))
#endif
#endif
{
  void **pp;
  int i;

#if GC_MARK_STACK == GC_USE_GCPROS_CHECK_ZOMBIES
  nzombies = 0;
#endif

  /* Make START the pointer to the start of the memory region,
     if it isn't already.  */
  if (end < start)
    {
      void *tem = start;
      start = end;
      end = tem;
    }

  /* Mark Lisp data pointed to.  This is necessary because, in some
     situations, the C compiler optimizes Lisp objects away, so that
     only a pointer to them remains.  Example:

     DEFUN ("testme", Ftestme, Stestme, 0, 0, 0, "")
     ()
     {
       Lisp_Object obj = build_string ("test");
       struct Lisp_String *s = XSTRING (obj);
       Fgarbage_collect ();
       fprintf (stderr, "test `%s'\n", s->data);
       return Qnil;
     }

     Here, `obj' isn't really used, and the compiler optimizes it
     away.  The only reference to the life string is through the
     pointer `s'.  */

  for (pp = start; (void *) pp < end; pp++)
    for (i = 0; i < sizeof *pp; i += GC_POINTER_ALIGNMENT)
      {
	void *p = *(void **) ((char *) pp + i);
	mark_maybe_pointer (p);
	if (POINTERS_MIGHT_HIDE_IN_OBJECTS)
	  mark_maybe_object (XIL ((intptr_t) p));
      }
}

#if !defined GC_SAVE_REGISTERS_ON_STACK && !defined GC_SETJMP_WORKS

static bool setjmp_tested_p;
static int longjmps_done;

#define SETJMP_WILL_LIKELY_WORK "\
\n\
Emacs garbage collector has been changed to use conservative stack\n\
marking.  Emacs has determined that the method it uses to do the\n\
marking will likely work on your system, but this isn't sure.\n\
\n\
If you are a system-programmer, or can get the help of a local wizard\n\
who is, please take a look at the function mark_stack in alloc.c, and\n\
verify that the methods used are appropriate for your system.\n\
\n\
Please mail the result to <emacs-devel@gnu.org>.\n\
"

#define SETJMP_WILL_NOT_WORK "\
\n\
Emacs garbage collector has been changed to use conservative stack\n\
marking.  Emacs has determined that the default method it uses to do the\n\
marking will not work on your system.  We will need a system-dependent\n\
solution for your system.\n\
\n\
Please take a look at the function mark_stack in alloc.c, and\n\
try to find a way to make it work on your system.\n\
\n\
Note that you may get false negatives, depending on the compiler.\n\
In particular, you need to use -O with GCC for this test.\n\
\n\
Please mail the result to <emacs-devel@gnu.org>.\n\
"


/* Perform a quick check if it looks like setjmp saves registers in a
   jmp_buf.  Print a message to stderr saying so.  When this test
   succeeds, this is _not_ a proof that setjmp is sufficient for
   conservative stack marking.  Only the sources or a disassembly
   can prove that.  */

static void
test_setjmp (void)
{
  char buf[10];
  register int x;
  sys_jmp_buf jbuf;

  /* Arrange for X to be put in a register.  */
  sprintf (buf, "1");
  x = strlen (buf);
  x = 2 * x - 1;

  sys_setjmp (jbuf);
  if (longjmps_done == 1)
    {
      /* Came here after the longjmp at the end of the function.

         If x == 1, the longjmp has restored the register to its
         value before the setjmp, and we can hope that setjmp
         saves all such registers in the jmp_buf, although that
	 isn't sure.

         For other values of X, either something really strange is
         taking place, or the setjmp just didn't save the register.  */

      if (x == 1)
	fprintf (stderr, SETJMP_WILL_LIKELY_WORK);
      else
	{
	  fprintf (stderr, SETJMP_WILL_NOT_WORK);
	  exit (1);
	}
    }

  ++longjmps_done;
  x = 2;
  if (longjmps_done == 1)
    sys_longjmp (jbuf, 1);
}

#endif /* not GC_SAVE_REGISTERS_ON_STACK && not GC_SETJMP_WORKS */


#if GC_MARK_STACK == GC_MARK_STACK_CHECK_GCPROS

/* Abort if anything GCPRO'd doesn't survive the GC.  */

static void
check_gcpros (void)
{
  struct gcpro *p;
  ptrdiff_t i;

  for (p = gcprolist; p; p = p->next)
    for (i = 0; i < p->nvars; ++i)
      if (!survives_gc_p (p->var[i]))
	/* FIXME: It's not necessarily a bug.  It might just be that the
	   GCPRO is unnecessary or should release the object sooner.  */
	emacs_abort ();
}

#elif GC_MARK_STACK == GC_USE_GCPROS_CHECK_ZOMBIES

static void
dump_zombies (void)
{
  int i;

  fprintf (stderr, "\nZombies kept alive = %"pI"d:\n", nzombies);
  for (i = 0; i < min (MAX_ZOMBIES, nzombies); ++i)
    {
      fprintf (stderr, "  %d = ", i);
      debug_print (zombies[i]);
    }
}

#endif /* GC_MARK_STACK == GC_USE_GCPROS_CHECK_ZOMBIES */


/* Mark live Lisp objects on the C stack.

   There are several system-dependent problems to consider when
   porting this to new architectures:

   Processor Registers

   We have to mark Lisp objects in CPU registers that can hold local
   variables or are used to pass parameters.

   If GC_SAVE_REGISTERS_ON_STACK is defined, it should expand to
   something that either saves relevant registers on the stack, or
   calls mark_maybe_object passing it each register's contents.

   If GC_SAVE_REGISTERS_ON_STACK is not defined, the current
   implementation assumes that calling setjmp saves registers we need
   to see in a jmp_buf which itself lies on the stack.  This doesn't
   have to be true!  It must be verified for each system, possibly
   by taking a look at the source code of setjmp.

   If __builtin_unwind_init is available (defined by GCC >= 2.8) we
   can use it as a machine independent method to store all registers
   to the stack.  In this case the macros described in the previous
   two paragraphs are not used.

   Stack Layout

   Architectures differ in the way their processor stack is organized.
   For example, the stack might look like this

     +----------------+
     |  Lisp_Object   |  size = 4
     +----------------+
     | something else |  size = 2
     +----------------+
     |  Lisp_Object   |  size = 4
     +----------------+
     |	...	      |

   In such a case, not every Lisp_Object will be aligned equally.  To
   find all Lisp_Object on the stack it won't be sufficient to walk
   the stack in steps of 4 bytes.  Instead, two passes will be
   necessary, one starting at the start of the stack, and a second
   pass starting at the start of the stack + 2.  Likewise, if the
   minimal alignment of Lisp_Objects on the stack is 1, four passes
   would be necessary, each one starting with one byte more offset
   from the stack start.  */

void
mark_stack (char *bottom, char *end)
{
  /* This assumes that the stack is a contiguous region in memory.  If
     that's not the case, something has to be done here to iterate
     over the stack segments.  */
  mark_memory (bottom, end);

  /* Allow for marking a secondary stack, like the register stack on the
     ia64.  */
#ifdef GC_MARK_SECONDARY_STACK
  GC_MARK_SECONDARY_STACK ();
#endif

#if GC_MARK_STACK == GC_MARK_STACK_CHECK_GCPROS
  check_gcpros ();
#endif
}

void
flush_stack_call_func (void (*func) (void *arg), void *arg)
{
  void *end;

#ifdef HAVE___BUILTIN_UNWIND_INIT
  /* Force callee-saved registers and register windows onto the stack.
     This is the preferred method if available, obviating the need for
     machine dependent methods.  */
  __builtin_unwind_init ();
  end = &end;
#else /* not HAVE___BUILTIN_UNWIND_INIT */
#ifndef GC_SAVE_REGISTERS_ON_STACK
  /* jmp_buf may not be aligned enough on darwin-ppc64 */
  union aligned_jmpbuf {
    Lisp_Object o;
    sys_jmp_buf j;
  } j;
  volatile bool stack_grows_down_p = (char *) &j > (char *) stack_bottom;
#endif
  /* This trick flushes the register windows so that all the state of
     the process is contained in the stack.  */
  /* Fixme: Code in the Boehm GC suggests flushing (with `flushrs') is
     needed on ia64 too.  See mach_dep.c, where it also says inline
     assembler doesn't work with relevant proprietary compilers.  */
#ifdef __sparc__
#if defined (__sparc64__) && defined (__FreeBSD__)
  /* FreeBSD does not have a ta 3 handler.  */
  asm ("flushw");
#else
  asm ("ta 3");
#endif
#endif

  /* Save registers that we need to see on the stack.  We need to see
     registers used to hold register variables and registers used to
     pass parameters.  */
#ifdef GC_SAVE_REGISTERS_ON_STACK
  GC_SAVE_REGISTERS_ON_STACK (end);
#else /* not GC_SAVE_REGISTERS_ON_STACK */

#ifndef GC_SETJMP_WORKS  /* If it hasn't been checked yet that
			    setjmp will definitely work, test it
			    and print a message with the result
			    of the test.  */
  if (!setjmp_tested_p)
    {
      setjmp_tested_p = 1;
      test_setjmp ();
    }
#endif /* GC_SETJMP_WORKS */

  sys_setjmp (j.j);
  end = stack_grows_down_p ? (char *) &j + sizeof j : (char *) &j;
#endif /* not GC_SAVE_REGISTERS_ON_STACK */
#endif /* not HAVE___BUILTIN_UNWIND_INIT */

  current_thread->stack_top = end;
  (*func) (arg);
}

#endif /* GC_MARK_STACK != 0 */


/* Determine whether it is safe to access memory at address P.  */
static int
valid_pointer_p (void *p)
{
#ifdef WINDOWSNT
  return w32_valid_pointer_p (p, 16);
#else
  int fd[2];

  /* Obviously, we cannot just access it (we would SEGV trying), so we
     trick the o/s to tell us whether p is a valid pointer.
     Unfortunately, we cannot use NULL_DEVICE here, as emacs_write may
     not validate p in that case.  */

  if (pipe (fd) == 0)
    {
      bool valid = emacs_write (fd[1], (char *) p, 16) == 16;
      emacs_close (fd[1]);
      emacs_close (fd[0]);
      return valid;
    }

    return -1;
#endif
}

/* Return 2 if OBJ is a killed or special buffer object, 1 if OBJ is a
   valid lisp object, 0 if OBJ is NOT a valid lisp object, or -1 if we
   cannot validate OBJ.  This function can be quite slow, so its primary
   use is the manual debugging.  The only exception is print_object, where
   we use it to check whether the memory referenced by the pointer of
   Lisp_Save_Value object contains valid objects.  */

int
valid_lisp_object_p (Lisp_Object obj)
{
  void *p;
#if GC_MARK_STACK
  struct mem_node *m;
#endif

  if (INTEGERP (obj))
    return 1;

  p = (void *) XPNTR (obj);
  if (PURE_POINTER_P (p))
    return 1;

  if (p == &buffer_defaults || p == &buffer_local_symbols)
    return 2;

#if !GC_MARK_STACK
  return valid_pointer_p (p);
#else

  m = mem_find (p);

  if (m == MEM_NIL)
    {
      int valid = valid_pointer_p (p);
      if (valid <= 0)
	return valid;

      if (SUBRP (obj))
	return 1;

      return 0;
    }

  switch (m->type)
    {
    case MEM_TYPE_NON_LISP:
    case MEM_TYPE_SPARE:
      return 0;

    case MEM_TYPE_BUFFER:
      return live_buffer_p (m, p) ? 1 : 2;

    case MEM_TYPE_CONS:
      return live_cons_p (m, p);

    case MEM_TYPE_STRING:
      return live_string_p (m, p);

    case MEM_TYPE_MISC:
      return live_misc_p (m, p);

    case MEM_TYPE_SYMBOL:
      return live_symbol_p (m, p);

    case MEM_TYPE_FLOAT:
      return live_float_p (m, p);

    case MEM_TYPE_VECTORLIKE:
    case MEM_TYPE_VECTOR_BLOCK:
      return live_vector_p (m, p);

    default:
      break;
    }

  return 0;
#endif
}




/***********************************************************************
		       Pure Storage Management
 ***********************************************************************/

/* Allocate room for SIZE bytes from pure Lisp storage and return a
   pointer to it.  TYPE is the Lisp type for which the memory is
   allocated.  TYPE < 0 means it's not used for a Lisp object.  */

static void *
pure_alloc (size_t size, int type)
{
  void *result;
#if USE_LSB_TAG
  size_t alignment = GCALIGNMENT;
#else
  size_t alignment = alignof (EMACS_INT);

  /* Give Lisp_Floats an extra alignment.  */
  if (type == Lisp_Float)
    alignment = alignof (struct Lisp_Float);
#endif

 again:
  if (type >= 0)
    {
      /* Allocate space for a Lisp object from the beginning of the free
	 space with taking account of alignment.  */
      result = ALIGN (purebeg + pure_bytes_used_lisp, alignment);
      pure_bytes_used_lisp = ((char *)result - (char *)purebeg) + size;
    }
  else
    {
      /* Allocate space for a non-Lisp object from the end of the free
	 space.  */
      pure_bytes_used_non_lisp += size;
      result = purebeg + pure_size - pure_bytes_used_non_lisp;
    }
  pure_bytes_used = pure_bytes_used_lisp + pure_bytes_used_non_lisp;

  if (pure_bytes_used <= pure_size)
    return result;

  /* Don't allocate a large amount here,
     because it might get mmap'd and then its address
     might not be usable.  */
  purebeg = xmalloc (10000);
  pure_size = 10000;
  pure_bytes_used_before_overflow += pure_bytes_used - size;
  pure_bytes_used = 0;
  pure_bytes_used_lisp = pure_bytes_used_non_lisp = 0;
  goto again;
}


/* Print a warning if PURESIZE is too small.  */

void
check_pure_size (void)
{
  if (pure_bytes_used_before_overflow)
    message (("emacs:0:Pure Lisp storage overflow (approx. %"pI"d"
	      " bytes needed)"),
	     pure_bytes_used + pure_bytes_used_before_overflow);
}


/* Find the byte sequence {DATA[0], ..., DATA[NBYTES-1], '\0'} from
   the non-Lisp data pool of the pure storage, and return its start
   address.  Return NULL if not found.  */

static char *
find_string_data_in_pure (const char *data, ptrdiff_t nbytes)
{
  int i;
  ptrdiff_t skip, bm_skip[256], last_char_skip, infinity, start, start_max;
  const unsigned char *p;
  char *non_lisp_beg;

  if (pure_bytes_used_non_lisp <= nbytes)
    return NULL;

  /* Set up the Boyer-Moore table.  */
  skip = nbytes + 1;
  for (i = 0; i < 256; i++)
    bm_skip[i] = skip;

  p = (const unsigned char *) data;
  while (--skip > 0)
    bm_skip[*p++] = skip;

  last_char_skip = bm_skip['\0'];

  non_lisp_beg = purebeg + pure_size - pure_bytes_used_non_lisp;
  start_max = pure_bytes_used_non_lisp - (nbytes + 1);

  /* See the comments in the function `boyer_moore' (search.c) for the
     use of `infinity'.  */
  infinity = pure_bytes_used_non_lisp + 1;
  bm_skip['\0'] = infinity;

  p = (const unsigned char *) non_lisp_beg + nbytes;
  start = 0;
  do
    {
      /* Check the last character (== '\0').  */
      do
	{
	  start += bm_skip[*(p + start)];
	}
      while (start <= start_max);

      if (start < infinity)
	/* Couldn't find the last character.  */
	return NULL;

      /* No less than `infinity' means we could find the last
	 character at `p[start - infinity]'.  */
      start -= infinity;

      /* Check the remaining characters.  */
      if (memcmp (data, non_lisp_beg + start, nbytes) == 0)
	/* Found.  */
	return non_lisp_beg + start;

      start += last_char_skip;
    }
  while (start <= start_max);

  return NULL;
}


/* Return a string allocated in pure space.  DATA is a buffer holding
   NCHARS characters, and NBYTES bytes of string data.  MULTIBYTE
   means make the result string multibyte.

   Must get an error if pure storage is full, since if it cannot hold
   a large string it may be able to hold conses that point to that
   string; then the string is not protected from gc.  */

Lisp_Object
make_pure_string (const char *data,
		  ptrdiff_t nchars, ptrdiff_t nbytes, bool multibyte)
{
  Lisp_Object string;
  struct Lisp_String *s = pure_alloc (sizeof *s, Lisp_String);
  s->data = (unsigned char *) find_string_data_in_pure (data, nbytes);
  if (s->data == NULL)
    {
      s->data = pure_alloc (nbytes + 1, -1);
      memcpy (s->data, data, nbytes);
      s->data[nbytes] = '\0';
    }
  s->size = nchars;
  s->size_byte = multibyte ? nbytes : -1;
  s->intervals = NULL;
  XSETSTRING (string, s);
  return string;
}

/* Return a string allocated in pure space.  Do not
   allocate the string data, just point to DATA.  */

Lisp_Object
make_pure_c_string (const char *data, ptrdiff_t nchars)
{
  Lisp_Object string;
  struct Lisp_String *s = pure_alloc (sizeof *s, Lisp_String);
  s->size = nchars;
  s->size_byte = -1;
  s->data = (unsigned char *) data;
  s->intervals = NULL;
  XSETSTRING (string, s);
  return string;
}

/* Return a cons allocated from pure space.  Give it pure copies
   of CAR as car and CDR as cdr.  */

Lisp_Object
pure_cons (Lisp_Object car, Lisp_Object cdr)
{
  Lisp_Object new;
  struct Lisp_Cons *p = pure_alloc (sizeof *p, Lisp_Cons);
  XSETCONS (new, p);
  XSETCAR (new, Fpurecopy (car));
  XSETCDR (new, Fpurecopy (cdr));
  return new;
}


/* Value is a float object with value NUM allocated from pure space.  */

static Lisp_Object
make_pure_float (double num)
{
  Lisp_Object new;
  struct Lisp_Float *p = pure_alloc (sizeof *p, Lisp_Float);
  XSETFLOAT (new, p);
  XFLOAT_INIT (new, num);
  return new;
}


/* Return a vector with room for LEN Lisp_Objects allocated from
   pure space.  */

static Lisp_Object
make_pure_vector (ptrdiff_t len)
{
  Lisp_Object new;
  size_t size = header_size + len * word_size;
  struct Lisp_Vector *p = pure_alloc (size, Lisp_Vectorlike);
  XSETVECTOR (new, p);
  XVECTOR (new)->header.size = len;
  return new;
}


DEFUN ("purecopy", Fpurecopy, Spurecopy, 1, 1, 0,
       doc: /* Make a copy of object OBJ in pure storage.
Recursively copies contents of vectors and cons cells.
Does not copy symbols.  Copies strings without text properties.  */)
  (register Lisp_Object obj)
{
  if (NILP (Vpurify_flag))
    return obj;

  if (PURE_POINTER_P (XPNTR (obj)))
    return obj;

  if (HASH_TABLE_P (Vpurify_flag)) /* Hash consing.  */
    {
      Lisp_Object tmp = Fgethash (obj, Vpurify_flag, Qnil);
      if (!NILP (tmp))
	return tmp;
    }

  if (CONSP (obj))
    obj = pure_cons (XCAR (obj), XCDR (obj));
  else if (FLOATP (obj))
    obj = make_pure_float (XFLOAT_DATA (obj));
  else if (STRINGP (obj))
    obj = make_pure_string (SSDATA (obj), SCHARS (obj),
			    SBYTES (obj),
			    STRING_MULTIBYTE (obj));
  else if (COMPILEDP (obj) || VECTORP (obj))
    {
      register struct Lisp_Vector *vec;
      register ptrdiff_t i;
      ptrdiff_t size;

      size = ASIZE (obj);
      if (size & PSEUDOVECTOR_FLAG)
	size &= PSEUDOVECTOR_SIZE_MASK;
      vec = XVECTOR (make_pure_vector (size));
      for (i = 0; i < size; i++)
	vec->contents[i] = Fpurecopy (AREF (obj, i));
      if (COMPILEDP (obj))
	{
	  XSETPVECTYPE (vec, PVEC_COMPILED);
	  XSETCOMPILED (obj, vec);
	}
      else
	XSETVECTOR (obj, vec);
    }
  else if (MARKERP (obj))
    error ("Attempt to copy a marker to pure storage");
  else
    /* Not purified, don't hash-cons.  */
    return obj;

  if (HASH_TABLE_P (Vpurify_flag)) /* Hash consing.  */
    Fputhash (obj, obj, Vpurify_flag);

  return obj;
}



/***********************************************************************
			  Protection from GC
 ***********************************************************************/

/* Put an entry in staticvec, pointing at the variable with address
   VARADDRESS.  */

void
staticpro (Lisp_Object *varaddress)
{
  staticvec[staticidx++] = varaddress;
  if (staticidx >= NSTATICS)
    fatal ("NSTATICS too small; try increasing and recompiling Emacs.");
}


/***********************************************************************
			  Protection from GC
 ***********************************************************************/

/* Temporarily prevent garbage collection.  */

ptrdiff_t
inhibit_garbage_collection (void)
{
  ptrdiff_t count = SPECPDL_INDEX ();

  specbind (Qgc_cons_threshold, make_number (MOST_POSITIVE_FIXNUM));
  return count;
}

/* Used to avoid possible overflows when
   converting from C to Lisp integers.  */

static Lisp_Object
bounded_number (EMACS_INT number)
{
  return make_number (min (MOST_POSITIVE_FIXNUM, number));
}

/* Calculate total bytes of live objects.  */

static size_t
total_bytes_of_live_objects (void)
{
  size_t tot = 0;
  tot += total_conses  * sizeof (struct Lisp_Cons);
  tot += total_symbols * sizeof (struct Lisp_Symbol);
  tot += total_markers * sizeof (union Lisp_Misc);
  tot += total_string_bytes;
  tot += total_vector_slots * word_size;
  tot += total_floats  * sizeof (struct Lisp_Float);
  tot += total_intervals * sizeof (struct interval);
  tot += total_strings * sizeof (struct Lisp_String);
  return tot;
}

DEFUN ("garbage-collect", Fgarbage_collect, Sgarbage_collect, 0, 0, "",
       doc: /* Reclaim storage for Lisp objects no longer needed.
Garbage collection happens automatically if you cons more than
`gc-cons-threshold' bytes of Lisp data since previous garbage collection.
`garbage-collect' normally returns a list with info on amount of space in use,
where each entry has the form (NAME SIZE USED FREE), where:
- NAME is a symbol describing the kind of objects this entry represents,
- SIZE is the number of bytes used by each one,
- USED is the number of those objects that were found live in the heap,
- FREE is the number of those objects that are not live but that Emacs
  keeps around for future allocations (maybe because it does not know how
  to return them to the OS).
However, if there was overflow in pure space, `garbage-collect'
returns nil, because real GC can't be done.
See Info node `(elisp)Garbage Collection'.  */)
  (void)
{
  struct buffer *nextb;
  char stack_top_variable;
  ptrdiff_t i;
  bool message_p;
  ptrdiff_t count = SPECPDL_INDEX ();
  EMACS_TIME start;
  Lisp_Object retval = Qnil;
  size_t tot_before = 0;

  if (abort_on_gc)
    emacs_abort ();

  /* Can't GC if pure storage overflowed because we can't determine
     if something is a pure object or not.  */
  if (pure_bytes_used_before_overflow)
    return Qnil;

  /* Record this function, so it appears on the profiler's backtraces.  */
  record_in_backtrace (Qautomatic_gc, &Qnil, 0);

  check_cons_list ();

  /* Don't keep undo information around forever.
     Do this early on, so it is no problem if the user quits.  */
  FOR_EACH_BUFFER (nextb)
    compact_buffer (nextb);

  if (profiler_memory_running)
    tot_before = total_bytes_of_live_objects ();

  start = current_emacs_time ();

  /* In case user calls debug_print during GC,
     don't let that cause a recursive GC.  */
  consing_since_gc = 0;

  /* Save what's currently displayed in the echo area.  */
  message_p = push_message ();
  record_unwind_protect (pop_message_unwind, Qnil);

  /* Save a copy of the contents of the stack, for debugging.  */
#if MAX_SAVE_STACK > 0
  if (NILP (Vpurify_flag))
    {
      char *stack;
      ptrdiff_t stack_size;
      if (&stack_top_variable < stack_bottom)
	{
	  stack = &stack_top_variable;
	  stack_size = stack_bottom - &stack_top_variable;
	}
      else
	{
	  stack = stack_bottom;
	  stack_size = &stack_top_variable - stack_bottom;
	}
      if (stack_size <= MAX_SAVE_STACK)
	{
	  if (stack_copy_size < stack_size)
	    {
	      stack_copy = xrealloc (stack_copy, stack_size);
	      stack_copy_size = stack_size;
	    }
	  memcpy (stack_copy, stack, stack_size);
	}
    }
#endif /* MAX_SAVE_STACK > 0 */

  if (garbage_collection_messages)
    message1_nolog ("Garbage collecting...");

  block_input ();

  shrink_regexp_cache ();

  gc_in_progress = 1;

  /* Mark all the special slots that serve as the roots of accessibility.  */

  mark_buffer (&buffer_defaults);
  mark_buffer (&buffer_local_symbols);

  for (i = 0; i < staticidx; i++)
    mark_object (*staticvec[i]);

<<<<<<< HEAD
  mark_threads ();
=======
  mark_specpdl ();
>>>>>>> e2d8a6f0
  mark_terminals ();
  mark_kboards ();

#ifdef USE_GTK
  xg_mark_data ();
#endif

<<<<<<< HEAD
=======
#if (GC_MARK_STACK == GC_MAKE_GCPROS_NOOPS \
     || GC_MARK_STACK == GC_MARK_STACK_CHECK_GCPROS)
  mark_stack ();
#else
  {
    register struct gcpro *tail;
    for (tail = gcprolist; tail; tail = tail->next)
      for (i = 0; i < tail->nvars; i++)
	mark_object (tail->var[i]);
  }
  mark_byte_stack ();
  {
    struct catchtag *catch;
    struct handler *handler;

  for (catch = catchlist; catch; catch = catch->next)
    {
      mark_object (catch->tag);
      mark_object (catch->val);
    }
  for (handler = handlerlist; handler; handler = handler->next)
    {
      mark_object (handler->handler);
      mark_object (handler->var);
    }
  }
#endif

>>>>>>> e2d8a6f0
#ifdef HAVE_WINDOW_SYSTEM
  mark_fringe_data ();
#endif

#if GC_MARK_STACK == GC_USE_GCPROS_CHECK_ZOMBIES
  FIXME;
  mark_stack ();
#endif

  /* Everything is now marked, except for the things that require special
     finalization, i.e. the undo_list.
     Look thru every buffer's undo list
     for elements that update markers that were not marked,
     and delete them.  */
  FOR_EACH_BUFFER (nextb)
    {
      /* If a buffer's undo list is Qt, that means that undo is
	 turned off in that buffer.  Calling truncate_undo_list on
	 Qt tends to return NULL, which effectively turns undo back on.
	 So don't call truncate_undo_list if undo_list is Qt.  */
      if (! EQ (nextb->INTERNAL_FIELD (undo_list), Qt))
	{
	  Lisp_Object tail, prev;
	  tail = nextb->INTERNAL_FIELD (undo_list);
	  prev = Qnil;
	  while (CONSP (tail))
	    {
	      if (CONSP (XCAR (tail))
		  && MARKERP (XCAR (XCAR (tail)))
		  && !XMARKER (XCAR (XCAR (tail)))->gcmarkbit)
		{
		  if (NILP (prev))
		    nextb->INTERNAL_FIELD (undo_list) = tail = XCDR (tail);
		  else
		    {
		      tail = XCDR (tail);
		      XSETCDR (prev, tail);
		    }
		}
	      else
		{
		  prev = tail;
		  tail = XCDR (tail);
		}
	    }
	}
      /* Now that we have stripped the elements that need not be in the
	 undo_list any more, we can finally mark the list.  */
      mark_object (nextb->INTERNAL_FIELD (undo_list));
    }

  gc_sweep ();

  /* Clear the mark bits that we set in certain root slots.  */

  unmark_threads ();
  VECTOR_UNMARK (&buffer_defaults);
  VECTOR_UNMARK (&buffer_local_symbols);

#if GC_MARK_STACK == GC_USE_GCPROS_CHECK_ZOMBIES && 0
  dump_zombies ();
#endif

  check_cons_list ();

  gc_in_progress = 0;

  unblock_input ();

  consing_since_gc = 0;
  if (gc_cons_threshold < GC_DEFAULT_THRESHOLD / 10)
    gc_cons_threshold = GC_DEFAULT_THRESHOLD / 10;

  gc_relative_threshold = 0;
  if (FLOATP (Vgc_cons_percentage))
    { /* Set gc_cons_combined_threshold.  */
      double tot = total_bytes_of_live_objects ();

      tot *= XFLOAT_DATA (Vgc_cons_percentage);
      if (0 < tot)
	{
	  if (tot < TYPE_MAXIMUM (EMACS_INT))
	    gc_relative_threshold = tot;
	  else
	    gc_relative_threshold = TYPE_MAXIMUM (EMACS_INT);
	}
    }

  if (garbage_collection_messages)
    {
      if (message_p || minibuf_level > 0)
	restore_message ();
      else
	message1_nolog ("Garbage collecting...done");
    }

  unbind_to (count, Qnil);
  {
    Lisp_Object total[11];
    int total_size = 10;

    total[0] = list4 (Qconses, make_number (sizeof (struct Lisp_Cons)),
		      bounded_number (total_conses),
		      bounded_number (total_free_conses));

    total[1] = list4 (Qsymbols, make_number (sizeof (struct Lisp_Symbol)),
		      bounded_number (total_symbols),
		      bounded_number (total_free_symbols));

    total[2] = list4 (Qmiscs, make_number (sizeof (union Lisp_Misc)),
		      bounded_number (total_markers),
		      bounded_number (total_free_markers));

    total[3] = list4 (Qstrings, make_number (sizeof (struct Lisp_String)),
		      bounded_number (total_strings),
		      bounded_number (total_free_strings));

    total[4] = list3 (Qstring_bytes, make_number (1),
		      bounded_number (total_string_bytes));

    total[5] = list3 (Qvectors, make_number (sizeof (struct Lisp_Vector)),
		      bounded_number (total_vectors));

    total[6] = list4 (Qvector_slots, make_number (word_size),
		      bounded_number (total_vector_slots),
		      bounded_number (total_free_vector_slots));

    total[7] = list4 (Qfloats, make_number (sizeof (struct Lisp_Float)),
		      bounded_number (total_floats),
		      bounded_number (total_free_floats));

    total[8] = list4 (Qintervals, make_number (sizeof (struct interval)),
		      bounded_number (total_intervals),
		      bounded_number (total_free_intervals));

    total[9] = list3 (Qbuffers, make_number (sizeof (struct buffer)),
		      bounded_number (total_buffers));

#ifdef DOUG_LEA_MALLOC
    total_size++;
    total[10] = list4 (Qheap, make_number (1024),
                       bounded_number ((mallinfo ().uordblks + 1023) >> 10),
                       bounded_number ((mallinfo ().fordblks + 1023) >> 10));
#endif
    retval = Flist (total_size, total);
  }

#if GC_MARK_STACK == GC_USE_GCPROS_CHECK_ZOMBIES
  {
    /* Compute average percentage of zombies.  */
    double nlive
      = (total_conses + total_symbols + total_markers + total_strings
         + total_vectors + total_floats + total_intervals + total_buffers);

    avg_live = (avg_live * ngcs + nlive) / (ngcs + 1);
    max_live = max (nlive, max_live);
    avg_zombies = (avg_zombies * ngcs + nzombies) / (ngcs + 1);
    max_zombies = max (nzombies, max_zombies);
    ++ngcs;
  }
#endif

  if (!NILP (Vpost_gc_hook))
    {
      ptrdiff_t gc_count = inhibit_garbage_collection ();
      safe_run_hooks (Qpost_gc_hook);
      unbind_to (gc_count, Qnil);
    }

  /* Accumulate statistics.  */
  if (FLOATP (Vgc_elapsed))
    {
      EMACS_TIME since_start = sub_emacs_time (current_emacs_time (), start);
      Vgc_elapsed = make_float (XFLOAT_DATA (Vgc_elapsed)
				+ EMACS_TIME_TO_DOUBLE (since_start));
    }

  gcs_done++;

  /* Collect profiling data.  */
  if (profiler_memory_running)
    {
      size_t swept = 0;
      size_t tot_after = total_bytes_of_live_objects ();
      if (tot_before > tot_after)
	swept = tot_before - tot_after;
      malloc_probe (swept);
    }

  return retval;
}


/* Mark Lisp objects in glyph matrix MATRIX.  Currently the
   only interesting objects referenced from glyphs are strings.  */

static void
mark_glyph_matrix (struct glyph_matrix *matrix)
{
  struct glyph_row *row = matrix->rows;
  struct glyph_row *end = row + matrix->nrows;

  for (; row < end; ++row)
    if (row->enabled_p)
      {
	int area;
	for (area = LEFT_MARGIN_AREA; area < LAST_AREA; ++area)
	  {
	    struct glyph *glyph = row->glyphs[area];
	    struct glyph *end_glyph = glyph + row->used[area];

	    for (; glyph < end_glyph; ++glyph)
	      if (STRINGP (glyph->object)
		  && !STRING_MARKED_P (XSTRING (glyph->object)))
		mark_object (glyph->object);
	  }
      }
}


/* Mark Lisp faces in the face cache C.  */

static void
mark_face_cache (struct face_cache *c)
{
  if (c)
    {
      int i, j;
      for (i = 0; i < c->used; ++i)
	{
	  struct face *face = FACE_FROM_ID (c->f, i);

	  if (face)
	    {
	      for (j = 0; j < LFACE_VECTOR_SIZE; ++j)
		mark_object (face->lface[j]);
	    }
	}
    }
}



/* Mark reference to a Lisp_Object.
   If the object referred to has not been seen yet, recursively mark
   all the references contained in it.  */

#define LAST_MARKED_SIZE 500
static Lisp_Object last_marked[LAST_MARKED_SIZE];
static int last_marked_index;

/* For debugging--call abort when we cdr down this many
   links of a list, in mark_object.  In debugging,
   the call to abort will hit a breakpoint.
   Normally this is zero and the check never goes off.  */
ptrdiff_t mark_object_loop_halt EXTERNALLY_VISIBLE;

static void
mark_vectorlike (struct Lisp_Vector *ptr)
{
  ptrdiff_t size = ptr->header.size;
  ptrdiff_t i;

  eassert (!VECTOR_MARKED_P (ptr));
  VECTOR_MARK (ptr);		/* Else mark it.  */
  if (size & PSEUDOVECTOR_FLAG)
    size &= PSEUDOVECTOR_SIZE_MASK;

  /* Note that this size is not the memory-footprint size, but only
     the number of Lisp_Object fields that we should trace.
     The distinction is used e.g. by Lisp_Process which places extra
     non-Lisp_Object fields at the end of the structure...  */
  for (i = 0; i < size; i++) /* ...and then mark its elements.  */
    mark_object (ptr->contents[i]);
}

/* Like mark_vectorlike but optimized for char-tables (and
   sub-char-tables) assuming that the contents are mostly integers or
   symbols.  */

static void
mark_char_table (struct Lisp_Vector *ptr)
{
  int size = ptr->header.size & PSEUDOVECTOR_SIZE_MASK;
  int i;

  eassert (!VECTOR_MARKED_P (ptr));
  VECTOR_MARK (ptr);
  for (i = 0; i < size; i++)
    {
      Lisp_Object val = ptr->contents[i];

      if (INTEGERP (val) || (SYMBOLP (val) && XSYMBOL (val)->gcmarkbit))
	continue;
      if (SUB_CHAR_TABLE_P (val))
	{
	  if (! VECTOR_MARKED_P (XVECTOR (val)))
	    mark_char_table (XVECTOR (val));
	}
      else
	mark_object (val);
    }
}

/* Mark the chain of overlays starting at PTR.  */

static void
mark_overlay (struct Lisp_Overlay *ptr)
{
  for (; ptr && !ptr->gcmarkbit; ptr = ptr->next)
    {
      ptr->gcmarkbit = 1;
      mark_object (ptr->start);
      mark_object (ptr->end);
      mark_object (ptr->plist);
    }
}

/* Mark Lisp_Objects and special pointers in BUFFER.  */

static void
mark_buffer (struct buffer *buffer)
{
  /* This is handled much like other pseudovectors...  */
  mark_vectorlike ((struct Lisp_Vector *) buffer);

  /* ...but there are some buffer-specific things.  */

  MARK_INTERVAL_TREE (buffer_intervals (buffer));

  /* For now, we just don't mark the undo_list.  It's done later in
     a special way just before the sweep phase, and after stripping
     some of its elements that are not needed any more.  */

  mark_overlay (buffer->overlays_before);
  mark_overlay (buffer->overlays_after);

  /* If this is an indirect buffer, mark its base buffer.  */
  if (buffer->base_buffer && !VECTOR_MARKED_P (buffer->base_buffer))
    mark_buffer (buffer->base_buffer);
}

/* Remove killed buffers or items whose car is a killed buffer from
   LIST, and mark other items.  Return changed LIST, which is marked.  */

static Lisp_Object
mark_discard_killed_buffers (Lisp_Object list)
{
  Lisp_Object tail, *prev = &list;

  for (tail = list; CONSP (tail) && !CONS_MARKED_P (XCONS (tail));
       tail = XCDR (tail))
    {
      Lisp_Object tem = XCAR (tail);
      if (CONSP (tem))
	tem = XCAR (tem);
      if (BUFFERP (tem) && !BUFFER_LIVE_P (XBUFFER (tem)))
	*prev = XCDR (tail);
      else
	{
	  CONS_MARK (XCONS (tail));
	  mark_object (XCAR (tail));
	  prev = &XCDR_AS_LVALUE (tail);
	}
    }
  mark_object (tail);
  return list;
}

/* Determine type of generic Lisp_Object and mark it accordingly.  */

void
mark_object (Lisp_Object arg)
{
  register Lisp_Object obj = arg;
#ifdef GC_CHECK_MARKED_OBJECTS
  void *po;
  struct mem_node *m;
#endif
  ptrdiff_t cdr_count = 0;

 loop:

  if (PURE_POINTER_P (XPNTR (obj)))
    return;

  last_marked[last_marked_index++] = obj;
  if (last_marked_index == LAST_MARKED_SIZE)
    last_marked_index = 0;

  /* Perform some sanity checks on the objects marked here.  Abort if
     we encounter an object we know is bogus.  This increases GC time
     by ~80%, and requires compilation with GC_MARK_STACK != 0.  */
#ifdef GC_CHECK_MARKED_OBJECTS

  po = (void *) XPNTR (obj);

  /* Check that the object pointed to by PO is known to be a Lisp
     structure allocated from the heap.  */
#define CHECK_ALLOCATED()			\
  do {						\
    m = mem_find (po);				\
    if (m == MEM_NIL)				\
      emacs_abort ();				\
  } while (0)

  /* Check that the object pointed to by PO is live, using predicate
     function LIVEP.  */
#define CHECK_LIVE(LIVEP)			\
  do {						\
    if (!LIVEP (m, po))				\
      emacs_abort ();				\
  } while (0)

  /* Check both of the above conditions.  */
#define CHECK_ALLOCATED_AND_LIVE(LIVEP)		\
  do {						\
    CHECK_ALLOCATED ();				\
    CHECK_LIVE (LIVEP);				\
  } while (0)					\

#else /* not GC_CHECK_MARKED_OBJECTS */

#define CHECK_LIVE(LIVEP)		(void) 0
#define CHECK_ALLOCATED_AND_LIVE(LIVEP)	(void) 0

#endif /* not GC_CHECK_MARKED_OBJECTS */

  switch (XTYPE (obj))
    {
    case Lisp_String:
      {
	register struct Lisp_String *ptr = XSTRING (obj);
	if (STRING_MARKED_P (ptr))
	  break;
	CHECK_ALLOCATED_AND_LIVE (live_string_p);
	MARK_STRING (ptr);
	MARK_INTERVAL_TREE (ptr->intervals);
#ifdef GC_CHECK_STRING_BYTES
	/* Check that the string size recorded in the string is the
	   same as the one recorded in the sdata structure.  */
	string_bytes (ptr);
#endif /* GC_CHECK_STRING_BYTES */
      }
      break;

    case Lisp_Vectorlike:
      {
	register struct Lisp_Vector *ptr = XVECTOR (obj);
	register ptrdiff_t pvectype;

	if (VECTOR_MARKED_P (ptr))
	  break;

#ifdef GC_CHECK_MARKED_OBJECTS
	m = mem_find (po);
	if (m == MEM_NIL && !SUBRP (obj))
	  emacs_abort ();
#endif /* GC_CHECK_MARKED_OBJECTS */

	if (ptr->header.size & PSEUDOVECTOR_FLAG)
	  pvectype = ((ptr->header.size & PVEC_TYPE_MASK)
		      >> PSEUDOVECTOR_AREA_BITS);
	else
	  pvectype = PVEC_NORMAL_VECTOR;

	if (pvectype != PVEC_SUBR && pvectype != PVEC_BUFFER)
	  CHECK_LIVE (live_vector_p);

	switch (pvectype)
	  {
	  case PVEC_BUFFER:
#ifdef GC_CHECK_MARKED_OBJECTS
	    {
	      struct buffer *b;
	      FOR_EACH_BUFFER (b)
		if (b == po)
		  break;
	      if (b == NULL)
		emacs_abort ();
	    }
#endif /* GC_CHECK_MARKED_OBJECTS */
	    mark_buffer ((struct buffer *) ptr);
	    break;

	  case PVEC_COMPILED:
	    { /* We could treat this just like a vector, but it is better
		 to save the COMPILED_CONSTANTS element for last and avoid
		 recursion there.  */
	      int size = ptr->header.size & PSEUDOVECTOR_SIZE_MASK;
	      int i;

	      VECTOR_MARK (ptr);
	      for (i = 0; i < size; i++)
		if (i != COMPILED_CONSTANTS)
		  mark_object (ptr->contents[i]);
	      if (size > COMPILED_CONSTANTS)
		{
		  obj = ptr->contents[COMPILED_CONSTANTS];
		  goto loop;
		}
	    }
	    break;

	  case PVEC_FRAME:
	    mark_vectorlike (ptr);
	    mark_face_cache (((struct frame *) ptr)->face_cache);
	    break;

	  case PVEC_WINDOW:
	    {
	      struct window *w = (struct window *) ptr;

	      mark_vectorlike (ptr);

	      /* Mark glyph matrices, if any.  Marking window
		 matrices is sufficient because frame matrices
		 use the same glyph memory.  */
	      if (w->current_matrix)
		{
		  mark_glyph_matrix (w->current_matrix);
		  mark_glyph_matrix (w->desired_matrix);
		}

	      /* Filter out killed buffers from both buffer lists
		 in attempt to help GC to reclaim killed buffers faster.
		 We can do it elsewhere for live windows, but this is the
		 best place to do it for dead windows.  */
	      wset_prev_buffers
		(w, mark_discard_killed_buffers (w->prev_buffers));
	      wset_next_buffers
		(w, mark_discard_killed_buffers (w->next_buffers));
	    }
	    break;

	  case PVEC_HASH_TABLE:
	    {
	      struct Lisp_Hash_Table *h = (struct Lisp_Hash_Table *) ptr;

	      mark_vectorlike (ptr);
	      mark_object (h->test.name);
	      mark_object (h->test.user_hash_function);
	      mark_object (h->test.user_cmp_function);
	      /* If hash table is not weak, mark all keys and values.
		 For weak tables, mark only the vector.  */
	      if (NILP (h->weak))
		mark_object (h->key_and_value);
	      else
		VECTOR_MARK (XVECTOR (h->key_and_value));
	    }
	    break;

	  case PVEC_CHAR_TABLE:
	    mark_char_table (ptr);
	    break;

	  case PVEC_BOOL_VECTOR:
	    /* No Lisp_Objects to mark in a bool vector.  */
	    VECTOR_MARK (ptr);
	    break;

	  case PVEC_SUBR:
	    break;

	  case PVEC_FREE:
	    emacs_abort ();

	  default:
	    mark_vectorlike (ptr);
	  }
      }
      break;

    case Lisp_Symbol:
      {
	register struct Lisp_Symbol *ptr = XSYMBOL (obj);
	struct Lisp_Symbol *ptrx;

	if (ptr->gcmarkbit)
	  break;
	CHECK_ALLOCATED_AND_LIVE (live_symbol_p);
	ptr->gcmarkbit = 1;
	mark_object (ptr->function);
	mark_object (ptr->plist);
	switch (ptr->redirect)
	  {
	  case SYMBOL_PLAINVAL: mark_object (SYMBOL_VAL (ptr)); break;
	  case SYMBOL_VARALIAS:
	    {
	      Lisp_Object tem;
	      XSETSYMBOL (tem, SYMBOL_ALIAS (ptr));
	      mark_object (tem);
	      break;
	    }
	  case SYMBOL_LOCALIZED:
	    {
	      struct Lisp_Buffer_Local_Value *blv = SYMBOL_BLV (ptr);
	      Lisp_Object where = blv->where;
	      /* If the value is set up for a killed buffer or deleted
		 frame, restore it's global binding.  If the value is
		 forwarded to a C variable, either it's not a Lisp_Object
		 var, or it's staticpro'd already.  */
	      if ((BUFFERP (where) && !BUFFER_LIVE_P (XBUFFER (where)))
		  || (FRAMEP (where) && !FRAME_LIVE_P (XFRAME (where))))
		swap_in_global_binding (ptr);
	      mark_object (blv->where);
	      mark_object (blv->valcell);
	      mark_object (blv->defcell);
	      break;
	    }
	  case SYMBOL_FORWARDED:
	    /* If the value is forwarded to a buffer or keyboard field,
	       these are marked when we see the corresponding object.
	       And if it's forwarded to a C variable, either it's not
	       a Lisp_Object var, or it's staticpro'd already.  */
	    break;
	  default: emacs_abort ();
	  }
	if (!PURE_POINTER_P (XSTRING (ptr->name)))
	  MARK_STRING (XSTRING (ptr->name));
	MARK_INTERVAL_TREE (string_intervals (ptr->name));

	ptr = ptr->next;
	if (ptr)
	  {
	    ptrx = ptr;		/* Use of ptrx avoids compiler bug on Sun.  */
	    XSETSYMBOL (obj, ptrx);
	    goto loop;
	  }
      }
      break;

    case Lisp_Misc:
      CHECK_ALLOCATED_AND_LIVE (live_misc_p);

      if (XMISCANY (obj)->gcmarkbit)
	break;

      switch (XMISCTYPE (obj))
	{
	case Lisp_Misc_Marker:
	  /* DO NOT mark thru the marker's chain.
	     The buffer's markers chain does not preserve markers from gc;
	     instead, markers are removed from the chain when freed by gc.  */
	  XMISCANY (obj)->gcmarkbit = 1;
	  break;

	case Lisp_Misc_Save_Value:
	  XMISCANY (obj)->gcmarkbit = 1;
	  {
	    struct Lisp_Save_Value *ptr = XSAVE_VALUE (obj);
	    /* If `save_type' is zero, `data[0].pointer' is the address
	       of a memory area containing `data[1].integer' potential
	       Lisp_Objects.  */
	    if (GC_MARK_STACK && ptr->save_type == SAVE_TYPE_MEMORY)
	      {
		Lisp_Object *p = ptr->data[0].pointer;
		ptrdiff_t nelt;
		for (nelt = ptr->data[1].integer; nelt > 0; nelt--, p++)
		  mark_maybe_object (*p);
	      }
	    else
	      {
		/* Find Lisp_Objects in `data[N]' slots and mark them.  */
		int i;
		for (i = 0; i < SAVE_VALUE_SLOTS; i++)
		  if (save_type (ptr, i) == SAVE_OBJECT)
		    mark_object (ptr->data[i].object);
	      }
	  }
	  break;

	case Lisp_Misc_Overlay:
	  mark_overlay (XOVERLAY (obj));
	  break;

	default:
	  emacs_abort ();
	}
      break;

    case Lisp_Cons:
      {
	register struct Lisp_Cons *ptr = XCONS (obj);
	if (CONS_MARKED_P (ptr))
	  break;
	CHECK_ALLOCATED_AND_LIVE (live_cons_p);
	CONS_MARK (ptr);
	/* If the cdr is nil, avoid recursion for the car.  */
	if (EQ (ptr->u.cdr, Qnil))
	  {
	    obj = ptr->car;
	    cdr_count = 0;
	    goto loop;
	  }
	mark_object (ptr->car);
	obj = ptr->u.cdr;
	cdr_count++;
	if (cdr_count == mark_object_loop_halt)
	  emacs_abort ();
	goto loop;
      }

    case Lisp_Float:
      CHECK_ALLOCATED_AND_LIVE (live_float_p);
      FLOAT_MARK (XFLOAT (obj));
      break;

    case_Lisp_Int:
      break;

    default:
      emacs_abort ();
    }

#undef CHECK_LIVE
#undef CHECK_ALLOCATED
#undef CHECK_ALLOCATED_AND_LIVE
}
/* Mark the Lisp pointers in the terminal objects.
   Called by Fgarbage_collect.  */

static void
mark_terminals (void)
{
  struct terminal *t;
  for (t = terminal_list; t; t = t->next_terminal)
    {
      eassert (t->name != NULL);
#ifdef HAVE_WINDOW_SYSTEM
      /* If a terminal object is reachable from a stacpro'ed object,
	 it might have been marked already.  Make sure the image cache
	 gets marked.  */
      mark_image_cache (t->image_cache);
#endif /* HAVE_WINDOW_SYSTEM */
      if (!VECTOR_MARKED_P (t))
	mark_vectorlike ((struct Lisp_Vector *)t);
    }
}



/* Value is non-zero if OBJ will survive the current GC because it's
   either marked or does not need to be marked to survive.  */

bool
survives_gc_p (Lisp_Object obj)
{
  bool survives_p;

  switch (XTYPE (obj))
    {
    case_Lisp_Int:
      survives_p = 1;
      break;

    case Lisp_Symbol:
      survives_p = XSYMBOL (obj)->gcmarkbit;
      break;

    case Lisp_Misc:
      survives_p = XMISCANY (obj)->gcmarkbit;
      break;

    case Lisp_String:
      survives_p = STRING_MARKED_P (XSTRING (obj));
      break;

    case Lisp_Vectorlike:
      survives_p = SUBRP (obj) || VECTOR_MARKED_P (XVECTOR (obj));
      break;

    case Lisp_Cons:
      survives_p = CONS_MARKED_P (XCONS (obj));
      break;

    case Lisp_Float:
      survives_p = FLOAT_MARKED_P (XFLOAT (obj));
      break;

    default:
      emacs_abort ();
    }

  return survives_p || PURE_POINTER_P ((void *) XPNTR (obj));
}



/* Sweep: find all structures not marked, and free them. */

static void
gc_sweep (void)
{
  /* Remove or mark entries in weak hash tables.
     This must be done before any object is unmarked.  */
  sweep_weak_hash_tables ();

  sweep_strings ();
  check_string_bytes (!noninteractive);

  /* Put all unmarked conses on free list */
  {
    register struct cons_block *cblk;
    struct cons_block **cprev = &cons_block;
    register int lim = cons_block_index;
    EMACS_INT num_free = 0, num_used = 0;

    cons_free_list = 0;

    for (cblk = cons_block; cblk; cblk = *cprev)
      {
	register int i = 0;
	int this_free = 0;
	int ilim = (lim + BITS_PER_INT - 1) / BITS_PER_INT;

	/* Scan the mark bits an int at a time.  */
	for (i = 0; i < ilim; i++)
	  {
	    if (cblk->gcmarkbits[i] == -1)
	      {
		/* Fast path - all cons cells for this int are marked.  */
		cblk->gcmarkbits[i] = 0;
		num_used += BITS_PER_INT;
	      }
	    else
	      {
		/* Some cons cells for this int are not marked.
		   Find which ones, and free them.  */
		int start, pos, stop;

		start = i * BITS_PER_INT;
		stop = lim - start;
		if (stop > BITS_PER_INT)
		  stop = BITS_PER_INT;
		stop += start;

		for (pos = start; pos < stop; pos++)
		  {
		    if (!CONS_MARKED_P (&cblk->conses[pos]))
		      {
			this_free++;
			cblk->conses[pos].u.chain = cons_free_list;
			cons_free_list = &cblk->conses[pos];
#if GC_MARK_STACK
			cons_free_list->car = Vdead;
#endif
		      }
		    else
		      {
			num_used++;
			CONS_UNMARK (&cblk->conses[pos]);
		      }
		  }
	      }
	  }

	lim = CONS_BLOCK_SIZE;
	/* If this block contains only free conses and we have already
	   seen more than two blocks worth of free conses then deallocate
	   this block.  */
	if (this_free == CONS_BLOCK_SIZE && num_free > CONS_BLOCK_SIZE)
	  {
	    *cprev = cblk->next;
	    /* Unhook from the free list.  */
	    cons_free_list = cblk->conses[0].u.chain;
	    lisp_align_free (cblk);
	  }
	else
	  {
	    num_free += this_free;
	    cprev = &cblk->next;
	  }
      }
    total_conses = num_used;
    total_free_conses = num_free;
  }

  /* Put all unmarked floats on free list */
  {
    register struct float_block *fblk;
    struct float_block **fprev = &float_block;
    register int lim = float_block_index;
    EMACS_INT num_free = 0, num_used = 0;

    float_free_list = 0;

    for (fblk = float_block; fblk; fblk = *fprev)
      {
	register int i;
	int this_free = 0;
	for (i = 0; i < lim; i++)
	  if (!FLOAT_MARKED_P (&fblk->floats[i]))
	    {
	      this_free++;
	      fblk->floats[i].u.chain = float_free_list;
	      float_free_list = &fblk->floats[i];
	    }
	  else
	    {
	      num_used++;
	      FLOAT_UNMARK (&fblk->floats[i]);
	    }
	lim = FLOAT_BLOCK_SIZE;
	/* If this block contains only free floats and we have already
	   seen more than two blocks worth of free floats then deallocate
	   this block.  */
	if (this_free == FLOAT_BLOCK_SIZE && num_free > FLOAT_BLOCK_SIZE)
	  {
	    *fprev = fblk->next;
	    /* Unhook from the free list.  */
	    float_free_list = fblk->floats[0].u.chain;
	    lisp_align_free (fblk);
	  }
	else
	  {
	    num_free += this_free;
	    fprev = &fblk->next;
	  }
      }
    total_floats = num_used;
    total_free_floats = num_free;
  }

  /* Put all unmarked intervals on free list */
  {
    register struct interval_block *iblk;
    struct interval_block **iprev = &interval_block;
    register int lim = interval_block_index;
    EMACS_INT num_free = 0, num_used = 0;

    interval_free_list = 0;

    for (iblk = interval_block; iblk; iblk = *iprev)
      {
	register int i;
	int this_free = 0;

	for (i = 0; i < lim; i++)
	  {
	    if (!iblk->intervals[i].gcmarkbit)
	      {
		set_interval_parent (&iblk->intervals[i], interval_free_list);
		interval_free_list = &iblk->intervals[i];
		this_free++;
	      }
	    else
	      {
		num_used++;
		iblk->intervals[i].gcmarkbit = 0;
	      }
	  }
	lim = INTERVAL_BLOCK_SIZE;
	/* If this block contains only free intervals and we have already
	   seen more than two blocks worth of free intervals then
	   deallocate this block.  */
	if (this_free == INTERVAL_BLOCK_SIZE && num_free > INTERVAL_BLOCK_SIZE)
	  {
	    *iprev = iblk->next;
	    /* Unhook from the free list.  */
	    interval_free_list = INTERVAL_PARENT (&iblk->intervals[0]);
	    lisp_free (iblk);
	  }
	else
	  {
	    num_free += this_free;
	    iprev = &iblk->next;
	  }
      }
    total_intervals = num_used;
    total_free_intervals = num_free;
  }

  /* Put all unmarked symbols on free list */
  {
    register struct symbol_block *sblk;
    struct symbol_block **sprev = &symbol_block;
    register int lim = symbol_block_index;
    EMACS_INT num_free = 0, num_used = 0;

    symbol_free_list = NULL;

    for (sblk = symbol_block; sblk; sblk = *sprev)
      {
	int this_free = 0;
	union aligned_Lisp_Symbol *sym = sblk->symbols;
	union aligned_Lisp_Symbol *end = sym + lim;

	for (; sym < end; ++sym)
	  {
	    /* Check if the symbol was created during loadup.  In such a case
	       it might be pointed to by pure bytecode which we don't trace,
	       so we conservatively assume that it is live.  */
	    bool pure_p = PURE_POINTER_P (XSTRING (sym->s.name));

	    if (!sym->s.gcmarkbit && !pure_p)
	      {
		if (sym->s.redirect == SYMBOL_LOCALIZED)
		  xfree (SYMBOL_BLV (&sym->s));
		sym->s.next = symbol_free_list;
		symbol_free_list = &sym->s;
#if GC_MARK_STACK
		symbol_free_list->function = Vdead;
#endif
		++this_free;
	      }
	    else
	      {
		++num_used;
		if (!pure_p)
		  UNMARK_STRING (XSTRING (sym->s.name));
		sym->s.gcmarkbit = 0;
	      }
	  }

	lim = SYMBOL_BLOCK_SIZE;
	/* If this block contains only free symbols and we have already
	   seen more than two blocks worth of free symbols then deallocate
	   this block.  */
	if (this_free == SYMBOL_BLOCK_SIZE && num_free > SYMBOL_BLOCK_SIZE)
	  {
	    *sprev = sblk->next;
	    /* Unhook from the free list.  */
	    symbol_free_list = sblk->symbols[0].s.next;
	    lisp_free (sblk);
	  }
	else
	  {
	    num_free += this_free;
	    sprev = &sblk->next;
	  }
      }
    total_symbols = num_used;
    total_free_symbols = num_free;
  }

  /* Put all unmarked misc's on free list.
     For a marker, first unchain it from the buffer it points into.  */
  {
    register struct marker_block *mblk;
    struct marker_block **mprev = &marker_block;
    register int lim = marker_block_index;
    EMACS_INT num_free = 0, num_used = 0;

    marker_free_list = 0;

    for (mblk = marker_block; mblk; mblk = *mprev)
      {
	register int i;
	int this_free = 0;

	for (i = 0; i < lim; i++)
	  {
	    if (!mblk->markers[i].m.u_any.gcmarkbit)
	      {
		if (mblk->markers[i].m.u_any.type == Lisp_Misc_Marker)
		  unchain_marker (&mblk->markers[i].m.u_marker);
		/* Set the type of the freed object to Lisp_Misc_Free.
		   We could leave the type alone, since nobody checks it,
		   but this might catch bugs faster.  */
		mblk->markers[i].m.u_marker.type = Lisp_Misc_Free;
		mblk->markers[i].m.u_free.chain = marker_free_list;
		marker_free_list = &mblk->markers[i].m;
		this_free++;
	      }
	    else
	      {
		num_used++;
		mblk->markers[i].m.u_any.gcmarkbit = 0;
	      }
	  }
	lim = MARKER_BLOCK_SIZE;
	/* If this block contains only free markers and we have already
	   seen more than two blocks worth of free markers then deallocate
	   this block.  */
	if (this_free == MARKER_BLOCK_SIZE && num_free > MARKER_BLOCK_SIZE)
	  {
	    *mprev = mblk->next;
	    /* Unhook from the free list.  */
	    marker_free_list = mblk->markers[0].m.u_free.chain;
	    lisp_free (mblk);
	  }
	else
	  {
	    num_free += this_free;
	    mprev = &mblk->next;
	  }
      }

    total_markers = num_used;
    total_free_markers = num_free;
  }

  /* Free all unmarked buffers */
  {
    register struct buffer *buffer, **bprev = &all_buffers;

    total_buffers = 0;
    for (buffer = all_buffers; buffer; buffer = *bprev)
      if (!VECTOR_MARKED_P (buffer))
	{
	  *bprev = buffer->next;
	  lisp_free (buffer);
	}
      else
	{
	  VECTOR_UNMARK (buffer);
	  /* Do not use buffer_(set|get)_intervals here.  */
	  buffer->text->intervals = balance_intervals (buffer->text->intervals);
	  total_buffers++;
	  bprev = &buffer->next;
	}
  }

  sweep_vectors ();
  check_string_bytes (!noninteractive);
}




/* Debugging aids.  */

DEFUN ("memory-limit", Fmemory_limit, Smemory_limit, 0, 0, 0,
       doc: /* Return the address of the last byte Emacs has allocated, divided by 1024.
This may be helpful in debugging Emacs's memory usage.
We divide the value by 1024 to make sure it fits in a Lisp integer.  */)
  (void)
{
  Lisp_Object end;

  XSETINT (end, (intptr_t) (char *) sbrk (0) / 1024);

  return end;
}

DEFUN ("memory-use-counts", Fmemory_use_counts, Smemory_use_counts, 0, 0, 0,
       doc: /* Return a list of counters that measure how much consing there has been.
Each of these counters increments for a certain kind of object.
The counters wrap around from the largest positive integer to zero.
Garbage collection does not decrease them.
The elements of the value are as follows:
  (CONSES FLOATS VECTOR-CELLS SYMBOLS STRING-CHARS MISCS INTERVALS STRINGS)
All are in units of 1 = one object consed
except for VECTOR-CELLS and STRING-CHARS, which count the total length of
objects consed.
MISCS include overlays, markers, and some internal types.
Frames, windows, buffers, and subprocesses count as vectors
  (but the contents of a buffer's text do not count here).  */)
  (void)
{
  return listn (CONSTYPE_HEAP, 8,
		bounded_number (cons_cells_consed),
		bounded_number (floats_consed),
		bounded_number (vector_cells_consed),
		bounded_number (symbols_consed),
		bounded_number (string_chars_consed),
		bounded_number (misc_objects_consed),
		bounded_number (intervals_consed),
		bounded_number (strings_consed));
}

/* Find at most FIND_MAX symbols which have OBJ as their value or
   function.  This is used in gdbinit's `xwhichsymbols' command.  */

Lisp_Object
which_symbols (Lisp_Object obj, EMACS_INT find_max)
{
   struct symbol_block *sblk;
   ptrdiff_t gc_count = inhibit_garbage_collection ();
   Lisp_Object found = Qnil;

   if (! DEADP (obj))
     {
       for (sblk = symbol_block; sblk; sblk = sblk->next)
	 {
	   union aligned_Lisp_Symbol *aligned_sym = sblk->symbols;
	   int bn;

	   for (bn = 0; bn < SYMBOL_BLOCK_SIZE; bn++, aligned_sym++)
	     {
	       struct Lisp_Symbol *sym = &aligned_sym->s;
	       Lisp_Object val;
	       Lisp_Object tem;

	       if (sblk == symbol_block && bn >= symbol_block_index)
		 break;

	       XSETSYMBOL (tem, sym);
	       val = find_symbol_value (tem);
	       if (EQ (val, obj)
		   || EQ (sym->function, obj)
		   || (!NILP (sym->function)
		       && COMPILEDP (sym->function)
		       && EQ (AREF (sym->function, COMPILED_BYTECODE), obj))
		   || (!NILP (val)
		       && COMPILEDP (val)
		       && EQ (AREF (val, COMPILED_BYTECODE), obj)))
		 {
		   found = Fcons (tem, found);
		   if (--find_max == 0)
		     goto out;
		 }
	     }
	 }
     }

  out:
   unbind_to (gc_count, Qnil);
   return found;
}

#ifdef ENABLE_CHECKING

bool suppress_checking;

void
die (const char *msg, const char *file, int line)
{
  fprintf (stderr, "\r\n%s:%d: Emacs fatal error: %s\r\n",
	   file, line, msg);
  terminate_due_to_signal (SIGABRT, INT_MAX);
}
#endif

/* Initialization.  */

void
init_alloc_once (void)
{
  /* Used to do Vpurify_flag = Qt here, but Qt isn't set up yet!  */
  purebeg = PUREBEG;
  pure_size = PURESIZE;

#if GC_MARK_STACK || defined GC_MALLOC_CHECK
  mem_init ();
  Vdead = make_pure_string ("DEAD", 4, 4, 0);
#endif

#ifdef DOUG_LEA_MALLOC
  mallopt (M_TRIM_THRESHOLD, 128 * 1024); /* Trim threshold.  */
  mallopt (M_MMAP_THRESHOLD, 64 * 1024);  /* Mmap threshold.  */
  mallopt (M_MMAP_MAX, MMAP_MAX_AREAS);   /* Max. number of mmap'ed areas.  */
#endif
  init_strings ();
  init_vectors ();

  refill_memory_reserve ();
  gc_cons_threshold = GC_DEFAULT_THRESHOLD;
}

void
init_alloc (void)
{
  gcprolist = 0;
  byte_stack_list = 0;
#if GC_MARK_STACK
#if !defined GC_SAVE_REGISTERS_ON_STACK && !defined GC_SETJMP_WORKS
  setjmp_tested_p = longjmps_done = 0;
#endif
#endif
  Vgc_elapsed = make_float (0.0);
  gcs_done = 0;
}

void
syms_of_alloc (void)
{
  DEFVAR_INT ("gc-cons-threshold", gc_cons_threshold,
	      doc: /* Number of bytes of consing between garbage collections.
Garbage collection can happen automatically once this many bytes have been
allocated since the last garbage collection.  All data types count.

Garbage collection happens automatically only when `eval' is called.

By binding this temporarily to a large number, you can effectively
prevent garbage collection during a part of the program.
See also `gc-cons-percentage'.  */);

  DEFVAR_LISP ("gc-cons-percentage", Vgc_cons_percentage,
	       doc: /* Portion of the heap used for allocation.
Garbage collection can happen automatically once this portion of the heap
has been allocated since the last garbage collection.
If this portion is smaller than `gc-cons-threshold', this is ignored.  */);
  Vgc_cons_percentage = make_float (0.1);

  DEFVAR_INT ("pure-bytes-used", pure_bytes_used,
	      doc: /* Number of bytes of shareable Lisp data allocated so far.  */);

  DEFVAR_INT ("cons-cells-consed", cons_cells_consed,
	      doc: /* Number of cons cells that have been consed so far.  */);

  DEFVAR_INT ("floats-consed", floats_consed,
	      doc: /* Number of floats that have been consed so far.  */);

  DEFVAR_INT ("vector-cells-consed", vector_cells_consed,
	      doc: /* Number of vector cells that have been consed so far.  */);

  DEFVAR_INT ("symbols-consed", symbols_consed,
	      doc: /* Number of symbols that have been consed so far.  */);

  DEFVAR_INT ("string-chars-consed", string_chars_consed,
	      doc: /* Number of string characters that have been consed so far.  */);

  DEFVAR_INT ("misc-objects-consed", misc_objects_consed,
	      doc: /* Number of miscellaneous objects that have been consed so far.
These include markers and overlays, plus certain objects not visible
to users.  */);

  DEFVAR_INT ("intervals-consed", intervals_consed,
	      doc: /* Number of intervals that have been consed so far.  */);

  DEFVAR_INT ("strings-consed", strings_consed,
	      doc: /* Number of strings that have been consed so far.  */);

  DEFVAR_LISP ("purify-flag", Vpurify_flag,
	       doc: /* Non-nil means loading Lisp code in order to dump an executable.
This means that certain objects should be allocated in shared (pure) space.
It can also be set to a hash-table, in which case this table is used to
do hash-consing of the objects allocated to pure space.  */);

  DEFVAR_BOOL ("garbage-collection-messages", garbage_collection_messages,
	       doc: /* Non-nil means display messages at start and end of garbage collection.  */);
  garbage_collection_messages = 0;

  DEFVAR_LISP ("post-gc-hook", Vpost_gc_hook,
	       doc: /* Hook run after garbage collection has finished.  */);
  Vpost_gc_hook = Qnil;
  DEFSYM (Qpost_gc_hook, "post-gc-hook");

  DEFVAR_LISP ("memory-signal-data", Vmemory_signal_data,
	       doc: /* Precomputed `signal' argument for memory-full error.  */);
  /* We build this in advance because if we wait until we need it, we might
     not be able to allocate the memory to hold it.  */
  Vmemory_signal_data
    = listn (CONSTYPE_PURE, 2, Qerror,
	     build_pure_c_string ("Memory exhausted--use M-x save-some-buffers then exit and restart Emacs"));

  DEFVAR_LISP ("memory-full", Vmemory_full,
	       doc: /* Non-nil means Emacs cannot get much more Lisp memory.  */);
  Vmemory_full = Qnil;

  DEFSYM (Qconses, "conses");
  DEFSYM (Qsymbols, "symbols");
  DEFSYM (Qmiscs, "miscs");
  DEFSYM (Qstrings, "strings");
  DEFSYM (Qvectors, "vectors");
  DEFSYM (Qfloats, "floats");
  DEFSYM (Qintervals, "intervals");
  DEFSYM (Qbuffers, "buffers");
  DEFSYM (Qstring_bytes, "string-bytes");
  DEFSYM (Qvector_slots, "vector-slots");
  DEFSYM (Qheap, "heap");
  DEFSYM (Qautomatic_gc, "Automatic GC");

  DEFSYM (Qgc_cons_threshold, "gc-cons-threshold");
  DEFSYM (Qchar_table_extra_slots, "char-table-extra-slots");

  DEFVAR_LISP ("gc-elapsed", Vgc_elapsed,
	       doc: /* Accumulated time elapsed in garbage collections.
The time is in seconds as a floating point value.  */);
  DEFVAR_INT ("gcs-done", gcs_done,
	      doc: /* Accumulated number of garbage collections done.  */);

  defsubr (&Scons);
  defsubr (&Slist);
  defsubr (&Svector);
  defsubr (&Smake_byte_code);
  defsubr (&Smake_list);
  defsubr (&Smake_vector);
  defsubr (&Smake_string);
  defsubr (&Smake_bool_vector);
  defsubr (&Smake_symbol);
  defsubr (&Smake_marker);
  defsubr (&Spurecopy);
  defsubr (&Sgarbage_collect);
  defsubr (&Smemory_limit);
  defsubr (&Smemory_use_counts);

#if GC_MARK_STACK == GC_USE_GCPROS_CHECK_ZOMBIES
  defsubr (&Sgc_status);
#endif
}

/* When compiled with GCC, GDB might say "No enum type named
   pvec_type" if we don't have at least one symbol with that type, and
   then xbacktrace could fail.  Similarly for the other enums and
   their values.  Some non-GCC compilers don't like these constructs.  */
#ifdef __GNUC__
union
{
  enum CHARTAB_SIZE_BITS CHARTAB_SIZE_BITS;
  enum CHAR_TABLE_STANDARD_SLOTS CHAR_TABLE_STANDARD_SLOTS;
  enum char_bits char_bits;
  enum CHECK_LISP_OBJECT_TYPE CHECK_LISP_OBJECT_TYPE;
  enum DEFAULT_HASH_SIZE DEFAULT_HASH_SIZE;
  enum enum_USE_LSB_TAG enum_USE_LSB_TAG;
  enum FLOAT_TO_STRING_BUFSIZE FLOAT_TO_STRING_BUFSIZE;
  enum Lisp_Bits Lisp_Bits;
  enum Lisp_Compiled Lisp_Compiled;
  enum maxargs maxargs;
  enum MAX_ALLOCA MAX_ALLOCA;
  enum More_Lisp_Bits More_Lisp_Bits;
  enum pvec_type pvec_type;
#if USE_LSB_TAG
  enum lsb_bits lsb_bits;
#endif
} const EXTERNALLY_VISIBLE gdb_make_enums_visible = {0};
#endif	/* __GNUC__ */<|MERGE_RESOLUTION|>--- conflicted
+++ resolved
@@ -319,20 +319,6 @@
 static struct mem_node mem_z;
 #define MEM_NIL &mem_z
 
-<<<<<<< HEAD
-static struct Lisp_Vector *allocate_vectorlike (ptrdiff_t);
-static void lisp_free (void *);
-static bool live_vector_p (struct mem_node *, void *);
-static bool live_buffer_p (struct mem_node *, void *);
-static bool live_string_p (struct mem_node *, void *);
-static bool live_cons_p (struct mem_node *, void *);
-static bool live_symbol_p (struct mem_node *, void *);
-static bool live_float_p (struct mem_node *, void *);
-static bool live_misc_p (struct mem_node *, void *);
-static void mark_maybe_object (Lisp_Object);
-static void mark_memory (void *, void *);
-=======
->>>>>>> e2d8a6f0
 #if GC_MARK_STACK || defined GC_MALLOC_CHECK
 static struct mem_node *mem_insert (void *, void *, enum mem_type);
 static void mem_insert_fixup (struct mem_node *);
@@ -5284,11 +5270,7 @@
   for (i = 0; i < staticidx; i++)
     mark_object (*staticvec[i]);
 
-<<<<<<< HEAD
   mark_threads ();
-=======
-  mark_specpdl ();
->>>>>>> e2d8a6f0
   mark_terminals ();
   mark_kboards ();
 
@@ -5296,37 +5278,6 @@
   xg_mark_data ();
 #endif
 
-<<<<<<< HEAD
-=======
-#if (GC_MARK_STACK == GC_MAKE_GCPROS_NOOPS \
-     || GC_MARK_STACK == GC_MARK_STACK_CHECK_GCPROS)
-  mark_stack ();
-#else
-  {
-    register struct gcpro *tail;
-    for (tail = gcprolist; tail; tail = tail->next)
-      for (i = 0; i < tail->nvars; i++)
-	mark_object (tail->var[i]);
-  }
-  mark_byte_stack ();
-  {
-    struct catchtag *catch;
-    struct handler *handler;
-
-  for (catch = catchlist; catch; catch = catch->next)
-    {
-      mark_object (catch->tag);
-      mark_object (catch->val);
-    }
-  for (handler = handlerlist; handler; handler = handler->next)
-    {
-      mark_object (handler->handler);
-      mark_object (handler->var);
-    }
-  }
-#endif
-
->>>>>>> e2d8a6f0
 #ifdef HAVE_WINDOW_SYSTEM
   mark_fringe_data ();
 #endif
