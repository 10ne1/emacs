--- conflicted
+++ resolved
@@ -10706,20 +10706,14 @@
 bool
 x_display_ok (const char *display)
 {
-<<<<<<< HEAD
+  /* XOpenDisplay fails if it gets a signal.  Block SIGIO which may arrive.  */
+  unrequest_sigio ();
   Display *dpy = XOpenDisplay (display);
+  request_sigio ();
   if (!dpy)
     return false;
   XCloseDisplay (dpy);
   return true;
-=======
-  Display *dpy;
-  // XOpenDisplay fails if it gets a signal.  Block SIGIO which may arrive.
-  unrequest_sigio ();
-  dpy = XOpenDisplay (display);
-  request_sigio ();
-  return dpy ? (XCloseDisplay (dpy), 1) : 0;
->>>>>>> 4d2e7e17
 }
 
 #ifdef USE_GTK
@@ -10895,7 +10889,7 @@
 
         /* gtk_init does set_locale.  Fix locale before and after.  */
         fixup_locale ();
-        unrequest_sigio (); // See comment in x_display_ok.
+        unrequest_sigio (); /* See comment in x_display_ok.  */
         gtk_init (&argc, &argv2);
         request_sigio ();
         fixup_locale ();
@@ -10946,22 +10940,14 @@
 	argv[argc++] = "-xrm";
 	argv[argc++] = xrm_option;
       }
-<<<<<<< HEAD
     turn_on_atimers (false);
-=======
-    turn_on_atimers (0);
-    unrequest_sigio ();  // See comment in x_display_ok.
->>>>>>> 4d2e7e17
+    unrequest_sigio ();  /* See comment in x_display_ok.  */
     dpy = XtOpenDisplay (Xt_app_con, SSDATA (display_name),
 			 resource_name, EMACS_CLASS,
 			 emacs_options, XtNumber (emacs_options),
 			 &argc, argv);
-<<<<<<< HEAD
+    request_sigio ();
     turn_on_atimers (true);
-=======
-    request_sigio ();
-    turn_on_atimers (1);
->>>>>>> 4d2e7e17
 
 #ifdef HAVE_X11XTR6
     /* I think this is to compensate for XtSetLanguageProc.  */
