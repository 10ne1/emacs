/* Record indices of function doc strings stored in a file.
<<<<<<< HEAD
   Copyright (C) 1985, 86,93,94,95,97,98,99,2000,01,02,04
             Free Software Foundation, Inc.
=======
   Copyright (C) 1985, 1986, 1993, 1994, 1995, 1997, 1998, 1999, 2000, 2001,
                 2002, 2003, 2004, 2005 Free Software Foundation, Inc.
>>>>>>> f3f01d5d

This file is part of GNU Emacs.

GNU Emacs is free software; you can redistribute it and/or modify
it under the terms of the GNU General Public License as published by
the Free Software Foundation; either version 2, or (at your option)
any later version.

GNU Emacs is distributed in the hope that it will be useful,
but WITHOUT ANY WARRANTY; without even the implied warranty of
MERCHANTABILITY or FITNESS FOR A PARTICULAR PURPOSE.  See the
GNU General Public License for more details.

You should have received a copy of the GNU General Public License
along with GNU Emacs; see the file COPYING.  If not, write to
the Free Software Foundation, Inc., 51 Franklin Street, Fifth Floor,
Boston, MA 02110-1301, USA.  */


#include <config.h>

#include <sys/types.h>
#include <sys/file.h>	/* Must be after sys/types.h for USG and BSD4_1*/
#include <ctype.h>

#ifdef HAVE_FCNTL_H
#include <fcntl.h>
#endif

#ifdef HAVE_UNISTD_H
#include <unistd.h>
#endif

#ifndef O_RDONLY
#define O_RDONLY 0
#endif

#include "lisp.h"
#include "buffer.h"
#include "keyboard.h"
#include "charset.h"
#include "keymap.h"

#ifdef HAVE_INDEX
extern char *index P_ ((const char *, int));
#endif

Lisp_Object Vdoc_file_name;

Lisp_Object Qfunction_documentation;

/* A list of files used to build this Emacs binary.  */
static Lisp_Object Vbuild_files;

extern Lisp_Object Voverriding_local_map, Qclosure;

/* For VMS versions with limited file name syntax,
   convert the name to something VMS will allow.  */
static void
munge_doc_file_name (name)
     char *name;
{
#ifdef VMS
#ifndef NO_HYPHENS_IN_FILENAMES
  extern char * sys_translate_unix (char *ufile);
  strcpy (name, sys_translate_unix (name));
#else /* NO_HYPHENS_IN_FILENAMES */
  char *p = name;
  while (*p)
    {
      if (*p == '-')
	*p = '_';
      p++;
    }
#endif /* NO_HYPHENS_IN_FILENAMES */
#endif /* VMS */
}

/* Buffer used for reading from documentation file.  */
static char *get_doc_string_buffer;
static int get_doc_string_buffer_size;

static unsigned char *read_bytecode_pointer;
Lisp_Object Fsnarf_documentation P_ ((Lisp_Object));

/* readchar in lread.c calls back here to fetch the next byte.
   If UNREADFLAG is 1, we unread a byte.  */

int
read_bytecode_char (unreadflag)
     int unreadflag;
{
  if (unreadflag)
    {
      read_bytecode_pointer--;
      return 0;
    }
  return *read_bytecode_pointer++;
}

/* Extract a doc string from a file.  FILEPOS says where to get it.
   If it is an integer, use that position in the standard DOC-... file.
   If it is (FILE . INTEGER), use FILE as the file name
   and INTEGER as the position in that file.
   But if INTEGER is negative, make it positive.
   (A negative integer is used for user variables, so we can distinguish
   them without actually fetching the doc string.)

   If the location does not point to the beginning of a docstring
   (e.g. because the file has been modified and the location is stale),
   return nil.

   If UNIBYTE is nonzero, always make a unibyte string.

   If DEFINITION is nonzero, assume this is for reading
   a dynamic function definition; convert the bytestring
   and the constants vector with appropriate byte handling,
   and return a cons cell.  */

Lisp_Object
get_doc_string (filepos, unibyte, definition)
     Lisp_Object filepos;
     int unibyte, definition;
{
  char *from, *to;
  register int fd;
  register char *name;
  register char *p, *p1;
  int minsize;
  int offset, position;
  Lisp_Object file, tem;

  if (INTEGERP (filepos))
    {
      file = Vdoc_file_name;
      position = XINT (filepos);
    }
  else if (CONSP (filepos))
    {
      file = XCAR (filepos);
      position = XINT (XCDR (filepos));
    }
  else
    return Qnil;

  if (position < 0)
    position = - position;

  if (!STRINGP (Vdoc_directory))
    return Qnil;

  if (!STRINGP (file))
    return Qnil;

  /* Put the file name in NAME as a C string.
     If it is relative, combine it with Vdoc_directory.  */

  tem = Ffile_name_absolute_p (file);
  if (NILP (tem))
    {
      minsize = SCHARS (Vdoc_directory);
      /* sizeof ("../etc/") == 8 */
      if (minsize < 8)
	minsize = 8;
      name = (char *) alloca (minsize + SCHARS (file) + 8);
      strcpy (name, SDATA (Vdoc_directory));
      strcat (name, SDATA (file));
      munge_doc_file_name (name);
    }
  else
    {
      name = (char *) SDATA (file);
    }

  fd = emacs_open (name, O_RDONLY, 0);
  if (fd < 0)
    {
#ifndef CANNOT_DUMP
      if (!NILP (Vpurify_flag))
	{
	  /* Preparing to dump; DOC file is probably not installed.
	     So check in ../etc. */
	  strcpy (name, "../etc/");
	  strcat (name, SDATA (file));
	  munge_doc_file_name (name);

	  fd = emacs_open (name, O_RDONLY, 0);
	}
#endif
      if (fd < 0)
	error ("Cannot open doc string file \"%s\"", name);
    }

  /* Seek only to beginning of disk block.  */
  /* Make sure we read at least 1024 bytes before `position'
     so we can check the leading text for consistency.  */
  offset = min (position, max (1024, position % (8 * 1024)));
  if (0 > lseek (fd, position - offset, 0))
    {
      emacs_close (fd);
      error ("Position %ld out of range in doc string file \"%s\"",
	     position, name);
    }

  /* Read the doc string into get_doc_string_buffer.
     P points beyond the data just read.  */

  p = get_doc_string_buffer;
  while (1)
    {
      int space_left = (get_doc_string_buffer_size
			- (p - get_doc_string_buffer));
      int nread;

      /* Allocate or grow the buffer if we need to.  */
      if (space_left == 0)
	{
	  int in_buffer = p - get_doc_string_buffer;
	  get_doc_string_buffer_size += 16 * 1024;
	  get_doc_string_buffer
	    = (char *) xrealloc (get_doc_string_buffer,
				 get_doc_string_buffer_size + 1);
	  p = get_doc_string_buffer + in_buffer;
	  space_left = (get_doc_string_buffer_size
			- (p - get_doc_string_buffer));
	}

      /* Read a disk block at a time.
         If we read the same block last time, maybe skip this?  */
      if (space_left > 1024 * 8)
	space_left = 1024 * 8;
      nread = emacs_read (fd, p, space_left);
      if (nread < 0)
	{
	  emacs_close (fd);
	  error ("Read error on documentation file");
	}
      p[nread] = 0;
      if (!nread)
	break;
      if (p == get_doc_string_buffer)
	p1 = (char *) index (p + offset, '\037');
      else
	p1 = (char *) index (p, '\037');
      if (p1)
	{
	  *p1 = 0;
	  p = p1;
	  break;
	}
      p += nread;
    }
  emacs_close (fd);

  /* Sanity checking.  */
  if (CONSP (filepos))
    {
      int test = 1;
      if (get_doc_string_buffer[offset - test++] != ' ')
	return Qnil;
      while (get_doc_string_buffer[offset - test] >= '0'
	     && get_doc_string_buffer[offset - test] <= '9')
	test++;
      if (get_doc_string_buffer[offset - test++] != '@'
	  || get_doc_string_buffer[offset - test] != '#')
	return Qnil;
    }
  else
    {
      int test = 1;
      if (get_doc_string_buffer[offset - test++] != '\n')
	return Qnil;
      while (get_doc_string_buffer[offset - test] > ' ')
	test++;
      if (get_doc_string_buffer[offset - test] != '\037')
	return Qnil;
    }

  /* Scan the text and perform quoting with ^A (char code 1).
     ^A^A becomes ^A, ^A0 becomes a null char, and ^A_ becomes a ^_.  */
  from = get_doc_string_buffer + offset;
  to = get_doc_string_buffer + offset;
  while (from != p)
    {
      if (*from == 1)
	{
	  int c;

	  from++;
	  c = *from++;
	  if (c == 1)
	    *to++ = c;
	  else if (c == '0')
	    *to++ = 0;
	  else if (c == '_')
	    *to++ = 037;
	  else
	    error ("Invalid data in documentation file -- ^A followed by code 0%o", c);
	}
      else
	*to++ = *from++;
    }

  /* If DEFINITION, read from this buffer
     the same way we would read bytes from a file.  */
  if (definition)
    {
      read_bytecode_pointer = get_doc_string_buffer + offset;
      return Fread (Qlambda);
    }

  if (unibyte)
    return make_unibyte_string (get_doc_string_buffer + offset,
				to - (get_doc_string_buffer + offset));
  else
    {
      /* Let the data determine whether the string is multibyte,
	 even if Emacs is running in --unibyte mode.  */
      int nchars = multibyte_chars_in_text (get_doc_string_buffer + offset,
					    to - (get_doc_string_buffer + offset));
      return make_string_from_bytes (get_doc_string_buffer + offset,
				     nchars,
				     to - (get_doc_string_buffer + offset));
    }
}

/* Get a string from position FILEPOS and pass it through the Lisp reader.
   We use this for fetching the bytecode string and constants vector
   of a compiled function from the .elc file.  */

Lisp_Object
read_doc_string (filepos)
     Lisp_Object filepos;
{
  return get_doc_string (filepos, 0, 1);
}

static int
reread_doc_file (file)
     Lisp_Object file;
{
#if 0
  Lisp_Object reply, prompt[3];
  struct gcpro gcpro1;
  GCPRO1 (file);
  prompt[0] = build_string ("File ");
  prompt[1] = NILP (file) ? Vdoc_file_name : file;
  prompt[2] = build_string (" is out of sync.  Reload? ");
  reply = Fy_or_n_p (Fconcat (3, prompt));
  UNGCPRO;
  if (NILP (reply))
    return 0;
#endif

  if (NILP (file))
    Fsnarf_documentation (Vdoc_file_name);
  else
    Fload (file, Qt, Qt, Qt, Qnil);

  return 1;
}

DEFUN ("documentation", Fdocumentation, Sdocumentation, 1, 2, 0,
       doc: /* Return the documentation string of FUNCTION.
Unless a non-nil second argument RAW is given, the
string is passed through `substitute-command-keys'.  */)
     (function, raw)
     Lisp_Object function, raw;
{
  Lisp_Object fun;
  Lisp_Object funcar;
  Lisp_Object tem, doc;
  int try_reload = 1;

 documentation:

  doc = Qnil;

  if (SYMBOLP (function)
      && (tem = Fget (function, Qfunction_documentation),
	  !NILP (tem)))
    return Fdocumentation_property (function, Qfunction_documentation, raw);

  fun = Findirect_function (function);
  if (SUBRP (fun))
    {
      if (XSUBR (fun)->doc == 0)
	return Qnil;
      else if ((EMACS_INT) XSUBR (fun)->doc >= 0)
	doc = build_string (XSUBR (fun)->doc);
      else
	doc = make_number ((EMACS_INT) XSUBR (fun)->doc);
    }
  else if (COMPILEDP (fun))
    {
      if ((ASIZE (fun) & PSEUDOVECTOR_SIZE_MASK) <= COMPILED_DOC_STRING)
	return Qnil;
      tem = AREF (fun, COMPILED_DOC_STRING);
      if (STRINGP (tem))
	doc = tem;
      else if (NATNUMP (tem) || CONSP (tem))
	doc = tem;
      else
	return Qnil;
    }
  else if (FUNVECP (fun))
    {
      /* Unless otherwise handled, funvecs have no documentation.  */
      return Qnil;
    }
  else if (STRINGP (fun) || VECTORP (fun))
    {
      return build_string ("Keyboard macro.");
    }
  else if (CONSP (fun))
    {
      funcar = Fcar (fun);
      if (!SYMBOLP (funcar))
	return Fsignal (Qinvalid_function, Fcons (fun, Qnil));
      else if (EQ (funcar, Qkeymap))
	return build_string ("Prefix command (definition is a keymap associating keystrokes with commands).");
      else if (EQ (funcar, Qlambda)
	       || EQ (funcar, Qautoload))
	{
	  Lisp_Object tem1;
	  tem1 = Fcdr (Fcdr (fun));
	  tem = Fcar (tem1);
	  if (STRINGP (tem))
	    doc = tem;
	  /* Handle a doc reference--but these never come last
	     in the function body, so reject them if they are last.  */
	  else if ((NATNUMP (tem) || (CONSP (tem) && INTEGERP (XCDR (tem))))
		   && !NILP (XCDR (tem1)))
	    doc = tem;
	  else
	    return Qnil;
	}
      else if (EQ (funcar, Qclosure))
 	return Fdocumentation (Fcdr (XCDR (fun)), raw);
      else if (EQ (funcar, Qmacro))
	return Fdocumentation (Fcdr (fun), raw);
      else
	goto oops;
    }
  else
    {
    oops:
      Fsignal (Qinvalid_function, Fcons (fun, Qnil));
    }

  /* If DOC is 0, it's typically because of a dumped file missing
     from the DOC file (bug in src/Makefile.in).  */
  if (EQ (doc, make_number (0)))
    doc = Qnil;
  if (INTEGERP (doc) || CONSP (doc))
    {
      Lisp_Object tem;
      tem = get_doc_string (doc, 0, 0);
      if (NILP (tem) && try_reload)
	{
	  /* The file is newer, we need to reset the pointers.  */
	  struct gcpro gcpro1, gcpro2;
	  GCPRO2 (function, raw);
	  try_reload = reread_doc_file (Fcar_safe (doc));
	  UNGCPRO;
	  if (try_reload)
	    {
	      try_reload = 0;
	      goto documentation;
	    }
	}
      else
	doc = tem;
    }

  if (NILP (raw))
    doc = Fsubstitute_command_keys (doc);
  return doc;
}

DEFUN ("documentation-property", Fdocumentation_property,
       Sdocumentation_property, 2, 3, 0,
       doc: /* Return the documentation string that is SYMBOL's PROP property.
Third argument RAW omitted or nil means pass the result through
`substitute-command-keys' if it is a string.

This differs from `get' in that it can refer to strings stored in the
`etc/DOC' file; and that it evaluates documentation properties that
aren't strings.  */)
  (symbol, prop, raw)
     Lisp_Object symbol, prop, raw;
{
  int try_reload = 1;
  Lisp_Object tem;

 documentation_property:

  tem = Fget (symbol, prop);
  if (EQ (tem, make_number (0)))
    tem = Qnil;
  if (INTEGERP (tem) || (CONSP (tem) && INTEGERP (XCDR (tem))))
    {
      Lisp_Object doc = tem;
      tem = get_doc_string (tem, 0, 0);
      if (NILP (tem) && try_reload)
	{
	  /* The file is newer, we need to reset the pointers.  */
	  struct gcpro gcpro1, gcpro2, gcpro3;
	  GCPRO3 (symbol, prop, raw);
	  try_reload = reread_doc_file (Fcar_safe (doc));
	  UNGCPRO;
	  if (try_reload)
	    {
	      try_reload = 0;
	      goto documentation_property;
	    }
	}
    }
  else if (!STRINGP (tem))
    /* Feval protects its argument.  */
    tem = Feval (tem);

  if (NILP (raw) && STRINGP (tem))
    tem = Fsubstitute_command_keys (tem);
  return tem;
}

/* Scanning the DOC files and placing docstring offsets into functions.  */

static void
store_function_docstring (fun, offset)
     Lisp_Object fun;
     /* Use EMACS_INT because we get this from pointer subtraction.  */
     EMACS_INT offset;
{
  fun = indirect_function (fun);

  /* The type determines where the docstring is stored.  */

  /* Lisp_Subrs have a slot for it.  */
  if (SUBRP (fun))
    XSUBR (fun)->doc = (char *) - offset;

  /* If it's a lisp form, stick it in the form.  */
  else if (CONSP (fun))
    {
      Lisp_Object tem;

      tem = XCAR (fun);
      if (EQ (tem, Qlambda) || EQ (tem, Qautoload))
	{
	  tem = Fcdr (Fcdr (fun));
	  if (CONSP (tem) && INTEGERP (XCAR (tem)))
	    XSETCARFASTINT (tem, offset);
	}
      else if (EQ (tem, Qmacro))
	store_function_docstring (XCDR (fun), offset);
      else if (EQ (tem, Qclosure))
	store_function_docstring (Fcdr (XCDR (fun)), offset);
    }

  /* Bytecode objects sometimes have slots for it.  */
  else if (COMPILEDP (fun))
    {
      /* This bytecode object must have a slot for the
	 docstring, since we've found a docstring for it.  */
      if ((ASIZE (fun) & PSEUDOVECTOR_SIZE_MASK) > COMPILED_DOC_STRING)
	XSETFASTINT (AREF (fun, COMPILED_DOC_STRING), offset);
    }
}


DEFUN ("Snarf-documentation", Fsnarf_documentation, Ssnarf_documentation,
       1, 1, 0,
       doc: /* Used during Emacs initialization to scan the `etc/DOC...' file.
This searches the `etc/DOC...' file for doc strings and
records them in function and variable definitions.
The function takes one argument, FILENAME, a string;
it specifies the file name (without a directory) of the DOC file.
That file is found in `../etc' now; later, when the dumped Emacs is run,
the same file name is found in the `doc-directory'.  */)
     (filename)
     Lisp_Object filename;
{
  int fd;
  char buf[1024 + 1];
  register int filled;
  register int pos;
  register char *p, *end;
  Lisp_Object sym;
  char *name;
  int skip_file = 0;

  CHECK_STRING (filename);

  if
#ifndef CANNOT_DUMP
    (!NILP (Vpurify_flag))
#else /* CANNOT_DUMP */
      (0)
#endif /* CANNOT_DUMP */
    {
      name = (char *) alloca (SCHARS (filename) + 14);
      strcpy (name, "../etc/");
    }
  else
    {
      CHECK_STRING (Vdoc_directory);
      name = (char *) alloca (SCHARS (filename)
			  + SCHARS (Vdoc_directory) + 1);
      strcpy (name, SDATA (Vdoc_directory));
    }
  strcat (name, SDATA (filename)); 	/*** Add this line ***/
  munge_doc_file_name (name);

  /* Vbuild_files is nil when temacs is run, and non-nil after that.  */
  if (NILP (Vbuild_files))
  {
    size_t cp_size = 0;
    size_t to_read;
    int nr_read;
    char *cp = NULL;
    char *beg, *end;

    fd = emacs_open ("buildobj.lst", O_RDONLY, 0);
    if (fd < 0)
      report_file_error ("Opening file buildobj.lst", Qnil);

    filled = 0;
    for (;;)
      {
        cp_size += 1024;
        to_read = cp_size - 1 - filled;
        cp = xrealloc (cp, cp_size);
        nr_read = emacs_read (fd, &cp[filled], to_read);
        filled += nr_read;
        if (nr_read < to_read)
          break;
      }

    emacs_close (fd);
    cp[filled] = 0;

    for (beg = cp; *beg; beg = end)
      {
        int len;

        while (*beg && isspace (*beg)) ++beg;

        for (end = beg; *end && ! isspace (*end); ++end)
          if (*end == '/') beg = end+1;  /* skip directory part  */

        len = end - beg;
        if (len > 4 && end[-4] == '.' && end[-3] == 'o')
          len -= 2;  /* Just take .o if it ends in .obj  */

        if (len > 0)
          Vbuild_files = Fcons (make_string (beg, len), Vbuild_files);
      }

    xfree (cp);
  }

  fd = emacs_open (name, O_RDONLY, 0);
  if (fd < 0)
    report_file_error ("Opening doc string file",
		       Fcons (build_string (name), Qnil));
  Vdoc_file_name = filename;
  filled = 0;
  pos = 0;
  while (1)
    {
      if (filled < 512)
	filled += emacs_read (fd, &buf[filled], sizeof buf - 1 - filled);
      if (!filled)
	break;

      buf[filled] = 0;
      p = buf;
      end = buf + (filled < 512 ? filled : filled - 128);
      while (p != end && *p != '\037') p++;
      /* p points to ^_Ffunctionname\n or ^_Vvarname\n.  */
      if (p != end)
	{
	  end = (char *) index (p, '\n');

          /* See if this is a file name, and if it is a file in build-files.  */
          if (p[1] == 'S' && end - p > 4 && end[-2] == '.'
              && (end[-1] == 'o' || end[-1] == 'c'))
            {
              int len = end - p - 2;
              char *fromfile = alloca (len + 1);
              strncpy (fromfile, &p[2], len);
              fromfile[len] = 0;
              if (fromfile[len-1] == 'c')
                fromfile[len-1] = 'o';

              if (EQ (Fmember (build_string (fromfile), Vbuild_files), Qnil))
                skip_file = 1;
              else
                skip_file = 0;
            }

	  sym = oblookup (Vobarray, p + 2,
			  multibyte_chars_in_text (p + 2, end - p - 2),
			  end - p - 2);
	  if (! skip_file && SYMBOLP (sym))
	    {
	      /* Attach a docstring to a variable?  */
	      if (p[1] == 'V')
		{
		  /* Install file-position as variable-documentation property
		     and make it negative for a user-variable
		     (doc starts with a `*').  */
		  Fput (sym, Qvariable_documentation,
			make_number ((pos + end + 1 - buf)
				     * (end[1] == '*' ? -1 : 1)));
		}

	      /* Attach a docstring to a function?  */
	      else if (p[1] == 'F')
		store_function_docstring (sym, pos + end + 1 - buf);

	      else if (p[1] == 'S')
		; /* Just a source file name boundary marker.  Ignore it.  */

	      else
		error ("DOC file invalid at position %d", pos);
	    }
	}
      pos += end - buf;
      filled -= end - buf;
      bcopy (end, buf, filled);
    }
  emacs_close (fd);
  return Qnil;
}

DEFUN ("substitute-command-keys", Fsubstitute_command_keys,
       Ssubstitute_command_keys, 1, 1, 0,
       doc: /* Substitute key descriptions for command names in STRING.
Return a new string which is STRING with substrings of the form \\=\\[COMMAND]
replaced by either:  a keystroke sequence that will invoke COMMAND,
or "M-x COMMAND" if COMMAND is not on any keys.
Substrings of the form \\=\\{MAPVAR} are replaced by summaries
\(made by describe-bindings) of the value of MAPVAR, taken as a keymap.
Substrings of the form \\=\\<MAPVAR> specify to use the value of MAPVAR
as the keymap for future \\=\\[COMMAND] substrings.
\\=\\= quotes the following character and is discarded;
thus, \\=\\=\\=\\= puts \\=\\= into the output, and \\=\\=\\=\\[ puts \\=\\[ into the output.  */)
     (string)
     Lisp_Object string;
{
  unsigned char *buf;
  int changed = 0;
  register unsigned char *strp;
  register unsigned char *bufp;
  int idx;
  int bsize;
  Lisp_Object tem;
  Lisp_Object keymap;
  unsigned char *start;
  int length, length_byte;
  Lisp_Object name;
  struct gcpro gcpro1, gcpro2, gcpro3, gcpro4;
  int multibyte;
  int nchars;

  if (NILP (string))
    return Qnil;

  CHECK_STRING (string);
  tem = Qnil;
  keymap = Qnil;
  name = Qnil;
  GCPRO4 (string, tem, keymap, name);

  multibyte = STRING_MULTIBYTE (string);
  nchars = 0;

  /* KEYMAP is either nil (which means search all the active keymaps)
     or a specified local map (which means search just that and the
     global map).  If non-nil, it might come from Voverriding_local_map,
     or from a \\<mapname> construct in STRING itself..  */
  keymap = current_kboard->Voverriding_terminal_local_map;
  if (NILP (keymap))
    keymap = Voverriding_local_map;

  bsize = SBYTES (string);
  bufp = buf = (unsigned char *) xmalloc (bsize);

  strp = SDATA (string);
  while (strp < SDATA (string) + SBYTES (string))
    {
      if (strp[0] == '\\' && strp[1] == '=')
	{
	  /* \= quotes the next character;
	     thus, to put in \[ without its special meaning, use \=\[.  */
	  changed = 1;
	  strp += 2;
	  if (multibyte)
	    {
	      int len;
	      int maxlen = SDATA (string) + SBYTES (string) - strp;

	      STRING_CHAR_AND_LENGTH (strp, maxlen, len);
	      if (len == 1)
		*bufp = *strp;
	      else
		bcopy (strp, bufp, len);
	      strp += len;
	      bufp += len;
	      nchars++;
	    }
	  else
	    *bufp++ = *strp++, nchars++;
	}
      else if (strp[0] == '\\' && strp[1] == '[')
	{
	  int start_idx;

	  changed = 1;
	  strp += 2;		/* skip \[ */
	  start = strp;
	  start_idx = start - SDATA (string);

	  while ((strp - SDATA (string)
		  < SBYTES (string))
		 && *strp != ']')
	    strp++;
	  length_byte = strp - start;

	  strp++;		/* skip ] */

	  /* Save STRP in IDX.  */
	  idx = strp - SDATA (string);
	  name = Fintern (make_string (start, length_byte), Qnil);

	  /* Ignore remappings unless there are no ordinary bindings. */
 	  tem = Fwhere_is_internal (name, keymap, Qt, Qnil, Qt);
 	  if (NILP (tem))
	    tem = Fwhere_is_internal (name, keymap, Qt, Qnil, Qnil);

	  /* Note the Fwhere_is_internal can GC, so we have to take
	     relocation of string contents into account.  */
	  strp = SDATA (string) + idx;
	  start = SDATA (string) + start_idx;

	  if (NILP (tem))	/* but not on any keys */
	    {
	      int offset = bufp - buf;
	      buf = (unsigned char *) xrealloc (buf, bsize += 4);
	      bufp = buf + offset;
	      bcopy ("M-x ", bufp, 4);
	      bufp += 4;
	      nchars += 4;
	      if (multibyte)
		length = multibyte_chars_in_text (start, length_byte);
	      else
		length = length_byte;
	      goto subst;
	    }
	  else
	    {			/* function is on a key */
	      tem = Fkey_description (tem, Qnil);
	      goto subst_string;
	    }
	}
      /* \{foo} is replaced with a summary of the keymap (symbol-value foo).
	 \<foo> just sets the keymap used for \[cmd].  */
      else if (strp[0] == '\\' && (strp[1] == '{' || strp[1] == '<'))
	{
	  struct buffer *oldbuf;
	  int start_idx;
	  /* This is for computing the SHADOWS arg for describe_map_tree.  */
	  Lisp_Object active_maps = Fcurrent_active_maps (Qnil);
	  Lisp_Object earlier_maps;

	  changed = 1;
	  strp += 2;		/* skip \{ or \< */
	  start = strp;
	  start_idx = start - SDATA (string);

	  while ((strp - SDATA (string) < SBYTES (string))
		 && *strp != '}' && *strp != '>')
	    strp++;

	  length_byte = strp - start;
	  strp++;			/* skip } or > */

	  /* Save STRP in IDX.  */
	  idx = strp - SDATA (string);

	  /* Get the value of the keymap in TEM, or nil if undefined.
	     Do this while still in the user's current buffer
	     in case it is a local variable.  */
	  name = Fintern (make_string (start, length_byte), Qnil);
	  tem = Fboundp (name);
	  if (! NILP (tem))
	    {
	      tem = Fsymbol_value (name);
	      if (! NILP (tem))
		{
		  tem = get_keymap (tem, 0, 1);
		  /* Note that get_keymap can GC.  */
		  strp = SDATA (string) + idx;
		  start = SDATA (string) + start_idx;
		}
	    }

	  /* Now switch to a temp buffer.  */
	  oldbuf = current_buffer;
	  set_buffer_internal (XBUFFER (Vprin1_to_string_buffer));

	  if (NILP (tem))
	    {
	      name = Fsymbol_name (name);
	      insert_string ("\nUses keymap \"");
	      insert_from_string (name, 0, 0,
				  SCHARS (name),
				  SBYTES (name), 1);
	      insert_string ("\", which is not currently defined.\n");
	      if (start[-1] == '<') keymap = Qnil;
	    }
	  else if (start[-1] == '<')
	    keymap = tem;
	  else
	    {
	      /* Get the list of active keymaps that precede this one.
		 If this one's not active, get nil.  */
	      earlier_maps = Fcdr (Fmemq (tem, Freverse (active_maps)));
	      describe_map_tree (tem, 1, Fnreverse (earlier_maps),
				 Qnil, (char *)0, 1, 0, 0, 1);
	    }
	  tem = Fbuffer_string ();
	  Ferase_buffer ();
	  set_buffer_internal (oldbuf);

	subst_string:
	  start = SDATA (tem);
	  length = SCHARS (tem);
	  length_byte = SBYTES (tem);
	subst:
	  {
	    int offset = bufp - buf;
	    buf = (unsigned char *) xrealloc (buf, bsize += length_byte);
	    bufp = buf + offset;
	    bcopy (start, bufp, length_byte);
	    bufp += length_byte;
	    nchars += length;
	    /* Check STRING again in case gc relocated it.  */
	    strp = (unsigned char *) SDATA (string) + idx;
	  }
	}
      else if (! multibyte)		/* just copy other chars */
	*bufp++ = *strp++, nchars++;
      else
	{
	  int len;
	  int maxlen = SDATA (string) + SBYTES (string) - strp;

	  STRING_CHAR_AND_LENGTH (strp, maxlen, len);
	  if (len == 1)
	    *bufp = *strp;
	  else
	    bcopy (strp, bufp, len);
	  strp += len;
	  bufp += len;
	  nchars++;
	}
    }

  if (changed)			/* don't bother if nothing substituted */
    tem = make_string_from_bytes (buf, nchars, bufp - buf);
  else
    tem = string;
  xfree (buf);
  RETURN_UNGCPRO (tem);
}

void
syms_of_doc ()
{
  Qfunction_documentation = intern ("function-documentation");
  staticpro (&Qfunction_documentation);

  DEFVAR_LISP ("internal-doc-file-name", &Vdoc_file_name,
	       doc: /* Name of file containing documentation strings of built-in symbols.  */);
  Vdoc_file_name = Qnil;

  DEFVAR_LISP ("build-files", &Vbuild_files,
               doc: /* A list of files used to build this Emacs binary.  */);
  Vbuild_files = Qnil;

  defsubr (&Sdocumentation);
  defsubr (&Sdocumentation_property);
  defsubr (&Ssnarf_documentation);
  defsubr (&Ssubstitute_command_keys);
}

/* arch-tag: 56281d4d-6949-43e2-be2e-f6517de744ba
   (do not change this comment) */<|MERGE_RESOLUTION|>--- conflicted
+++ resolved
@@ -1,11 +1,6 @@
 /* Record indices of function doc strings stored in a file.
-<<<<<<< HEAD
-   Copyright (C) 1985, 86,93,94,95,97,98,99,2000,01,02,04
-             Free Software Foundation, Inc.
-=======
    Copyright (C) 1985, 1986, 1993, 1994, 1995, 1997, 1998, 1999, 2000, 2001,
                  2002, 2003, 2004, 2005 Free Software Foundation, Inc.
->>>>>>> f3f01d5d
 
 This file is part of GNU Emacs.
 
