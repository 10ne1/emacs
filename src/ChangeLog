--- conflicted
+++ resolved
@@ -1,4 +1,15 @@
-<<<<<<< HEAD
+2014-03-21  YAMAMOTO Mitsuharu  <mituharu@math.s.chiba-u.ac.jp>
+
+	Fix regression introduced by patch for Bug#10500.
+	* xterm.c (x_draw_image_relief): Respect Vtool_bar_button_margin.
+	* w32term.c (x_draw_image_relief): Likewise.
+
+2014-03-21  Martin Rudalics  <rudalics@gmx.at>
+
+	* w32fns.c (w32_wnd_proc): For WM_WINDOWPOSCHANGING don't
+	constrain frame size in SW_SHOWMAXIMIZED case so we can truly
+	maximize a frame for odd default fonts.
+
 2014-03-21  Glenn Morris  <rgm@gnu.org>
 
 	* minibuf.c (history-length): Increase default from 30 to 100.
@@ -25,19 +36,6 @@
 	(Fdump_emacs): Always prohibit dumping of dumped Emacs.
 	* lisp.h (might_dump): Declare.
 	* unexcw.c (unexec): Remove now-redundant multiple-dump detection code.
-=======
-2014-03-21  YAMAMOTO Mitsuharu  <mituharu@math.s.chiba-u.ac.jp>
-
-	Fix regression introduced by patch for Bug#10500.
-	* xterm.c (x_draw_image_relief): Respect Vtool_bar_button_margin.
-	* w32term.c (x_draw_image_relief): Likewise.
-
-2014-03-21  Martin Rudalics  <rudalics@gmx.at>
-
-	* w32fns.c (w32_wnd_proc): For WM_WINDOWPOSCHANGING don't
-	constrain frame size in SW_SHOWMAXIMIZED case so we can truly
-	maximize a frame for odd default fonts.
->>>>>>> 1e92a8a3
 
 2014-03-20  Paul Eggert  <eggert@cs.ucla.edu>
 
