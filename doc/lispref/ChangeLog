--- conflicted
+++ resolved
@@ -1,4 +1,7 @@
-<<<<<<< HEAD
+2012-09-28  Leo Liu  <sdl.web@gmail.com>
+
+	* files.texi (Files): Fix typo.
+
 2012-09-23  Chong Yidong  <cyd@gnu.org>
 
 	* buffers.texi (Read Only Buffers): Document read-only-mode.
@@ -25,13 +28,6 @@
 	* frames.texi (Pop-Up Menus): Minor clarification (Bug#11148).
 
 2012-09-21  Glenn Morris  <rgm@gnu.org>
-=======
-2012-09-25  Leo Liu  <sdl.web@gmail.com>
-
-	* files.texi (Files): Fix typo.
-
-2012-09-12  Glenn Morris  <rgm@gnu.org>
->>>>>>> 147c0425
 
 	* debugging.texi (Using Debugger): Fix typo.
 
