--- conflicted
+++ resolved
@@ -55,7 +55,6 @@
 
 * BUGS
 
-<<<<<<< HEAD
 ** Document the changes introduced by multi-tty
 http://lists.gnu.org/archive/html/emacs-devel/2007-08/msg01639.html
 http://lists.gnu.org/archive/html/emacs-devel/2007-08/msg01602.html
@@ -106,13 +105,12 @@
 
 ** Extra question asked when doing a reply in Gnus
 http://thread.gmane.org/gmane.emacs.gnus.general/65627
-=======
+
 ** sdl.web@gmail.com, 30 Oct: ps-lpr-switches has no effect
 
 ** Stephen.Berman@gmx.net: minibuffer and current-local-map
 
 ** timh@insightful.com, 9 Nov: X-coding-system incompatibility, and workaround
->>>>>>> 33127d1a
 
 * DOCUMENTATION
 
